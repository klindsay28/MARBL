--- conflicted
+++ resolved
@@ -122,13 +122,8 @@
 
     src_dir = '%s/src' % self._marbl_dir
 
-<<<<<<< HEAD
     if self._machine is not 'local':
-      machs.load_module(self._machine, loc_compiler)
-=======
-    if self._machine not in ['local-gnu','local-pgi']:
       machs.load_module(self._machine, loc_compiler, self._module_names[loc_compiler])
->>>>>>> a42bf268
 
     makecmd = 'make %s' % loc_compiler
     if self._mpitasks > 0:
@@ -145,13 +140,8 @@
 
     drv_dir = '%s/tests/driver_src' % self._marbl_dir
 
-<<<<<<< HEAD
     if self._machine is not 'local':
-      machs.load_module(self._machine, loc_compiler)
-=======
-    if self._machine not in ['local-gnu','local-pgi']:
       machs.load_module(self._machine, loc_compiler, self._module_names[loc_compiler])
->>>>>>> a42bf268
 
     makecmd = 'make %s' % loc_compiler
     if self._mpitasks > 0:
