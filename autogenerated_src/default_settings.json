{
   "PFT_counts": {
      "autotroph_cnt": {
         "cannot change": "PFT_defaults == 'CESM2'",
         "datatype": "integer",
         "default_value": {
            "PFT_defaults = \"CESM2\"": 3,
            "default": 1
         },
         "longname": "Number of autotroph classes",
         "must set": "PFT_defaults == 'user-specified'",
         "subcategory": "1. config PFTs",
         "units": "unitless"
      },
      "max_grazer_prey_cnt": {
         "datatype": "integer",
         "default_value": {
            "PFT_defaults = \"CESM2\"": 3,
            "default": 1
         },
         "longname": "Number of grazer prey classes",
         "subcategory": "1. config PFTs",
         "units": "unitless"
      },
      "zooplankton_cnt": {
         "datatype": "integer",
         "default_value": {
            "PFT_defaults = \"CESM2\"": 1,
            "default": 1
         },
         "longname": "Number of zooplankton classes",
         "subcategory": "1. config PFTs",
         "units": "unitless"
      }
   },
   "PFT_derived_types": {
      "autotrophs": {
         "_array_shape": "autotroph_cnt",
         "_is_allocatable": true,
         "datatype": {
            "Nfixer": {
               "datatype": "logical",
               "default_value": {
                  "autotrophs = \"diaz\"": ".true.",
                  "default": ".false."
               },
               "longname": "Flag set to true if autotroph fixes nitrogen",
               "subcategory": "10. autotrophs",
               "units": "non-numeric"
            },
            "PCref_per_day": {
               "datatype": "real",
               "default_value": {
                  "autotrophs = \"diat\"": 5,
                  "autotrophs = \"diaz\"": 2.2,
                  "autotrophs = \"sp\"": 5,
                  "default": "1e34"
               },
               "longname": "Maximum C-spec growth rate at Tref",
               "subcategory": "10. autotrophs",
               "units": "1/day"
            },
            "Qp_fixed": {
               "datatype": "real",
               "default_value": {
                  "autotrophs = \"diat\"": "1.0/117",
                  "autotrophs = \"diaz\"": "0.32*(1.0/117)",
                  "autotrophs = \"sp\"": "1.0/117",
                  "default": "1e34"
               },
               "longname": "P/C ratio when using fixed P/C ratios",
               "subcategory": "10. autotrophs",
               "units": "unitless"
            },
            "_type_name": "autotrophs_type",
            "agg_rate_max": {
               "datatype": "real",
               "default_value": {
                  "autotrophs = \"diat\"": 0.5,
                  "autotrophs = \"diaz\"": 0.5,
                  "autotrophs = \"sp\"": 0.5,
                  "default": "1e34"
               },
               "longname": "Maximum agg rate",
               "subcategory": "10. autotrophs",
               "units": "1/day"
            },
            "agg_rate_min": {
               "datatype": "real",
               "default_value": {
                  "autotrophs = \"diat\"": 0.02,
                  "autotrophs = \"diaz\"": 0.01,
                  "autotrophs = \"sp\"": 0.01,
                  "default": "1e34"
               },
               "longname": "Minimum agg rate",
               "subcategory": "10. autotrophs",
               "units": "1/day"
            },
            "alphaPI_per_day": {
               "datatype": "real",
               "default_value": {
                  "autotrophs = \"diat\"": 0.29,
                  "autotrophs = \"diaz\"": 0.39,
                  "autotrophs = \"sp\"": 0.39,
                  "default": "1e34"
               },
               "longname": "Initial slope of P_I curve (GD98)",
               "subcategory": "10. autotrophs",
               "units": "mmol C m^2/(mg Chl W day)"
            },
            "exp_calcifier": {
               "datatype": "logical",
               "default_value": {
                  "default": ".false."
               },
               "longname": "Flag set to true if autotroph explicitly handles calcification",
               "subcategory": "10. autotrophs",
               "units": "non-numeric"
            },
            "gQfe_0": {
               "datatype": "real",
               "default_value": {
                  "autotrophs = \"diat\"": "35e-6",
                  "autotrophs = \"diaz\"": "70e-6",
                  "autotrophs = \"sp\"": "35e-6",
                  "default": "1e34"
               },
               "longname": "Initial Fe/C ratio for growth",
               "subcategory": "10. autotrophs",
               "units": "unitless"
            },
            "gQfe_min": {
               "datatype": "real",
               "default_value": {
                  "autotrophs = \"diat\"": "3e-6",
                  "autotrophs = \"diaz\"": "6e-6",
                  "autotrophs = \"sp\"": "3e-6",
                  "default": "1e34"
               },
               "longname": "Minimum Fe/C ratio for growth",
               "subcategory": "10. autotrophs",
               "units": "unitless"
            },
            "imp_calcifier": {
               "datatype": "logical",
               "default_value": {
                  "autotrophs = \"sp\"": ".true.",
                  "default": ".false."
               },
               "longname": "Flag set to true if autotroph implicitly handles calcification",
               "subcategory": "10. autotrophs",
               "units": "non-numeric"
            },
            "kDOP": {
               "datatype": "real",
               "default_value": {
                  "autotrophs = \"diat\"": 0.5,
                  "autotrophs = \"diaz\"": 0.075,
                  "autotrophs = \"sp\"": 0.3,
                  "default": "1e34"
               },
               "longname": "DOP uptake half-sat constant",
               "subcategory": "10. autotrophs",
               "units": "nmol/cm^3"
            },
            "kFe": {
               "datatype": "real",
               "default_value": {
                  "autotrophs = \"diat\"": 6e-05,
                  "autotrophs = \"diaz\"": 4.5e-05,
                  "autotrophs = \"sp\"": 3e-05,
                  "default": "1e34"
               },
               "longname": "Fe uptake half-sat constant",
               "subcategory": "10. autotrophs",
               "units": "nmol/cm^3"
            },
            "kNH4": {
               "datatype": "real",
               "default_value": {
                  "autotrophs = \"diat\"": 0.05,
                  "autotrophs = \"diaz\"": 0.2,
                  "autotrophs = \"sp\"": 0.01,
                  "default": "1e34"
               },
               "longname": "NH4 uptake half-sat constant",
               "subcategory": "10. autotrophs",
               "units": "nmol/cm^3"
            },
            "kNO3": {
               "datatype": "real",
               "default_value": {
                  "autotrophs = \"diat\"": 0.5,
                  "autotrophs = \"diaz\"": 2,
                  "autotrophs = \"sp\"": 0.25,
                  "default": "1e34"
               },
               "longname": "NO3 uptake half-sat constant",
               "subcategory": "10. autotrophs",
               "units": "nmol/cm^3"
            },
            "kPO4": {
               "datatype": "real",
               "default_value": {
                  "autotrophs = \"diat\"": 0.05,
                  "autotrophs = \"diaz\"": 0.015,
                  "autotrophs = \"sp\"": 0.01,
                  "default": "1e34"
               },
               "longname": "PO4 uptake half-sat constant",
               "subcategory": "10. autotrophs",
               "units": "nmol/cm^3"
            },
            "kSiO3": {
               "datatype": "real",
               "default_value": {
                  "autotrophs = \"diat\"": 0.7,
                  "autotrophs = \"diaz\"": 0,
                  "autotrophs = \"sp\"": 0,
                  "default": "1e34"
               },
               "longname": "SiO3 uptake half-sat constant",
               "subcategory": "10. autotrophs",
               "units": "nmol/cm^3"
            },
            "lname": {
               "datatype": "string",
               "default_value": {
                  "autotrophs = \"diat\"": "Diatom",
                  "autotrophs = \"diaz\"": "Diazotroph",
                  "autotrophs = \"sp\"": "Small Phyto",
                  "default": "UNSET"
               },
               "longname": "Long name of the autotroph",
               "subcategory": "10. autotrophs",
               "units": "non-numeric"
            },
            "loss_poc": {
               "datatype": "real",
               "default_value": {
                  "autotrophs = \"diat\"": 0,
                  "autotrophs = \"diaz\"": 0,
                  "autotrophs = \"sp\"": 0,
                  "default": "1e34"
               },
               "longname": "Routing of loss term",
               "subcategory": "10. autotrophs",
               "units": "unitless"
            },
            "loss_thres": {
               "datatype": "real",
               "default_value": {
                  "autotrophs = \"diat\"": 0.02,
                  "autotrophs = \"diaz\"": 0.02,
                  "autotrophs = \"sp\"": 0.01,
                  "default": "1e34"
               },
               "longname": "concentration where losses go to zero",
               "subcategory": "10. autotrophs",
               "units": "nmol/cm^3"
            },
            "loss_thres2": {
               "datatype": "real",
               "default_value": {
                  "autotrophs = \"diat\"": 0,
                  "autotrophs = \"diaz\"": 0.001,
                  "autotrophs = \"sp\"": 0,
                  "default": "1e34"
               },
               "longname": "concentration where losses go to zero",
               "subcategory": "10. autotrophs",
               "units": "nmol/cm^3"
            },
            "mort2_per_day": {
               "datatype": "real",
               "default_value": {
                  "autotrophs = \"diat\"": 0.01,
                  "autotrophs = \"diaz\"": 0.01,
                  "autotrophs = \"sp\"": 0.01,
                  "default": "1e34"
               },
               "longname": "Quadratic mortality rate",
               "subcategory": "10. autotrophs",
               "units": "(1/day)/(mmol C/m^3)"
            },
            "mort_per_day": {
               "datatype": "real",
               "default_value": {
                  "autotrophs = \"diat\"": 0.1,
                  "autotrophs = \"diaz\"": 0.1,
                  "autotrophs = \"sp\"": 0.1,
                  "default": "1e34"
               },
               "longname": "Linear mortality rate",
               "subcategory": "10. autotrophs",
               "units": "1/day"
            },
            "silicifier": {
               "datatype": "logical",
               "default_value": {
                  "autotrophs = \"diat\"": ".true.",
                  "default": ".false."
               },
               "longname": "Flag set to true if autotroph is a silicifier",
               "subcategory": "10. autotrophs",
               "units": "non-numeric"
            },
            "sname": {
               "datatype": "string",
               "default_value": {
                  "autotrophs = \"diat\"": "diat",
                  "autotrophs = \"diaz\"": "diaz",
                  "autotrophs = \"sp\"": "sp",
                  "default": "UNSET"
               },
               "longname": "Short name of the autotroph",
               "subcategory": "10. autotrophs",
               "units": "non-numeric"
            },
            "temp_thres": {
               "datatype": "real",
               "default_value": {
                  "autotrophs = \"diat\"": -10,
                  "autotrophs = \"diaz\"": 15,
                  "autotrophs = \"sp\"": -10,
                  "default": "1e34"
               },
               "longname": "Temperature where concentration threshold and photosynthesis rate drops",
               "subcategory": "10. autotrophs",
               "units": "deg C"
            },
            "thetaN_max": {
               "datatype": "real",
               "default_value": {
                  "autotrophs = \"diat\"": 4,
                  "autotrophs = \"diaz\"": 2.5,
                  "autotrophs = \"sp\"": 2.5,
                  "default": "1e34"
               },
               "longname": "Maximum thetaN (Chl / N)",
               "subcategory": "10. autotrophs",
               "units": "mg Chl / mmol N"
            }
         }
      },
      "grazing": {
         "_array_shape": [
            "max_grazer_prey_cnt",
            "zooplankton_cnt"
         ],
         "_is_allocatable": true,
         "datatype": {
            "_type_name": "grazing_type",
            "auto_ind": {
               "_array_len_to_print": "auto_ind_cnt",
               "_array_shape": "autotroph_cnt",
               "_is_allocatable": true,
               "datatype": "integer",
               "default_value": {
                  "default": 0,
                  "grazing = \"diat_zoo\"": 2,
                  "grazing = \"diaz_zoo\"": 3,
                  "grazing = \"sp_zoo\"": 1
               },
               "longname": "Indices of autotrophs being grazed",
               "subcategory": "12. grazing",
               "units": "unitless"
            },
            "auto_ind_cnt": {
               "datatype": "integer",
               "default_value": {
                  "default": 1
               },
               "longname": "Number of autotrophs being grazed",
               "subcategory": "12. grazing",
               "units": "unitless"
            },
            "f_zoo_detr": {
               "datatype": "real",
               "default_value": {
                  "default": "1e34",
                  "grazing = \"diat_zoo\"": 0.24,
                  "grazing = \"diaz_zoo\"": 0.12,
                  "grazing = \"sp_zoo\"": 0.12
               },
               "longname": "Fraction of zoo losses to detrital",
               "subcategory": "12. grazing",
               "units": "unitless"
            },
            "graze_doc": {
               "datatype": "real",
               "default_value": {
                  "default": "1e34",
                  "grazing = \"diat_zoo\"": 0.06,
                  "grazing = \"diaz_zoo\"": 0.06,
                  "grazing = \"sp_zoo\"": 0.06
               },
               "longname": "Routing of grazed term, remainder goes to dic",
               "subcategory": "12. grazing",
               "units": "unitless"
            },
            "graze_poc": {
               "datatype": "real",
               "default_value": {
                  "default": "1e34",
                  "grazing = \"diat_zoo\"": 0.38,
                  "grazing = \"diaz_zoo\"": 0.1,
                  "grazing = \"sp_zoo\"": 0
               },
               "longname": "Routing of grazed term, remainder goes to dic",
               "subcategory": "12. grazing",
               "units": "unitless"
            },
            "graze_zoo": {
               "datatype": "real",
               "default_value": {
                  "default": "1e34",
                  "grazing = \"diat_zoo\"": 0.25,
                  "grazing = \"diaz_zoo\"": 0.3,
                  "grazing = \"sp_zoo\"": 0.3
               },
               "longname": "Routing of grazed term, remainder goes to dic",
               "subcategory": "12. grazing",
               "units": "unitless"
            },
            "grazing_function": {
               "_comment": "1 => Michaelis-Menten, 2 => Sigmoidal",
               "datatype": "integer",
               "default_value": 1,
               "longname": "Functional form of grazing parameterization",
               "subcategory": "12. grazing",
               "units": "unitless"
            },
            "lname": {
               "datatype": "string",
               "default_value": {
                  "default": "UNSET",
                  "grazing = \"diat_zoo\"": "Grazing of diat by zoo",
                  "grazing = \"diaz_zoo\"": "Grazing of diaz by zoo",
                  "grazing = \"sp_zoo\"": "Grazing of sp by zoo"
               },
               "longname": "Long name of the grazing relationship",
               "subcategory": "12. grazing",
               "units": "non-numeric"
            },
            "sname": {
               "datatype": "string",
               "default_value": {
                  "default": "UNSET",
                  "grazing = \"diat_zoo\"": "grz_diat_zoo",
                  "grazing = \"diaz_zoo\"": "grz_diaz_zoo",
                  "grazing = \"sp_zoo\"": "grz_sp_zoo"
               },
               "longname": "Short name of the grazing relationship",
               "subcategory": "12. grazing",
               "units": "non-numeric"
            },
            "z_grz": {
               "datatype": "real",
               "default_value": {
                  "default": "1e34",
                  "grazing = \"diat_zoo\"": 1.2,
                  "grazing = \"diaz_zoo\"": 1.2,
                  "grazing = \"sp_zoo\"": 1.2
               },
               "longname": "Grazing coefficient",
               "subcategory": "12. grazing",
               "units": "(mmol C/m^3)^2"
            },
            "z_umax_0_per_day": {
               "datatype": "real",
               "default_value": {
                  "default": "1e34",
                  "grazing = \"diat_zoo\"": 3.05,
                  "grazing = \"diaz_zoo\"": 3.1,
                  "grazing = \"sp_zoo\"": 3.3
               },
               "longname": "Max zoo growth rate at tref",
               "subcategory": "12. grazing",
               "units": "1/day"
            },
            "zoo_ind": {
               "_array_len_to_print": "zoo_ind_cnt",
               "_array_shape": "zooplankton_cnt",
               "_is_allocatable": true,
               "datatype": "integer",
               "default_value": 0,
               "longname": "Indices of zooplankton being grazed",
               "subcategory": "12. grazing",
               "units": "unitless"
            },
            "zoo_ind_cnt": {
               "datatype": "integer",
               "default_value": {
                  "default": 0
               },
               "longname": "Number of zooplankton being grazed",
               "subcategory": "12. grazing",
               "units": "unitless"
            }
         }
      },
      "zooplankton": {
         "_array_shape": "zooplankton_cnt",
         "_is_allocatable": true,
         "datatype": {
            "_type_name": "zooplankton_type",
            "lname": {
               "datatype": "string",
               "default_value": {
                  "default": "UNSET",
                  "zooplankton = \"zoo\"": "Zooplankton"
               },
               "longname": "Long name of the zooplankton",
               "subcategory": "11. zooplankton",
               "units": "non-numeric"
            },
            "loss_thres": {
               "datatype": "real",
               "default_value": {
                  "default": "1e34",
                  "zooplankton = \"zoo\"": 0.075
               },
               "longname": "Zoo concentration where losses go to zero",
               "subcategory": "11. zooplankton",
               "units": "nmol/cm^3"
            },
            "sname": {
               "datatype": "string",
               "default_value": {
                  "default": "UNSET",
                  "zooplankton = \"zoo\"": "zoo"
               },
               "longname": "Short name of the zooplankton",
               "subcategory": "11. zooplankton",
               "units": "non-numeric"
            },
            "z_mort2_0_per_day": {
               "datatype": "real",
               "default_value": {
                  "default": "1e34",
                  "zooplankton = \"zoo\"": 0.4
               },
               "longname": "Quadratic mortality rate",
               "subcategory": "11. zooplankton",
               "units": "1/day / (mmol C/m^3)"
            },
            "z_mort_0_per_day": {
               "datatype": "real",
               "default_value": {
                  "default": "1e34",
                  "zooplankton = \"zoo\"": 0.1
               },
               "longname": "Linear mortality rate",
               "subcategory": "11. zooplankton",
               "units": "1/day"
            }
         }
      }
   },
   "_order": [
      "general_parms",
      "general_parms2",
      "PFT_counts",
      "PFT_derived_types",
      "tracer_dependent"
   ],
<<<<<<< HEAD
   "_tracer_cnt": {
      "default": 32,
      "increments": {
         "ciso_on = .true.": 14,
         "lNK_ciso_shadow_tracers = .true.": 4,
         "lNK_shadow_tracers = .true.": 10,
         "lvariable_PtoC = .false.": -3
=======
   "_tracer_list": {
      "((autotroph_sname))13C": {
         "dependencies": {
            "ciso_on": ".true."
         },
         "long_name": "((autotroph_lname)) Carbon-13",
         "units": "mmol/m^3"
      },
      "((autotroph_sname))14C": {
         "dependencies": {
            "ciso_on": ".true."
         },
         "long_name": "((autotroph_lname)) Carbon-14",
         "units": "mmol/m^3"
      },
      "((autotroph_sname))C": {
         "long_name": "((autotroph_lname)) Carbon",
         "units": "mmol/m^3"
      },
      "((autotroph_sname))Ca13CO3": {
         "dependencies": {
            "((autotroph_calcifier))": true,
            "ciso_on": ".true."
         },
         "long_name": "((autotroph_lname)) Ca13CO3",
         "units": "mmol/m^3"
      },
      "((autotroph_sname))Ca14CO3": {
         "dependencies": {
            "((autotroph_calcifier))": true,
            "ciso_on": ".true."
         },
         "long_name": "((autotroph_lname)) Ca14CO3",
         "units": "mmol/m^3"
      },
      "((autotroph_sname))CaCO3": {
         "dependencies": {
            "((autotroph_calcifier))": true
         },
         "long_name": "((autotroph_lname)) CaCO3",
         "units": "mmol/m^3"
      },
      "((autotroph_sname))Chl": {
         "long_name": "((autotroph_lname)) Chlorophyll",
         "units": "mmol/m^3"
      },
      "((autotroph_sname))Fe": {
         "long_name": "((autotroph_lname)) Iron",
         "units": "mmol/m^3"
      },
      "((autotroph_sname))P": {
         "dependencies": {
            "lvariable_PtoC": ".true."
         },
         "long_name": "((autotroph_lname)) Phosphorus",
         "units": "mmol/m^3"
      },
      "((autotroph_sname))Si": {
         "dependencies": {
            "((autotroph_silicifier))": true
         },
         "long_name": "((autotroph_lname)) Silicon",
         "units": "mmol/m^3"
      },
      "((zooplankton_sname))13C": {
         "dependencies": {
            "ciso_on": ".true."
         },
         "long_name": "((zooplankton_lname)) Carbon-13",
         "units": "mmol/m^3"
      },
      "((zooplankton_sname))14C": {
         "dependencies": {
            "ciso_on": ".true."
         },
         "long_name": "((zooplankton_lname)) Carbon-14",
         "units": "mmol/m^3"
      },
      "((zooplankton_sname))C": {
         "long_name": "((zooplankton_lname)) Carbon",
         "units": "mmol/m^3"
      },
      "ALK": {
         "long_name": "Alkalinity",
         "units": "meq/m^3"
      },
      "ALK_ALT_CO2": {
         "long_name": "Alkalinity, Alternative CO2",
         "units": "meq/m^3"
      },
      "DI13C": {
         "dependencies": {
            "ciso_on": ".true."
         },
         "long_name": "Dissolved Inorganic Carbon-13",
         "units": "mmol/m^3"
      },
      "DI14C": {
         "dependencies": {
            "ciso_on": ".true."
         },
         "long_name": "Dissolved Inorganic Carbon-14",
         "units": "mmol/m^3"
      },
      "DIC": {
         "long_name": "Dissolved Inorganic Carbon",
         "units": "mmol/m^3"
      },
      "DIC_ALT_CO2": {
         "long_name": "Dissolved Inorganic Carbon, Alternative CO2",
         "units": "mmol/m^3"
      },
      "DO13C": {
         "dependencies": {
            "ciso_on": ".true."
         },
         "long_name": "Dissolved Organic Carbon-13",
         "units": "mmol/m^3"
      },
      "DO14C": {
         "dependencies": {
            "ciso_on": ".true."
         },
         "long_name": "Dissolved Organic Carbon-14",
         "units": "mmol/m^3"
      },
      "DOC": {
         "long_name": "Dissolved Organic Carbon",
         "units": "mmol/m^3"
      },
      "DOCr": {
         "long_name": "Refractory DOC",
         "units": "mmol/m^3"
      },
      "DON": {
         "long_name": "Dissolved Organic Nitrogen",
         "units": "mmol/m^3"
      },
      "DONr": {
         "long_name": "Refractory DON",
         "units": "mmol/m^3"
      },
      "DOP": {
         "long_name": "Dissolved Organic Phosphorus",
         "units": "mmol/m^3"
      },
      "DOPr": {
         "long_name": "Refractory DOP",
         "units": "mmol/m^3"
      },
      "Fe": {
         "long_name": "Dissolved Inorganic Iron",
         "units": "mmol/m^3"
      },
      "Lig": {
         "long_name": "Iron Binding Ligand",
         "units": "mmol/m^3"
      },
      "NH4": {
         "long_name": "Dissolved Ammonia",
         "units": "mmol/m^3"
      },
      "NO3": {
         "long_name": "Dissolved Inorganic Nitrate",
         "units": "mmol/m^3"
      },
      "O2": {
         "long_name": "Dissolved Oxygen",
         "units": "mmol/m^3"
      },
      "PO4": {
         "long_name": "Dissolved Inorganic Phosphate",
         "units": "mmol/m^3"
      },
      "SiO3": {
         "long_name": "Dissolved Inorganic Silicate",
         "units": "mmol/m^3"
>>>>>>> 6edc61fd
      }
   },
   "general_parms": {
      "PFT_defaults": {
         "_CESM2_PFT_keys": {
            "autotrophs": [
               "sp",
               "diat",
               "diaz"
            ],
            "grazing": [
               "sp_zoo",
               "diat_zoo",
               "diaz_zoo"
            ],
            "zooplankton": [
               "zoo"
            ]
         },
         "_append_to_config_keywords": true,
         "datatype": "string",
         "default_value": "CESM2",
         "longname": "Define how PFTs are initialized",
         "subcategory": "1. config PFTs",
         "units": "unitless",
         "valid_values": [
            "CESM2",
            "user-specified"
         ]
      },
      "PON_bury_coeff": {
         "datatype": "real",
         "default_value": 0.5,
         "longname": "Scale factor for burial of PON",
         "subcategory": "4. general parameters (bury coeffs)",
         "units": "unitless"
      },
      "bury_coeff_rmean_timescale_years": {
         "datatype": "real",
         "default_value": 10,
         "longname": "Running mean time scale for bury coefficients",
         "subcategory": "4. general parameters",
         "units": "years"
      },
      "caco3_bury_thres_depth": {
         "datatype": "real",
         "default_value": "3000e2",
         "longname": "Threshold depth for CaCO3 burial when opt = 'fixed_depth'",
         "subcategory": "4. general parameters",
         "units": "cm"
      },
      "caco3_bury_thres_opt": {
         "datatype": "string",
         "default_value": "omega_calc",
         "longname": "Option of threshold of CaCO3 burial",
         "subcategory": "4. general parameters",
         "units": "non-numeric",
         "valid_values": [
            "fixed_depth",
            "omega_calc"
         ]
      },
      "ciso_fract_factors": {
         "datatype": "string",
         "default_value": "Laws",
         "longname": "Option for which biological fractionation calculation to use",
         "subcategory": "4. general parameters",
         "units": "non-numeric"
      },
      "ciso_lecovars_full_depth_tavg": {
         "datatype": "logical",
         "default_value": ".false.",
         "longname": "Control whether carbon isotope variables are written full depth",
         "subcategory": "2. config flags",
         "units": "unitless"
      },
      "ciso_lsource_sink": {
         "datatype": "logical",
         "default_value": ".true.",
         "longname": "Control which portions of the carbon isotope code are executed (useful for debugging)",
         "subcategory": "2. config flags",
         "units": "unitless"
      },
      "ciso_on": {
         "datatype": "logical",
         "default_value": ".false.",
         "longname": "Control whether CISO tracer module is active",
         "subcategory": "2. config flags",
         "units": "unitless"
      },
      "lNK_ciso_shadow_tracers": {
         "datatype": "logical",
         "default_value": ".false.",
         "longname": "Control whether Newton-Krylov (NK) CISO shadow tracers are active",
         "subcategory": "2. config flags",
         "units": "unitless"
      },
      "lNK_shadow_tracers": {
         "datatype": "logical",
         "default_value": ".false.",
         "longname": "Control whether Newton-Krylov (NK) shadow tracers are active",
         "subcategory": "2. config flags",
         "units": "unitless"
      },
      "ladjust_bury_coeff": {
         "_append_to_config_keywords": true,
         "datatype": "logical",
         "default_value": ".false.",
         "longname": "Control if bury coefficients are adjusted (rather than constant)",
         "subcategory": "2. config flags",
         "units": "unitless"
      },
      "lcompute_nhx_surface_emis": {
         "datatype": "logical",
         "default_value": ".true.",
         "longname": "Control if NHx emissions are computed",
         "subcategory": "2. config flags",
         "units": "unitless"
      },
      "lecovars_full_depth_tavg": {
         "datatype": "logical",
         "default_value": ".false.",
         "longname": "Control whether base ecosystem variables are written full depth",
         "subcategory": "2. config flags",
         "units": "unitless"
      },
      "lflux_gas_co2": {
         "datatype": "logical",
         "default_value": ".true.",
         "longname": "Control which portions of code are executed (useful for debugging)",
         "subcategory": "2. config flags",
         "units": "unitless"
      },
      "lflux_gas_o2": {
         "datatype": "logical",
         "default_value": ".true.",
         "longname": "Control which portions of code are executed (useful for debugging)",
         "subcategory": "2. config flags",
         "units": "unitless"
      },
      "lsource_sink": {
         "datatype": "logical",
         "default_value": ".true.",
         "longname": "Control which portions of code are executed (useful for debugging)",
         "subcategory": "2. config flags",
         "units": "unitless"
      },
      "lvariable_PtoC": {
         "datatype": "logical",
         "default_value": ".true.",
         "longname": "Control if PtoC ratios in autotrophs vary",
         "subcategory": "2. config flags",
         "units": "unitless"
      },
      "parm_CaCO3_diss": {
         "datatype": "real",
         "default_value": "500e2",
         "longname": "Base CaCO3 dissipation length scale",
         "subcategory": "4. general parameters (dissipation)",
         "units": "cm"
      },
      "parm_FeLig_scavenge_rate0": {
         "datatype": "real",
         "default_value": 1.3,
         "longname": "Scavenging base rate for bound iron",
         "subcategory": "4. general parameters (scavenging)",
         "units": "unitless"
      },
      "parm_Fe_bioavail": {
         "datatype": "real",
         "default_value": 1.0,
         "longname": "Fraction of Fe flux that is bioavailable",
         "subcategory": "4. general parameters",
         "units": "unitless"
      },
      "parm_Fe_desorption_rate0": {
         "datatype": "real",
         "default_value": "1e-6",
         "longname": "Desorption rate for scavenged Fe from particles",
         "subcategory": "4. general parameters",
         "units": "unitless"
      },
      "parm_Fe_scavenge_rate0": {
         "datatype": "real",
         "default_value": 15,
         "longname": "Scavenging base rate for Fe",
         "subcategory": "4. general parameters (scavenging)",
         "units": "unitless"
      },
      "parm_Lig_degrade_rate0": {
         "datatype": "real",
         "default_value": 9.4e-05,
         "longname": "Fe-binding ligand bacterial degradation base rate coefficient",
         "subcategory": "4. general parameters",
         "units": "unitless"
      },
      "parm_Lig_scavenge_rate0": {
         "datatype": "real",
         "default_value": 0.015,
         "longname": "Scavenging base rate for bound ligand",
         "subcategory": "4. general parameters (scavenging)",
         "units": "unitless"
      },
      "parm_NK_nut_restore_invtau_peryear": {
         "datatype": "real",
         "default_value": 10.0,
         "longname": "restoring inverse timescale for NK nutrient tracers",
         "subcategory": "4. general parameters",
         "units": "1/year"
      },
      "parm_POC_diss": {
         "datatype": "real",
         "default_value": "100e2",
         "longname": "Base POC dissipation length scale",
         "subcategory": "4. general parameters (dissipation)",
         "units": "cm"
      },
      "parm_SiO2_diss": {
         "datatype": "real",
         "default_value": "770e2",
         "longname": "Base SiO2 dissipation length scale",
         "subcategory": "4. general parameters (dissipation)",
         "units": "cm"
      },
      "parm_f_prod_sp_CaCO3": {
         "datatype": "real",
         "default_value": {
            "GRID = CESM_x3": 0.075,
            "default": 0.07
         },
         "longname": "Fraction of sp production as CaCO3 production",
         "subcategory": "4. general parameters",
         "units": "unitless"
      },
      "parm_init_POC_bury_coeff": {
         "datatype": "real",
         "default_value": {
            "GRID = CESM_x3": 5.0,
            "default": 1.1
         },
         "longname": "Initial scale factor for burial of POC, PON",
         "subcategory": "4. general parameters (bury coeffs)",
         "units": "unitless"
      },
      "parm_init_POP_bury_coeff": {
         "datatype": "real",
         "default_value": {
            "GRID = CESM_x3": 5.0,
            "default": 1.1
         },
         "longname": "Initial scale factor for burial of POP",
         "subcategory": "4. general parameters (bury coeffs)",
         "units": "unitless"
      },
      "parm_init_bSi_bury_coeff": {
         "datatype": "real",
         "default_value": {
            "GRID = CESM_x3": 1.1,
            "default": 1.0
         },
         "longname": "Initial scale factor for burial of bSi",
         "subcategory": "4. general parameters (bury coeffs)",
         "units": "unitless"
      },
      "parm_kappa_nitrif_per_day": {
         "datatype": "real",
         "default_value": 0.06,
         "longname": "Nitrification inverse time constant",
         "subcategory": "4. general parameters (nitrification)",
         "units": "1/day"
      },
      "parm_labile_ratio": {
         "datatype": "real",
         "default_value": 0.94,
         "longname": "Fraction of loss to DOC that routed directly to DIC",
         "subcategory": "4. general parameters",
         "units": "unitless"
      },
      "parm_nitrif_par_lim": {
         "datatype": "real",
         "default_value": 1.0,
         "longname": "PAR limit for nitrification",
         "subcategory": "4. general parameters (nitrification)",
         "units": "W/m^2"
      },
      "parm_o2_min": {
         "datatype": "real",
         "default_value": 5.0,
         "longname": "Minimum O2 needed for production & consumption",
         "subcategory": "4. general parameters",
         "units": "nmol/cm^3"
      },
      "parm_o2_min_delta": {
         "datatype": "real",
         "default_value": 5.0,
         "longname": "Width of min O2 range",
         "subcategory": "4. general parameters",
         "units": "nmol/cm^3"
      },
      "parm_scalelen_vals": {
         "_array_shape": 4,
         "datatype": "real",
         "default_value": {
            "GRID = CESM_x3": [
               1,
               3.3,
               4.2,
               4.4
            ],
            "default": [
               1,
               2.2,
               4,
               5
            ]
         },
         "longname": "Prescribed scalelen values",
         "subcategory": "5. Scale lengths",
         "units": "unitless"
      },
      "parm_scalelen_z": {
         "_array_shape": 4,
         "datatype": "real",
         "default_value": [
            "100.0e2",
            "250.0e2",
            "500.0e2",
            "1000.0e2"
         ],
         "longname": "Depths of prescribed scalelen values",
         "subcategory": "5. Scale lengths",
         "units": "cm"
      },
      "parm_sed_denitrif_coeff": {
         "datatype": "real",
         "default_value": {
            "GRID = CESM_x3": 1.4,
            "default": 1
         },
         "longname": "Global scaling factor for sed_denitrif",
         "subcategory": "4. general parameters",
         "units": "unitless"
      }
   },
   "general_parms2": {
      "init_bury_coeff_opt": {
         "datatype": "string",
         "default_value": {
            "SAVED_STATE_VARS_SOURCE = GCM": "GCM",
            "default": "settings_file",
            "ladjust_bury_coeff = \".false.\"": "settings_file"
         },
         "longname": "Source of initial burial coefficient",
         "subcategory": "3. config strings",
         "units": "unitless"
      }
   },
   "tracer_dependent": {
      "tracer_restore_vars": {
<<<<<<< HEAD
         "_array_size": {
            "default": 32,
            "increments": {
               "ciso_on = .true.": 14,
               "lNK_ciso_shadow_tracers = .true.": 4,
               "lNK_shadow_tracers = .true.": 10,
               "lvariable_PtoC = .false.": -3
            }
         },
=======
         "_array_shape": "_tracer_list",
>>>>>>> 6edc61fd
         "_is_allocatable": true,
         "datatype": "string",
         "default_value": {
            "GCM = CESM": [
               "PO4",
               "NO3",
               "SiO3",
               "ALK",
               "ALK_ALT_CO2"
            ],
            "GRID = CESM_x1": [
               "PO4",
               "NO3",
               "SiO3",
               "ALK",
               "ALK_ALT_CO2"
            ],
            "GRID = CESM_x3": [
               "PO4",
               "NO3",
               "SiO3",
               "ALK",
               "ALK_ALT_CO2"
            ],
            "default": ""
         },
         "longname": "Tracer names for tracers that are restored",
         "subcategory": "20. tracer restoring",
         "units": "non-numeric"
      }
   }
}<|MERGE_RESOLUTION|>--- conflicted
+++ resolved
@@ -566,15 +566,6 @@
       "PFT_derived_types",
       "tracer_dependent"
    ],
-<<<<<<< HEAD
-   "_tracer_cnt": {
-      "default": 32,
-      "increments": {
-         "ciso_on = .true.": 14,
-         "lNK_ciso_shadow_tracers = .true.": 4,
-         "lNK_shadow_tracers = .true.": 10,
-         "lvariable_PtoC = .false.": -3
-=======
    "_tracer_list": {
       "((autotroph_sname))13C": {
          "dependencies": {
@@ -665,6 +656,13 @@
          "long_name": "Alkalinity, Alternative CO2",
          "units": "meq/m^3"
       },
+      "ALK_SHADOW": {
+         "dependencies": {
+            "lNK_shadow_tracers": ".true."
+         },
+         "long_name": "Alkalinity, Shadow",
+         "units": "meq/m^3"
+      },
       "DI13C": {
          "dependencies": {
             "ciso_on": ".true."
@@ -672,11 +670,25 @@
          "long_name": "Dissolved Inorganic Carbon-13",
          "units": "mmol/m^3"
       },
+      "DI13C_SHADOW": {
+         "dependencies": {
+            "lNK_ciso_shadow_tracers": ".true."
+         },
+         "long_name": "Dissolved Inorganic Carbon-13, Shadow",
+         "units": "mmol/m^3"
+      },
       "DI14C": {
          "dependencies": {
             "ciso_on": ".true."
          },
          "long_name": "Dissolved Inorganic Carbon-14",
+         "units": "mmol/m^3"
+      },
+      "DI14C_SHADOW": {
+         "dependencies": {
+            "lNK_ciso_shadow_tracers": ".true."
+         },
+         "long_name": "Dissolved Inorganic Carbon-14, Shadow",
          "units": "mmol/m^3"
       },
       "DIC": {
@@ -687,6 +699,13 @@
          "long_name": "Dissolved Inorganic Carbon, Alternative CO2",
          "units": "mmol/m^3"
       },
+      "DIC_SHADOW": {
+         "dependencies": {
+            "lNK_shadow_tracers": ".true."
+         },
+         "long_name": "Dissolved Inorganic Carbon, Shadow",
+         "units": "mmol/m^3"
+      },
       "DO13C": {
          "dependencies": {
             "ciso_on": ".true."
@@ -694,37 +713,93 @@
          "long_name": "Dissolved Organic Carbon-13",
          "units": "mmol/m^3"
       },
+      "DO13C_SHADOW": {
+         "dependencies": {
+            "lNK_ciso_shadow_tracers": ".true."
+         },
+         "long_name": "Dissolved Organic Carbon-13, Shadow",
+         "units": "mmol/m^3"
+      },
       "DO14C": {
          "dependencies": {
             "ciso_on": ".true."
          },
          "long_name": "Dissolved Organic Carbon-14",
+         "units": "mmol/m^3"
+      },
+      "DO14C_SHADOW": {
+         "dependencies": {
+            "lNK_ciso_shadow_tracers": ".true."
+         },
+         "long_name": "Dissolved Organic Carbon-14, Shadow",
          "units": "mmol/m^3"
       },
       "DOC": {
          "long_name": "Dissolved Organic Carbon",
          "units": "mmol/m^3"
       },
+      "DOC_SHADOW": {
+         "dependencies": {
+            "lNK_shadow_tracers": ".true."
+         },
+         "long_name": "Dissolved Organic Carbon, Shadow",
+         "units": "mmol/m^3"
+      },
       "DOCr": {
          "long_name": "Refractory DOC",
          "units": "mmol/m^3"
       },
+      "DOCr_SHADOW": {
+         "dependencies": {
+            "lNK_shadow_tracers": ".true."
+         },
+         "long_name": "Refractory DOC, Shadow",
+         "units": "mmol/m^3"
+      },
       "DON": {
          "long_name": "Dissolved Organic Nitrogen",
          "units": "mmol/m^3"
       },
+      "DON_SHADOW": {
+         "dependencies": {
+            "lNK_shadow_tracers": ".true."
+         },
+         "long_name": "Dissolved Organic Nitrogen, Shadow",
+         "units": "mmol/m^3"
+      },
       "DONr": {
          "long_name": "Refractory DON",
          "units": "mmol/m^3"
       },
+      "DONr_SHADOW": {
+         "dependencies": {
+            "lNK_shadow_tracers": ".true."
+         },
+         "long_name": "Refractory DON, Shadow",
+         "units": "mmol/m^3"
+      },
       "DOP": {
          "long_name": "Dissolved Organic Phosphorus",
          "units": "mmol/m^3"
       },
+      "DOP_SHADOW": {
+         "dependencies": {
+            "lNK_shadow_tracers": ".true."
+         },
+         "long_name": "Dissolved Organic Phosphorus, Shadow",
+         "units": "mmol/m^3"
+      },
       "DOPr": {
          "long_name": "Refractory DOP",
          "units": "mmol/m^3"
       },
+      "DOPr_SHADOW": {
+         "dependencies": {
+            "lNK_shadow_tracers": ".true."
+         },
+         "long_name": "Refractory DOP, Shadow",
+         "units": "mmol/m^3"
+      },
       "Fe": {
          "long_name": "Dissolved Inorganic Iron",
          "units": "mmol/m^3"
@@ -749,10 +824,23 @@
          "long_name": "Dissolved Inorganic Phosphate",
          "units": "mmol/m^3"
       },
+      "PO4_SHADOW": {
+         "dependencies": {
+            "lNK_shadow_tracers": ".true."
+         },
+         "long_name": "Dissolved Inorganic Phosphate, Shadow",
+         "units": "mmol/m^3"
+      },
       "SiO3": {
          "long_name": "Dissolved Inorganic Silicate",
          "units": "mmol/m^3"
->>>>>>> 6edc61fd
+      },
+      "SiO3_SHADOW": {
+         "dependencies": {
+            "lNK_shadow_tracers": ".true."
+         },
+         "long_name": "Dissolved Inorganic Silicate, Shadow",
+         "units": "mmol/m^3"
       }
    },
    "general_parms": {
@@ -1112,19 +1200,7 @@
    },
    "tracer_dependent": {
       "tracer_restore_vars": {
-<<<<<<< HEAD
-         "_array_size": {
-            "default": 32,
-            "increments": {
-               "ciso_on = .true.": 14,
-               "lNK_ciso_shadow_tracers = .true.": 4,
-               "lNK_shadow_tracers = .true.": 10,
-               "lvariable_PtoC = .false.": -3
-            }
-         },
-=======
          "_array_shape": "_tracer_list",
->>>>>>> 6edc61fd
          "_is_allocatable": true,
          "datatype": "string",
          "default_value": {
