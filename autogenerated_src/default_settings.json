--- conflicted
+++ resolved
@@ -699,7 +699,6 @@
          "long_name": "Dissolved Inorganic Carbon, Alternative CO2",
          "units": "mmol/m^3"
       },
-<<<<<<< HEAD
       "DIC_SHADOW": {
          "dependencies": {
             "lNK_shadow_tracers": ".true."
@@ -707,39 +706,32 @@
          "long_name": "Dissolved Inorganic Carbon, Shadow",
          "units": "mmol/m^3"
       },
-      "DO13C": {
-=======
+      "DO13C_SHADOW": {
+         "dependencies": {
+            "lNK_ciso_shadow_tracers": ".true."
+         },
+         "long_name": "Dissolved Organic Carbon-13, Shadow",
+         "units": "mmol/m^3"
+      },
       "DO13Ctot": {
->>>>>>> f932aae0
          "dependencies": {
             "ciso_on": ".true."
          },
          "long_name": "Dissolved Organic Carbon-13 (semi-labile+refractoy)",
          "units": "mmol/m^3"
       },
-<<<<<<< HEAD
-      "DO13C_SHADOW": {
+      "DO14C_SHADOW": {
          "dependencies": {
             "lNK_ciso_shadow_tracers": ".true."
          },
-         "long_name": "Dissolved Organic Carbon-13, Shadow",
-         "units": "mmol/m^3"
-      },
-      "DO14C": {
-=======
+         "long_name": "Dissolved Organic Carbon-14, Shadow",
+         "units": "mmol/m^3"
+      },
       "DO14Ctot": {
->>>>>>> f932aae0
          "dependencies": {
             "ciso_on": ".true."
          },
          "long_name": "Dissolved Organic Carbon-14 (semi-labile+refractoy)",
-         "units": "mmol/m^3"
-      },
-      "DO14C_SHADOW": {
-         "dependencies": {
-            "lNK_ciso_shadow_tracers": ".true."
-         },
-         "long_name": "Dissolved Organic Carbon-14, Shadow",
          "units": "mmol/m^3"
       },
       "DOC": {
