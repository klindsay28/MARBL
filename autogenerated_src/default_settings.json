--- conflicted
+++ resolved
@@ -821,13 +821,13 @@
          "long_name": "Dissolved Inorganic Silicate",
          "units": "mmol/m^3"
       },
-<<<<<<< HEAD
       "SiO3_SHADOW": {
          "dependencies": {
             "lNK_shadow_tracers": ".true."
          },
          "long_name": "Dissolved Inorganic Silicate, Shadow",
-=======
+         "units": "mmol/m^3"
+      },
       "zoo13Ctot": {
          "dependencies": {
             "ciso_on": ".true."
@@ -840,7 +840,6 @@
             "ciso_on": ".true."
          },
          "long_name": "Zooplankton Carbon-14 (sum over all zooplankton)",
->>>>>>> a1a3e99f
          "units": "mmol/m^3"
       }
    },
