--- conflicted
+++ resolved
@@ -35,11 +35,7 @@
   logical(log_kind), target :: lflux_gas_o2                   ! controls which portion of code are executed usefull for debugging
   logical(log_kind), target :: lflux_gas_co2                  ! controls which portion of code are executed usefull for debugging
   logical(log_kind), target :: lapply_nhx_surface_emis        ! control if NHx emissions are applied to marbl NH4 tracer
-<<<<<<< HEAD
-=======
   logical(log_kind), target :: lvariable_PtoC                 ! control if PtoC ratios in autotrophs vary
-  logical(log_kind), target :: locmip_k1_k2_bug_fix
->>>>>>> 8bdaff7e
   type(autotroph_config_type), dimension(autotroph_cnt), target :: autotrophs_config
   type(zooplankton_config_type), dimension(zooplankton_cnt), target :: zooplankton_config
   type(grazing_config_type), dimension(grazer_prey_cnt, zooplankton_cnt), target :: grazing_config
@@ -140,11 +136,7 @@
     lflux_gas_o2                  = .true.
     lflux_gas_co2                 = .true.
     lapply_nhx_surface_emis       = .false.
-<<<<<<< HEAD
-=======
     lvariable_PtoC                = .true.
-    locmip_k1_k2_bug_fix          = .true.
->>>>>>> 8bdaff7e
     init_bury_coeff_opt           = 'nml'
     ladjust_bury_coeff            = .false.
 
@@ -232,12 +224,8 @@
          ciso_on, lsource_sink, ciso_lsource_sink, lecovars_full_depth_tavg,  &
          ciso_lecovars_full_depth_tavg,                                       &
          lflux_gas_o2, lflux_gas_co2, lapply_nhx_surface_emis,                &
-<<<<<<< HEAD
          init_bury_coeff_opt, ladjust_bury_coeff,                             &
-=======
          lvariable_PtoC,                                                      &
-         locmip_k1_k2_bug_fix, init_bury_coeff_opt, ladjust_bury_coeff,       &
->>>>>>> 8bdaff7e
          autotrophs_config, zooplankton_config, grazing_config
 
     !-----------------------------------------------------------------------
@@ -390,10 +378,7 @@
     datatype  = 'logical'
     group     = 'marbl_config_nml'
     lptr      => lapply_nhx_surface_emis
-<<<<<<< HEAD
     call this%add_var(sname, lname, units, datatype, group, category,       &
-=======
-    call this%add_var(sname, lname, units, datatype, group,                 &
                         marbl_status_log, lptr=lptr)
     if (marbl_status_log%labort_marbl) then
       call log_add_var_error(marbl_status_log, sname, subname)
@@ -406,21 +391,7 @@
     datatype  = 'logical'
     group     = 'marbl_config_nml'
     lptr      => lvariable_PtoC
-    call this%add_var(sname, lname, units, datatype, group,                 &
-                        marbl_status_log, lptr=lptr)
-    if (marbl_status_log%labort_marbl) then
-      call log_add_var_error(marbl_status_log, sname, subname)
-      return
-    end if
-
-    sname     = 'locmip_k1_k2_bug_fix'
-    lname     = 'Fix bug that was in code in OCMIP runs?'
-    units     = 'unitless'
-    datatype  = 'logical'
-    group     = 'marbl_config_nml'
-    lptr      => locmip_k1_k2_bug_fix
-    call this%add_var(sname, lname, units, datatype, group,                 &
->>>>>>> 8bdaff7e
+    call this%add_var(sname, lname, units, datatype, group, category,       &
                         marbl_status_log, lptr=lptr)
     if (marbl_status_log%labort_marbl) then
       call log_add_var_error(marbl_status_log, sname, subname)
