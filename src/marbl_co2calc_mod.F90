--- conflicted
+++ resolved
@@ -816,18 +816,6 @@
 
     implicit none
 
-<<<<<<< HEAD
-    integer(kind=int_kind)                , intent(in)    :: num_elements
-    integer(kind=int_kind)                , intent(in)    :: num_active_elements
-    real(kind=r8)                         , intent(in)    :: k1(num_elements)
-    real(kind=r8)                         , intent(in)    :: k2(num_elements)
-    type(thermodynamic_coefficients_type) , intent(in)    :: co3_coeffs(num_elements)
-    real(kind=r8)                         , intent(in)    :: xacc
-    real(kind=r8)                         , intent(inout) :: x1(num_elements)
-    real(kind=r8)                         , intent(inout) :: x2(num_elements)
-    real(kind=r8)                         , intent(out)   :: soln(num_elements)
-    type(marbl_log_type)                  , intent(inout) :: marbl_status_log
-=======
     integer(kind=int_kind)        , intent(in)    :: num_elements
     integer(kind=int_kind)        , intent(in)    :: num_active_elements
     real(kind=r8)                 , intent(in)    :: k1(num_elements)
@@ -838,8 +826,7 @@
     real(kind=r8)                 , intent(inout) :: x1(num_elements)
     real(kind=r8)                 , intent(inout) :: x2(num_elements)
     real(kind=r8)                 , intent(out)   :: soln(num_elements)
-    type(marbl_log_type), optional, intent(inout) :: marbl_status_log
->>>>>>> 8f49a2b6
+    type(marbl_log_type)          , intent(inout) :: marbl_status_log
 
     !---------------------------------------------------------------------------
     !   local variable declarations
