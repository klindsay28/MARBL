! -*- mode: f90; indent-tabs-mode: nil; f90-do-indent:3; f90-if-indent:3; f90-type-indent:3; f90-program-indent:2; f90-associate-indent:0; f90-continuation-indent:5  -*-
!|||||||||||||||||||||||||||||||||||||||||||||||||||||||||||||||||||||||

module marbl_co2calc_mod

  !-----------------------------------------------------------------------------
  ! based upon OCMIP2 co2calc
  !-----------------------------------------------------------------------------

  use marbl_kinds_mod     , only : int_kind, r8, log_kind, char_len
  use marbl_logging       , only : marbl_log_type
  use marbl_constants_mod , only : p001,c3, c10
  use marbl_constants_mod , only : c0, p5, c1, c2, c1000, T0_Kelvin, rho_sw

  implicit none

  !-----------------------------------------------------------------------------
  !   public/private declarations
  !-----------------------------------------------------------------------------

  public  :: marbl_co2calc_state_set
  public  :: marbl_co2calc_state_set_dic
  public  :: marbl_co2calc_state_set_ta
  public  :: marbl_co2calc_surface
  public  :: marbl_co2calc_interior
  public  :: marbl_co2calc_co3_sat_vals

  private :: comp_htotal
  private :: comp_co2calc_coeffs
  private :: drtsafe
  private :: total_alkalinity
  private :: apply_pressure_correction

  !-----------------------------------------------------------------------------
  !   module parameters
  !-----------------------------------------------------------------------------

  !   The current setting of xacc, a tolerance critera, will result in co2star
  !   being accurate to 3 significant figures (xx.y). Making xacc bigger will
  !   result in faster convergence also, but this is not recommended (xacc of
  !   10**-9 drops precision to 2 significant figures).

  real(kind=r8)          , parameter :: xacc = 1e-10_r8
  integer(kind=int_kind) , parameter :: max_bracket_grow_it = 3
  integer(kind=int_kind) , parameter :: maxit = 100

  real(kind=r8)          , parameter :: salt_min = 0.1_r8
  real(kind=r8)          , parameter :: dic_min  = salt_min / 35.0_r8 * 1944.0_r8
  real(kind=r8)          , parameter :: alk_min  = salt_min / 35.0_r8 * 2225.0_r8

  !-----------------------------------------------------------------------------
  !   declarations for function coefficients & species concentrations
  !-----------------------------------------------------------------------------

  type, public :: co2calc_coeffs_type
     real(kind=r8) :: k0  ! equilibrium constants for CO2 species
     real(kind=r8) :: k1  ! equilibrium constants for CO2 species
     real(kind=r8) :: k2  ! equilibrium constants for CO2 species
     real(kind=r8) :: ff  ! fugacity of CO2
     real(kind=r8) :: kw  ! equilibrium coefficient of water
     real(kind=r8) :: kb
     real(kind=r8) :: ks
     real(kind=r8) :: kf
     real(kind=r8) :: k1p
     real(kind=r8) :: k2p
     real(kind=r8) :: k3p
     real(kind=r8) :: ksi
     real(kind=r8) :: bt
     real(kind=r8) :: st
     real(kind=r8) :: ft
  end type co2calc_coeffs_type

  type, public :: co2calc_state_type
     real(kind=r8) :: temp         ! temperature
     real(kind=r8) :: salt         ! salinity
     real(kind=r8) :: sw_press_bar ! seawater pressure
     real(kind=r8) :: dic          ! total dissolved inorganic carbon
     real(kind=r8) :: ta           ! total alkalinity
     real(kind=r8) :: pt           ! total phosphorous
     real(kind=r8) :: sit          ! total silicon
  end type co2calc_state_type

  !*****************************************************************************

contains

  !*****************************************************************************

  subroutine marbl_co2calc_state_set(num_elements, num_active_elements, &
       temp, salt, sw_press_bar, dic, ta, pt, sit, co2calc_state)

    !---------------------------------------------------------------------------
    ! popluate components of co2calc_state with model state variables
    !---------------------------------------------------------------------------

    integer(kind=int_kind)  , intent(in)  :: num_elements
    integer(kind=int_kind)  , intent(in)  :: num_active_elements
    real(kind=r8)           , intent(in)  :: temp(num_elements)         ! temperature (degrees C)
    real(kind=r8)           , intent(in)  :: salt(num_elements)         ! salinity (PSU)
    real(kind=r8)           , intent(in)  :: sw_press_bar(num_elements) ! seawater pressure (bars)
    real(kind=r8)           , intent(in)  :: dic(num_elements)          ! total inorganic carbon (nmol/cm^3)
    real(kind=r8)           , intent(in)  :: ta(num_elements)           ! total alkalinity (neq/cm^3)
    real(kind=r8)           , intent(in)  :: pt(num_elements)           ! inorganic phosphate (nmol/cm^3)
    real(kind=r8)           , intent(in)  :: sit(num_elements)          ! inorganic silicate (nmol/cm^3)
    type(co2calc_state_type), intent(out) :: co2calc_state(num_elements)

    !---------------------------------------------------------------------------
    !   local variable declarations
    !---------------------------------------------------------------------------
    integer(kind=int_kind) :: c

    do c = 1, num_active_elements
      co2calc_state(c)%temp         = temp(c)
      co2calc_state(c)%salt         = salt(c)
      co2calc_state(c)%sw_press_bar = sw_press_bar(c)
      co2calc_state(c)%dic          = dic(c)
      co2calc_state(c)%ta           = ta(c)
      co2calc_state(c)%pt           = pt(c)
      co2calc_state(c)%sit          = sit(c)
    end do

  end subroutine marbl_co2calc_state_set

  !*****************************************************************************

  subroutine marbl_co2calc_state_set_dic(num_elements, num_active_elements, &
       dic, co2calc_state)

    !---------------------------------------------------------------------------
    ! popluate components of co2calc_state with model state variables
    !---------------------------------------------------------------------------

    integer(kind=int_kind)  , intent(in)    :: num_elements
    integer(kind=int_kind)  , intent(in)    :: num_active_elements
    real(kind=r8)           , intent(in)    :: dic(num_elements)
    type(co2calc_state_type), intent(inout) :: co2calc_state(num_elements)

    !---------------------------------------------------------------------------
    !   local variable declarations
    !---------------------------------------------------------------------------

    co2calc_state(1:num_active_elements)%dic = dic(1:num_active_elements)

  end subroutine marbl_co2calc_state_set_dic

  !*****************************************************************************

  subroutine marbl_co2calc_state_set_ta(num_elements, num_active_elements, &
       ta, co2calc_state)

    !---------------------------------------------------------------------------
    ! popluate components of co2calc_state with model state variables
    !---------------------------------------------------------------------------

    integer(kind=int_kind)  , intent(in)    :: num_elements
    integer(kind=int_kind)  , intent(in)    :: num_active_elements
    real(kind=r8)           , intent(in)    :: ta(num_elements)
    type(co2calc_state_type), intent(inout) :: co2calc_state(num_elements)

    !---------------------------------------------------------------------------
    !   local variable declarations
    !---------------------------------------------------------------------------

    co2calc_state(1:num_active_elements)%ta = ta(1:num_active_elements)

  end subroutine marbl_co2calc_state_set_ta

  !*****************************************************************************

  subroutine comp_per_mass_co2calc_state(num_elements, num_active_elements, co2calc_state_in, co2calc_state_per_mass)

    integer(kind=int_kind)  , intent(in)  :: num_elements
    integer(kind=int_kind)  , intent(in)  :: num_active_elements
    type(co2calc_state_type), intent(in)  :: co2calc_state_in(num_elements)
    type(co2calc_state_type), intent(out) :: co2calc_state_per_mass(num_elements)

    !---------------------------------------------------------------------------
    !   local variable declarations
    !---------------------------------------------------------------------------
    integer(kind=int_kind) :: c
    real(kind=r8)          :: mass_to_vol ! (mol/kg) -> (mmol/m^3)
    real(kind=r8)          :: vol_to_mass ! (mmol/m^3) -> (mol/kg)

    !---------------------------------------------------------------------------
    !   set unit conversion factors
    !---------------------------------------------------------------------------

    mass_to_vol = 1e6_r8 * rho_sw
    vol_to_mass = c1 / mass_to_vol

    do c = 1, num_active_elements
      co2calc_state_per_mass(c)%temp         = co2calc_state_in(c)%temp
      co2calc_state_per_mass(c)%salt         = co2calc_state_in(c)%salt
      co2calc_state_per_mass(c)%sw_press_bar = co2calc_state_in(c)%sw_press_bar
      co2calc_state_per_mass(c)%dic          = max(co2calc_state_in(c)%dic,dic_min) * vol_to_mass
      co2calc_state_per_mass(c)%ta           = max(co2calc_state_in(c)%ta,alk_min)  * vol_to_mass
      co2calc_state_per_mass(c)%pt           = max(co2calc_state_in(c)%pt,c0)       * vol_to_mass
      co2calc_state_per_mass(c)%sit          = max(co2calc_state_in(c)%sit,c0)      * vol_to_mass
    end do

    ! FIXME : remove this once comp_co2calc_coeffs only operates on 1:num_active_elements
    do c = num_active_elements+1, num_elements
      co2calc_state_per_mass(c)%temp         = c0
      co2calc_state_per_mass(c)%salt         = c0
    end do

  end subroutine comp_per_mass_co2calc_state

  !*****************************************************************************

  subroutine marbl_co2calc_surface( &
       num_elements,             &
       lcomp_co2calc_coeffs,     &
       co2calc_state_in,         &
       atmpres,                  &
       xco2_in,                  &
       phlo,                     &
       phhi,                     &
       co2calc_coeffs,           &
       co3,                      &
       co2star,                  &
       dco2star,                 &
       pco2surf,                 &
       dpco2,                    &
       ph,                       &
       marbl_status_log)

    !---------------------------------------------------------------------------
    ! Calculate delta co2*, etc. from total alkalinity, total CO2, temp,
    ! salinity (s), etc.
    !---------------------------------------------------------------------------

    implicit none

    integer(kind=int_kind)        , intent(in)    :: num_elements
    logical(kind=log_kind)        , intent(in)    :: lcomp_co2calc_coeffs
<<<<<<< HEAD
    type(co2calc_state_type)      , intent(in)    :: co2calc_state_in(num_elements)
=======
    real(kind=r8)                 , intent(in)    :: dic_in(num_elements)   ! total inorganic carbon (nmol/cm^3)
    real(kind=r8)                 , intent(in)    :: xco2_in(num_elements)  ! atmospheric mole fraction CO2 in dry air (ppmv)
    real(kind=r8)                 , intent(in)    :: ta_in(num_elements)    ! total alkalinity (neq/cm^3)
    real(kind=r8)                 , intent(in)    :: pt_in(num_elements)    ! inorganic phosphate (nmol/cm^3)
    real(kind=r8)                 , intent(in)    :: sit_in(num_elements)   ! inorganic silicate (nmol/cm^3)
    real(kind=r8)                 , intent(in)    :: temp(num_elements)     ! temperature (degC)
    real(kind=r8)                 , intent(in)    :: salt(num_elements)     ! salinity (PSU)
>>>>>>> a1a3e99f
    real(kind=r8)                 , intent(in)    :: atmpres(num_elements)  ! atmospheric pressure (atmosphere)
    real(kind=r8)                 , intent(in)    :: xco2_in(num_elements)  ! atmospheric mole fraction CO2 in dry air (ppmv)
    real(kind=r8)                 , intent(in)    :: phlo(num_elements)     ! lower limit of ph range
    real(kind=r8)                 , intent(in)    :: phhi(num_elements)     ! upper limit of ph range
    type(co2calc_coeffs_type)     , intent(inout) :: co2calc_coeffs(num_elements)
    real(kind=r8)                 , intent(out)   :: co3(num_elements)      ! Carbonate Ion Concentration
    real(kind=r8)                 , intent(out)   :: co2star(num_elements)  ! CO2*water (nmol/cm^3)
    real(kind=r8)                 , intent(out)   :: dco2star(num_elements) ! delta CO2 (nmol/cm^3)
    real(kind=r8)                 , intent(out)   :: pco2surf(num_elements) ! oceanic pCO2 (ppmv)
    real(kind=r8)                 , intent(out)   :: dpco2(num_elements)    ! Delta pCO2, i.e, pCO2ocn - pCO2atm (ppmv)
    real(kind=r8)                 , intent(out)   :: ph(num_elements)       ! computed ph values, for initial guess on next time step
    type(marbl_log_type)          , intent(inout) :: marbl_status_log

    !---------------------------------------------------------------------------
    !   local variable declarations
    !---------------------------------------------------------------------------
    character(len=*), parameter :: subname = 'marbl_co2calc_mod:marbl_co2calc_surface'

    type(co2calc_state_type) :: co2calc_state_per_mass(num_elements)
    integer(kind=int_kind)   :: c
    real(kind=r8)            :: mass_to_vol          ! (mol/kg) -> (mmol/m^3)
    real(kind=r8)            :: co2starair           ! co2star saturation
    real(kind=r8)            :: htotal2, denom
    real(kind=r8)            :: xco2(num_elements)   ! atmospheric CO2 (atm)
    real(kind=r8)            :: htotal(num_elements) ! free concentration of H ion
    !---------------------------------------------------------------------------

    call comp_per_mass_co2calc_state(num_elements, num_elements, co2calc_state_in, co2calc_state_per_mass)

    !---------------------------------------------------------------------------
    !   compute thermodynamic CO3 coefficients
    !---------------------------------------------------------------------------

    if (lcomp_co2calc_coeffs) then
       call comp_co2calc_coeffs(num_elements, co2calc_state_per_mass, co2calc_coeffs)
    end if

    !---------------------------------------------------------------------------
    !   compute htotal
    !---------------------------------------------------------------------------

    call comp_htotal(num_elements, num_elements, phlo, phhi, &
                     co2calc_state_in, co2calc_state_per_mass, co2calc_coeffs, htotal, &
                     marbl_status_log)

    if (marbl_status_log%labort_marbl) then
       call marbl_status_log%log_error_trace("comp_htotal()", subname)
       return
    end if

    !---------------------------------------------------------------------------
    !   convert xco2 from uatm to atm
    !---------------------------------------------------------------------------

    xco2(:) = xco2_in(:) * 1e-6_r8

    !---------------------------------------------------------------------------
    !   Calculate [CO2*] as defined in DOE Methods Handbook 1994 Ver.2,
    !   ORNL/CDIAC-74, Dickson and Goyet, eds. (Ch 2 p 10, Eq A.49)
    !
    !   Compute co2starair
    !---------------------------------------------------------------------------

    associate(                                &
         k1  => co2calc_coeffs(:)%k1,         &
         k2  => co2calc_coeffs(:)%k2,         &
         ff  => co2calc_coeffs(:)%ff,         &
         dic => co2calc_state_per_mass(:)%dic &
         )

    mass_to_vol = 1e6_r8 * rho_sw

    do c = 1, num_elements
       htotal2     = htotal(c) ** 2
       denom       = c1 / (htotal2 + k1(c) * htotal(c) + k1(c) * k2(c))
       CO3(c)      = dic(c) * k1(c) * k2(c) * denom
       co2star(c)  = dic(c) * htotal2 / (htotal2 + k1(c) * htotal(c) + k1(c) * k2(c))
       co2starair  = xco2(c) * ff(c) * atmpres(c)
       dco2star(c) = co2starair - co2star(c)
       ph(c)       = -log10(htotal(c))

       !---------------------------------------------------------------------
       !   Add two output arguments for storing pCO2surf
       !   Should we be using K0 or ff for the solubility here?
       !---------------------------------------------------------------------

       pCO2surf(c) = co2star(c) / ff(c)
       dpCO2(c)    = pCO2surf(c) - xco2(c) * atmpres(c)

       !---------------------------------------------------------------------
       !   Convert units of output arguments
       !   Note: pCO2surf and dpCO2 are calculated in atm above.
       !---------------------------------------------------------------------

       CO3(c)      = CO3(c)      * mass_to_vol
       co2star(c)  = co2star(c)  * mass_to_vol
       dco2star(c) = dco2star(c) * mass_to_vol

       pCO2surf(c) = pCO2surf(c) * 1e6_r8
       dpCO2(c)    = dpCO2(c)    * 1e6_r8
    end do

    end associate

  end subroutine marbl_co2calc_surface

  !***********************************************************************

  subroutine marbl_co2calc_interior(&
       num_elements, num_active_elements, lcomp_co2calc_coeffs,   &
       co2calc_state_in, phlo, phhi, &
       co2calc_coeffs, ph, H2CO3, HCO3, CO3, marbl_status_log)

    !---------------------------------------------------------------------------
    ! Calculate H2CO3, HCO3, CO3 from total alkalinity, total CO2, temp, salinity (s), etc.
    !---------------------------------------------------------------------------

    implicit none

    integer(kind=int_kind)    , intent(in)    :: num_elements
    integer(kind=int_kind)    , intent(in)    :: num_active_elements
    logical(kind=log_kind)    , intent(in)    :: lcomp_co2calc_coeffs
<<<<<<< HEAD
    type(co2calc_state_type)  , intent(in)    :: co2calc_state_in(num_elements)
    real(kind=r8)             , intent(in)    :: phlo(num_elements)      ! lower limit of pH range
    real(kind=r8)             , intent(in)    :: phhi(num_elements)      ! upper limit of pH range
=======
    real(kind=r8)             , intent(in)    :: temp(num_elements)      ! temperature (degC)
    real(kind=r8)             , intent(in)    :: salt(num_elements)      ! salinity (PSU)
    real(kind=r8)             , intent(in)    :: press_bar(num_elements) ! pressure at level (bars)
    real(kind=r8)             , intent(in)    :: dic_in(num_elements)    ! total inorganic carbon (nmol/cm^3)
    real(kind=r8)             , intent(in)    :: ta_in(num_elements)     ! total alkalinity (neq/cm^3)
    real(kind=r8)             , intent(in)    :: pt_in(num_elements)     ! inorganic phosphate (nmol/cm^3)
    real(kind=r8)             , intent(in)    :: sit_in(num_elements)    ! inorganic silicate (nmol/cm^3)
>>>>>>> a1a3e99f
    type(co2calc_coeffs_type) , intent(inout) :: co2calc_coeffs(num_elements)
    real(kind=r8)             , intent(out)   :: pH(num_elements)        ! computed ph values, for initial guess on next time step
    real(kind=r8)             , intent(out)   :: H2CO3(num_elements)     ! Carbonic Acid Concentration
    real(kind=r8)             , intent(out)   :: HCO3(num_elements)      ! Bicarbonate Ion Concentration
    real(kind=r8)             , intent(out)   :: CO3(num_elements)       ! Carbonate Ion Concentration
    type(marbl_log_type)      , intent(inout) :: marbl_status_log

    !---------------------------------------------------------------------------
    !   local variable declarations
    !---------------------------------------------------------------------------
    character(len=*), parameter :: subname = 'marbl_co2calc_mod:marbl_co2calc_interior'

    type(co2calc_state_type) :: co2calc_state_per_mass(num_elements)
    integer(kind=int_kind)   :: c
    real(kind=r8)            :: mass_to_vol          ! (mol/kg) -> (mmol/m^3)
    real(kind=r8)            :: htotal2, denom
    real(kind=r8)            :: htotal(num_elements) ! free concentration of H ion
    !---------------------------------------------------------------------------

    call comp_per_mass_co2calc_state(num_elements, num_active_elements, co2calc_state_in, co2calc_state_per_mass)

    !------------------------------------------------------------------------
    !   compute thermodynamic CO3 coefficients
    !------------------------------------------------------------------------

    if (lcomp_co2calc_coeffs) then
       ! FIXME : pass in num_active_elements and only compute on 1:num_active_elements
       call comp_co2calc_coeffs(num_elements, co2calc_state_per_mass, co2calc_coeffs)
    end if

    !------------------------------------------------------------------------
    !   compute htotal
    !------------------------------------------------------------------------

    call comp_htotal(num_elements, num_active_elements, phlo, phhi, &
                     co2calc_state_in, co2calc_state_per_mass, co2calc_coeffs, htotal, &
                     marbl_status_log)

    if (marbl_status_log%labort_marbl) then
       call marbl_status_log%log_error_trace("comp_htotal()", subname)
       return
    end if

    !------------------------------------------------------------------------
    !   Calculate [CO2*] as defined in DOE Methods Handbook 1994 Ver.2,
    !   ORNL/CDIAC-74, Dickson and Goyet, eds. (Ch 2 p 10, Eq A.49-51)
    !------------------------------------------------------------------------

    associate(                                  &
         k1  => co2calc_coeffs(:)%k1,           &
         k2  => co2calc_coeffs(:)%k2,           &
         dic => co2calc_state_per_mass(:)%dic   &
         )

    mass_to_vol = 1e6_r8 * rho_sw

    do c = 1,num_active_elements
       htotal2  = htotal(c) ** 2
       denom    = c1 / (htotal2 + k1(c) * htotal(c) + k1(c) * k2(c))
       H2CO3(c) = dic(c) * htotal2 * denom
       HCO3(c)  = dic(c) * k1(c) * htotal(c) * denom
       CO3(c)   = dic(c) * k1(c) * k2(c) * denom
       ph(c)    = -log10(htotal(c))

       !------------------------------------------------------------------
       !   Convert units of output arguments
       !------------------------------------------------------------------

       H2CO3(c) = H2CO3(c) * mass_to_vol
       HCO3(c)  = HCO3(c)  * mass_to_vol
       CO3(c)   = CO3(c)   * mass_to_vol
     end do ! c loop

     ph(num_active_elements+1:num_elements)    = c0
     H2CO3(num_active_elements+1:num_elements) = c0
     HCO3(num_active_elements+1:num_elements)  = c0
     CO3(num_active_elements+1:num_elements)   = c0

    end associate

  end subroutine marbl_co2calc_interior

  !*****************************************************************************

  subroutine comp_co2calc_coeffs(num_elements, co2calc_state, co2calc_coeffs)

    !---------------------------------------------------------------------------
    ! FIXME #20: the computations for the individual constants need to
    !            be broken out into separate functions and unit tested
    !---------------------------------------------------------------------------

    implicit none

    integer(kind=int_kind)    , intent(in)  :: num_elements
    type(co2calc_state_type)  , intent(in)  :: co2calc_state(num_elements)
    type(co2calc_coeffs_type) , intent(out) :: co2calc_coeffs(num_elements)

    !---------------------------------------------------------------------------
    !   local variable declarations
    !---------------------------------------------------------------------------
    integer(kind=int_kind) :: c

    real(kind=r8), dimension(num_elements) :: salt_lim ! bounded salt
    real(kind=r8), dimension(num_elements) :: tk       ! temperature (K)
    real(kind=r8), dimension(num_elements) :: is       ! ionic strength
    real(kind=r8), dimension(num_elements) :: scl      ! chlorinity
    real(kind=r8), dimension(num_elements) :: tk100
    real(kind=r8), dimension(num_elements) :: tk1002
    real(kind=r8), dimension(num_elements) :: invtk
    real(kind=r8), dimension(num_elements) :: dlogtk
    real(kind=r8), dimension(num_elements) :: is2
    real(kind=r8), dimension(num_elements) :: sqrtis
    real(kind=r8), dimension(num_elements) :: s2
    real(kind=r8), dimension(num_elements) :: sqrts
    real(kind=r8), dimension(num_elements) :: s15
    real(kind=r8), dimension(num_elements) :: invRtk
    real(kind=r8), dimension(num_elements) :: arg
    real(kind=r8), dimension(num_elements) :: deltaV   ! pressure correction terms
    real(kind=r8), dimension(num_elements) :: Kappa    ! pressure correction terms
    real(kind=r8), dimension(num_elements) :: lnKfac   ! pressure correction terms
    real(kind=r8), dimension(num_elements) :: Kfac     ! pressure correction terms
    real(kind=r8), dimension(num_elements) :: log_1_m_1p005em3_s
    real(kind=r8), dimension(num_elements) :: log_1_p_tot_sulfate_div_ks
    !---------------------------------------------------------------------------

    associate(                         &
         k0  => co2calc_coeffs(:)%k0,  &
         k1  => co2calc_coeffs(:)%k1,  &
         k2  => co2calc_coeffs(:)%k2,  &
         ff  => co2calc_coeffs(:)%ff,  &
         kw  => co2calc_coeffs(:)%kw,  &
         kb  => co2calc_coeffs(:)%kb,  &
         ks  => co2calc_coeffs(:)%ks,  &
         kf  => co2calc_coeffs(:)%kf,  &
         k1p => co2calc_coeffs(:)%k1p, &
         k2p => co2calc_coeffs(:)%k2p, &
         k3p => co2calc_coeffs(:)%k3p, &
         ksi => co2calc_coeffs(:)%ksi, &
         bt  => co2calc_coeffs(:)%bt,  &
         st  => co2calc_coeffs(:)%st,  &
         ft  => co2calc_coeffs(:)%ft,  &
         temp => co2calc_state(:)%temp, &
         salt => co2calc_state(:)%salt, &
         sw_press_bar => co2calc_state(:)%sw_press_bar &
         )

    !---------------------------------------------------------------------------
    !   Calculate all constants needed to convert between various
    !   measured carbon species. References for each equation are
    !   noted in the code.  Once calculated, the constants are stored
    !   and passed in the common block "const". The original version
    !   of this code was based on the code by Dickson in Version 2 of
    !   "Handbook of Methods for the Analysis of the Various Parameters
    !   of the Carbon Dioxide System in Seawater", DOE, 1994 (SOP No. 3,
    !   p25-26).
    !   Derive simple terms used more than once
    !---------------------------------------------------------------------------

    salt_lim = max(salt,salt_min)
    tk       = T0_Kelvin + temp
    tk100    = tk * 1e-2_r8
    tk1002   = tk100 * tk100
    invtk    = c1 / tk
    dlogtk   = log(tk)
    invRtk   = (c1 / 83.1451_r8) * invtk

    is       = 19.924_r8 * salt_lim / (c1000 - 1.005_r8 * salt_lim)
    is2      = is * is
    sqrtis   = sqrt(is)
    sqrts    = sqrt(salt_lim)
    s2       = salt_lim * salt_lim
    scl      = salt_lim / 1.80655_r8

    arg = c1 - 0.001005_r8 * salt_lim
    log_1_m_1p005em3_s = log(arg)

    !---------------------------------------------------------------------------
    !   f = k0(1-pH2O)*correction term for non-ideality
    !   Weiss & Price (1980, Mar. Chem., 8, 347-359;
    !                 Eq 13 with table 6 values)
    !---------------------------------------------------------------------------

    arg = -162.8301_r8 + 218.2968_r8 / tk100 + &
         90.9241_r8 * (dlogtk + log(1e-2_r8)) - 1.47696_r8 * tk1002 + &
         salt_lim * (.025695_r8 - .025225_r8 * tk100 + 0.0049867_r8 * tk1002)
    ff = exp(arg)

    !---------------------------------------------------------------------------
    !   K0 from Weiss 1974
    !---------------------------------------------------------------------------

    arg = 93.4517_r8 / tk100 - 60.2409_r8 + 23.3585_r8 * (dlogtk + log(1e-2_r8)) + &
         salt_lim * (.023517_r8 - 0.023656_r8 * tk100 + 0.0047036_r8 * tk1002)
    k0 = exp(arg)

    !---------------------------------------------------------------------------
    !   k1 = [H][HCO3]/[H2CO3]
    !   k2 = [H][CO3]/[HCO3]
    !      Lueker, Dickson, Keeling (2000) using Mehrbach et al. data on total scale
    !   pressure correction from Millero 1995, p. 675
    !      w/ typo corrections from CO2SYS
    !---------------------------------------------------------------------------

    ! total pH scale
    arg = 3633.86_r8 * invtk - 61.2172_r8 + &
          9.67770_r8 * dlogtk - 0.011555_r8 * salt_lim + &
          0.0001152_r8 * s2
    arg = -log(c10) * arg
    k1 = exp(arg)

    call apply_pressure_correction(num_elements, temp,         &
         sw_press_bar, invRtk,                                 &
         deltaV_coefs = (/-25.5_r8, 0.1271_r8, c0/),           &
         Kappa_coefs = (/-3.08_r8, 0.0877_r8, c0/),            &
         therm_coef = k1)

    ! total pH scale
    arg = 471.78_r8 * invtk + 25.9290_r8 - &
          3.16967_r8 * dlogtk - 0.01781_r8 * salt_lim + 0.0001122_r8 * s2
    arg = -log(c10) * arg
    k2 = exp(arg)

    call apply_pressure_correction(num_elements, temp,         &
         sw_press_bar, invRtk,                                 &
         deltaV_coefs = (/-15.82_r8, -0.0219_r8, c0/),         &
         Kappa_coefs = (/1.13_r8, -0.1475_r8, c0/),            &
         therm_coef = k2)

    !---------------------------------------------------------------------------
    !   kb = [H][BO2]/[HBO2]
    !   Millero p.669 (1995) using data from Dickson (1990)
    !   CO2SYS states that this in on total pH scale
    !   pressure correction from Millero 1979, p. 1657
    !      omitting salinity contribution
    !---------------------------------------------------------------------------

    arg = (-8966.90_r8 - 2890.53_r8 * sqrts - &
         77.942_r8 * salt_lim + 1.728_r8 * salt_lim * sqrts - &
         0.0996_r8 * s2) * invtk + &
         (148.0248_r8 + 137.1942_r8 * sqrts + 1.62142_r8 * salt_lim) + &
         (-24.4344_r8 - 25.085_r8 * sqrts - 0.2474_r8 * salt_lim) * dlogtk + &
         0.053105_r8 * sqrts * tk
    kb = exp(arg)

    call apply_pressure_correction(num_elements, temp,         &
         sw_press_bar, invRtk,                                 &
         deltaV_coefs = (/-29.48_r8, 0.1622_r8, -0.002608_r8/),&
         Kappa_coefs = (/-2.84_r8, c0, c0/),                   &
         therm_coef = kb)

    !---------------------------------------------------------------------------
    !   k1p = [H][H2PO4]/[H3PO4]
    !   DOE(1994) eq 7.2.20 with footnote using data from Millero (1974)
    !   pressure correction from Millero 1995, p. 675
    !      w/ typo corrections from CO2SYS
    !---------------------------------------------------------------------------

    arg = -4576.752_r8 * invtk + 115.525_r8 - &
         18.453_r8 * dlogtk + &
         (-106.736_r8 * invtk + 0.69171_r8) * sqrts + &
         (-0.65643_r8 * invtk - 0.01844_r8) * salt_lim
    k1p = exp(arg)

    call apply_pressure_correction(num_elements, temp,         &
         sw_press_bar, invRtk,                                 &
         deltaV_coefs = (/-14.51_r8, 0.1211_r8, -0.000321_r8/),&
         Kappa_coefs = (/-2.67_r8, 0.0427_r8, c0/),            &
         therm_coef = k1p)

    !---------------------------------------------------------------------------
    !   k2p = [H][HPO4]/[H2PO4]
    !   DOE(1994) eq 7.2.23 with footnote using data from Millero (1974))
    !   pressure correction from Millero 1995, p. 675
    !      w/ typo corrections from CO2SYS
    !---------------------------------------------------------------------------

    arg = -8814.715_r8 * invtk + 172.0883_r8 - &
         27.927_r8 * dlogtk + &
         (-160.340_r8 * invtk + 1.3566_r8) * sqrts + &
         (0.37335_r8 * invtk - 0.05778_r8) * salt_lim
    k2p = exp(arg)

    call apply_pressure_correction(num_elements, temp,         &
         sw_press_bar, invRtk,                                 &
         deltaV_coefs = (/-23.12_r8, 0.1758_r8, -0.002647_r8/),&
         Kappa_coefs = (/-5.15_r8, 0.09_r8, c0/),              &
         therm_coef = k2p)

    !---------------------------------------------------------------------------
    !   k3p = [H][PO4]/[HPO4]
    !   DOE(1994) eq 7.2.26 with footnote using data from Millero (1974)
    !   pressure correction from Millero 1995, p. 675
    !      w/ typo corrections from CO2SYS
    !---------------------------------------------------------------------------

    arg = -3070.75_r8 * invtk - 18.141_r8 + &
         (17.27039_r8 * invtk + 2.81197_r8) * sqrts + &
         (-44.99486_r8 * invtk - 0.09984_r8) * salt_lim
    k3p = exp(arg)

    call apply_pressure_correction(num_elements, temp,         &
         sw_press_bar, invRtk,                                 &
         deltaV_coefs = (/-26.57_r8, 0.202_r8, -0.003042_r8/), &
         Kappa_coefs = (/-4.08_r8, 0.0714_r8, c0/), &
         therm_coef = k3p)

    !---------------------------------------------------------------------------
    !   ksi = [H][SiO(OH)3]/[Si(OH)4]
    !   Millero p.671 (1995) using data from Yao and Millero (1995)
    !   pressure correction from Millero 1995, p. 675
    !      w/ typo corrections from CO2SYS
    !      apply boric acid values
    !---------------------------------------------------------------------------

    arg = -8904.2_r8 * invtk + 117.385_r8 - &
         19.334_r8 * dlogtk + &
         (-458.79_r8 * invtk + 3.5913_r8) * sqrtis + &
         (188.74_r8 * invtk - 1.5998_r8) * is + &
         (-12.1652_r8 * invtk + 0.07871_r8) * is2 + &
         log_1_m_1p005em3_s
    ksi = exp(arg)

    call apply_pressure_correction(num_elements, temp,         &
         sw_press_bar, invRtk,                                 &
         deltaV_coefs = (/-29.48_r8, 0.1622_r8, -0.002608_r8/),&
         Kappa_coefs = (/-2.84_r8, c0, c0/),                   &
         therm_coef = ksi)

    !---------------------------------------------------------------------------
    !   kw = [H][OH]
    !   Millero p.670 (1995) using composite data
    !   following DOE Handbook, 0.015 substracted from constant to
    !   approximately convert from SWS pH scale to total pH scale
    !   pressure correction from Millero 1983
    !      note that deltaV coeffs in Millero 1995 are those actually
    !      freshwater deltaV coeffs from Millero 1983
    !---------------------------------------------------------------------------

    arg = -13847.26_r8 * invtk + 148.9652_r8 - 23.6521_r8 * dlogtk + &
         (118.67_r8 * invtk - 5.977_r8 + 1.0495_r8 * dlogtk) * sqrts - &
         0.01615_r8 * salt_lim
    kw = exp(arg)

    call apply_pressure_correction(num_elements, temp,         &
         sw_press_bar, invRtk,                                 &
         deltaV_coefs = (/-20.02_r8, 0.1119_r8, -0.001409_r8/),&
         Kappa_coefs = (/-5.13_r8, 0.0794_r8, c0/),            &
         therm_coef = kw)

    !---------------------------------------------------------------------------
    !   ks = [H][SO4]/[HSO4], free pH scale
    !   Dickson (1990, J. chem. Thermodynamics 22, 113)
    !   pressure correction from Millero 1995, p. 675
    !      w/ typo corrections from CO2SYS
    !---------------------------------------------------------------------------

    arg = -4276.1_r8 * invtk + 141.328_r8 - 23.093_r8 * dlogtk + &
         (-13856.0_r8 * invtk + 324.57_r8 - 47.986_r8 * dlogtk) * sqrtis + &
         (35474.0_r8 * invtk - 771.54_r8 + 114.723_r8 * dlogtk) * is - &
         2698.0_r8 * invtk * is * sqrtis + &
         1776.0_r8 * invtk * is2 + &
         log_1_m_1p005em3_s
    ks  = exp(arg)

    call apply_pressure_correction(num_elements, temp,         &
         sw_press_bar, invRtk,                                 &
         deltaV_coefs = (/-18.03_r8, 0.0466_r8, 0.000316_r8/), &
         Kappa_coefs = (/-4.53_r8, 0.09_r8, c0/), &
         therm_coef = ks)

    !---------------------------------------------------------------------
    !   kf = [H][F]/[HF]
    !   Dickson and Riley (1979) -- change pH scale to total
    !   pressure correction from Millero 1995, p. 675
    !      w/ typo corrections from CO2SYS
    !---------------------------------------------------------------------

    arg = c1 + (0.1400_r8 / 96.062_r8) * (scl) / ks(:)
    log_1_p_tot_sulfate_div_ks = log(arg)
    arg = 1590.2_r8 * invtk - 12.641_r8 + 1.525_r8 * sqrtis + &
         log_1_m_1p005em3_s + log_1_p_tot_sulfate_div_ks
    kf  = exp(arg)

    call apply_pressure_correction(num_elements, temp,         &
         sw_press_bar, invRtk,                                 &
         deltaV_coefs = (/-9.78_r8, -0.009_r8, -0.000942_r8/), &
         Kappa_coefs = (/-3.91_r8, 0.054_r8, c0/), &
         therm_coef = kf)

    !---------------------------------------------------------------------
    !   Calculate concentrations for borate, sulfate, and fluoride
    !   bt : Uppstrom (1974)
    !   st : Morris & Riley (1966)
    !   ft : Riley (1965)
    !---------------------------------------------------------------------

    bt(:) = 0.000232_r8 / 10.811_r8 * scl
    st(:) = 0.14_r8 / 96.062_r8 * scl
    ft(:) = 0.000067_r8 / 18.9984_r8 * scl

    end associate

  end subroutine comp_co2calc_coeffs

  !*****************************************************************************

  subroutine comp_htotal(num_elements, num_active_elements, phlo, phhi, &
                         co2calc_state_in, co2calc_state_per_mass, co2calc_coeffs, htotal, &
                         marbl_status_log)

    !---------------------------------------------------------------------------
    ! Calculate htotal (free concentration of H ion)
    !---------------------------------------------------------------------------

    integer(kind=int_kind)        , intent(in)    :: num_elements
    integer(kind=int_kind)        , intent(in)    :: num_active_elements
    real(kind=r8)                 , intent(in)    :: phlo(num_elements)   ! lower limit of pH range
    real(kind=r8)                 , intent(in)    :: phhi(num_elements)   ! upper limit of pH range
    type(co2calc_state_type)      , intent(in)    :: co2calc_state_in(num_elements)
    type(co2calc_state_type)      , intent(in)    :: co2calc_state_per_mass(num_elements)
    type(co2calc_coeffs_type)     , intent(inout) :: co2calc_coeffs(num_elements)
    real(kind=r8)                 , intent(out)   :: htotal(num_elements) ! free concentration of H ion
    type(marbl_log_type)          , intent(inout) :: marbl_status_log

    !---------------------------------------------------------------------------
    !   local variable declarations
    !---------------------------------------------------------------------------
    character(len=*), parameter :: subname = 'marbl_co2calc_mod:comp_htotal'

    integer(kind=int_kind)   :: c
    real(kind=r8)            :: x1(num_elements), x2(num_elements)   ! bounds on htotal for solver
    !---------------------------------------------------------------------------

    do c = 1,num_active_elements
       x1(c) = c10 ** (-phhi(c))
       x2(c) = c10 ** (-phlo(c))
    end do ! c loop

    !---------------------------------------------------------------------------
    !   If DIC and TA are known then either a root finding or iterative
    !   method must be used to calculate htotal. In this case we use
    !   the Newton-Raphson "safe" method taken from "Numerical Recipes"
    !   (function "rtsafe.f" with error trapping removed).
    !
    !   As currently set, this procedure iterates about 12 times. The
    !   x1 and x2 values set below will accomodate ANY oceanographic
    !   values. If an initial guess of the pH is known, then the
    !   number of iterations can be reduced to about 5 by narrowing
    !   the gap between x1 and x2. It is recommended that the first
    !   few time steps be run with x1 and x2 set as below. After that,
    !   set x1 and x2 to the previous value of the pH +/- ~0.5.
    !---------------------------------------------------------------------------

    call drtsafe(num_elements, num_active_elements, co2calc_state_in, &
                 co2calc_coeffs, co2calc_state_per_mass, x1, x2, xacc, htotal, &
                 marbl_status_log)

    if (marbl_status_log%labort_marbl) then
       call marbl_status_log%log_error_trace("drtsafe", subname)
       return
    end if

  end subroutine comp_htotal

  !*****************************************************************************

  subroutine drtsafe(num_elements, num_active_elements, co2calc_state_in, &
                     co2calc_coeffs, co2calc_state_per_mass, x1, x2, xacc, soln,   &
                     marbl_status_log)

    !---------------------------------------------------------------------------
    !   Vectorized version of drtsafe, which was a modified version of
    !      Numerical Recipes algorithm.
    !   Keith Lindsay, Oct 1999
    !
    !   Algorithm comment :
    !      Iteration from Newtons method is used unless it leaves
    !      bracketing interval or the dx is > 0.5 the previous dx.
    !      In that case, bisection method is used.
    !---------------------------------------------------------------------------

    implicit none

    integer(kind=int_kind)        , intent(in)    :: num_elements
    integer(kind=int_kind)        , intent(in)    :: num_active_elements
    type(co2calc_state_type)      , intent(in)    :: co2calc_state_in(num_elements)
    type(co2calc_coeffs_type)     , intent(in)    :: co2calc_coeffs(num_elements)
    type(co2calc_state_type)      , intent(in)    :: co2calc_state_per_mass(num_elements)
    real(kind=r8)                 , intent(in)    :: xacc
    real(kind=r8)                 , intent(inout) :: x1(num_elements)
    real(kind=r8)                 , intent(inout) :: x2(num_elements)
    real(kind=r8)                 , intent(out)   :: soln(num_elements)
    type(marbl_log_type)          , intent(inout) :: marbl_status_log

    !---------------------------------------------------------------------------
    !   local variable declarations
    !---------------------------------------------------------------------------
    character(len=*), parameter :: subname = 'marbl_co2calc_mod:drtsafe'
    character(len=char_len)     :: log_message

    logical(kind=log_kind)                          :: leave_bracket, dx_decrease
    logical(kind=log_kind)                          :: abort
    logical(kind=log_kind), dimension(num_elements) :: mask
    logical(kind=log_kind), dimension(num_elements) :: active_mask
    integer(kind=int_kind)                          :: c, it
    real(kind=r8)                                   :: temp
    real(kind=r8), dimension(num_elements) :: xlo, xhi, flo, fhi, f, df, dxold, dx
    !---------------------------------------------------------------------------

    !---------------------------------------------------------------------------
    !   bracket root at each location and set up first iteration
    !---------------------------------------------------------------------------

    active_mask = .false.
    active_mask(1:num_active_elements) = .true.

    mask = active_mask
    abort = .false.

    it = 0

    do
       call total_alkalinity(num_elements, mask, x1, co2calc_coeffs, co2calc_state_per_mass, flo, df)
       call total_alkalinity(num_elements, mask, x2, co2calc_coeffs, co2calc_state_per_mass, fhi, df)

       where ( mask )
          mask = (flo > c0 .AND. fhi > c0) .OR. &
                 (flo < c0 .AND. fhi < c0)
       end where

       if (.not. ANY(mask)) EXIT

       it = it + 1

       do c = 1,num_active_elements
          if (mask(c)) then
             ! Log a warning message if bounding box end points have same sign
             ! (no guarantee that there is a root on the interval)

             ! Iteration number
             WRITE(log_message,"(3A,1X,A,I0)") '(', subname, ')', 'it = ', it
             call marbl_status_log%log_noerror(log_message, subname, c,       &
                             lonly_master_writes=.false.)

             ! x1 & f
             WRITE(log_message,"(3A,1X,A,2E15.7e3)") '(', subname, ')',       &
                  'x1,f = ', x1(c), flo(c)
             call marbl_status_log%log_noerror(log_message, subname, c,       &
                             lonly_master_writes=.false.)

             ! x2 & f
             WRITE(log_message,"(3A,1X,A,2E15.7e3)") '(', subname, ')',       &
                  'x2,f = ', x2(c), fhi(c)
             call marbl_status_log%log_noerror(log_message, subname, c,       &
                             lonly_master_writes=.false.)

             ! Error if iteration count exceeds max_bracket_grow_it
             if (it > max_bracket_grow_it) then
                ! Error message
                log_message = "bounding bracket for pH solution not found"
                call marbl_status_log%log_error(log_message, subname, c)

                ! Original state values
                ! total DIC
                WRITE(log_message,"(3A,1X,A,E15.7e3)") '(', subname, ')',     &
                      'dic = ', co2calc_state_in(c)%dic
                call marbl_status_log%log_error(log_message, subname, c)

                ! total alkalinity
                WRITE(log_message,"(3A,1X,A,E15.7e3)") '(', subname, ')',     &
                      'ta = ', co2calc_state_in(c)%ta
                call marbl_status_log%log_error(log_message, subname, c)

                ! total phosphorus
                WRITE(log_message,"(3A,1X,A,E15.7e3)") '(', subname, ')',     &
                      'pt = ', co2calc_state_in(c)%pt
                call marbl_status_log%log_error(log_message, subname, c)

                ! total silicon
                WRITE(log_message,"(3A,1X,A,E15.7e3)") '(', subname, ')',     &
                      'sit = ', co2calc_state_in(c)%sit
                call marbl_status_log%log_error(log_message, subname, c)

                ! temperature
                WRITE(log_message,"(3A,1X,A,E15.7e3)") '(', subname, ')',     &
                      'temp = ', co2calc_state_in(c)%temp
                call marbl_status_log%log_error(log_message, subname, c)

                ! salinity
                WRITE(log_message,"(3A,1X,A,E15.7e3)") '(', subname, ')',     &
                      'salt = ', co2calc_state_in(c)%salt
                call marbl_status_log%log_error(log_message, subname, c)

                abort = .true.
             end if
          end if
       end do
       if (abort) return

       where ( mask )
          dx = sqrt(x2 / x1)
          x2 = x2 * dx
          x1 = x1 / dx
       end where
    end do

    mask = active_mask

    do c = 1,num_active_elements
       if (flo(c) .LT. c0) then
          xlo(c) = x1(c)
          xhi(c) = x2(c)
       else
          xlo(c) = x2(c)
          xhi(c) = x1(c)
          temp = flo(c)
          flo(c) = fhi(c)
          fhi(c) = temp
       end if
       soln(c) = p5 * (xlo(c) + xhi(c))
       dxold(c) = ABS(xlo(c) - xhi(c))
       dx(c) = dxold(c)
    end do

    call total_alkalinity(num_elements, mask, soln, co2calc_coeffs, co2calc_state_per_mass, f, df)

    !---------------------------------------------------------------------------
    !   perform iterations, zeroing mask when a location has converged
    !---------------------------------------------------------------------------

    do it = 1,maxit
       do c = 1,num_active_elements
          if (mask(c)) then
             leave_bracket = ((soln(c) - xhi(c)) * df(c) - f(c)) * &
                  ((soln(c) - xlo(c)) * df(c) - f(c)) .GE. 0
             dx_decrease = ABS(c2 * f(c)) .LE. ABS(dxold(c) * df(c))
             if (leave_bracket .OR. .not. dx_decrease) then
                dxold(c) = dx(c)
                dx(c) = p5 * (xhi(c) - xlo(c))
                soln(c) = xlo(c) + dx(c)
                if (xlo(c) .EQ. soln(c)) mask(c) = .false.
             else
                dxold(c) = dx(c)
                dx(c) = -f(c) / df(c)
                temp = soln(c)
                soln(c) = soln(c) + dx(c)
                if (temp .EQ. soln(c)) mask(c) = .false.
             end if
             if (ABS(dx(c)) .LT. xacc) mask(c) = .false.
          end if
       end do

       if (.not. ANY(mask)) return

       call total_alkalinity(num_elements, mask, soln, co2calc_coeffs, co2calc_state_per_mass, f, df)

       do c = 1,num_elements
          if (mask(c)) then
             if (f(c) .LT. c0) then
                xlo(c) = soln(c)
                flo(c) = f(c)
             else
                xhi(c) = soln(c)
                fhi(c) = f(c)
             end if
          end if
       end do

    end do ! iteration loop

    call marbl_status_log%log_error("lack of convergence in drtsafe", &
                                    "marbl_co2calc::drtsafe")
    return

  end subroutine drtsafe

  !*****************************************************************************

  subroutine total_alkalinity(num_elements, mask, x, co2calc_coeffs, &
             co2calc_state_per_mass, fn, df)

    !---------------------------------------------------------------------------
    !   This routine computes TA as a function of DIC, htotal and constants.
    !   It also calculates the derivative of this function with respect to
    !   htotal. It is used in the iterative solution for htotal. In the call
    !   "x" is the input value for htotal, "fn" is the calculated value for
    !   TA and "df" is the value for dTA/dhtotal.
    !---------------------------------------------------------------------------

    implicit none

    integer(kind=int_kind)    , intent(in)  :: num_elements
    logical(kind=log_kind)    , intent(in)  :: mask(num_elements)
    real(kind=r8)             , intent(in)  :: x(num_elements)
    type(co2calc_coeffs_type) , intent(in)  :: co2calc_coeffs(num_elements)
    type(co2calc_state_type)  , intent(in)  :: co2calc_state_per_mass(num_elements)
    real(kind=r8)             , intent(out) :: fn(num_elements)
    real(kind=r8)             , intent(out) :: df(num_elements)

    !---------------------------------------------------------------------------
    !   local variable declarations
    !---------------------------------------------------------------------------
    integer(kind=int_kind) :: c
    real(kind=r8) :: x1, x1_r, x2, x2_r, x3, k12, k12p, k123p
    real(kind=r8) :: a, a_r, a2_r, da, b, b_r, b2_r, db, c_tmp, c_r
    real(kind=r8) :: kb_p_x1_r, ksi_p_x1_r, c1_p_c_ks_x1_r_r, c1_p_kf_x1_r_r
    !---------------------------------------------------------------------------

    associate(                         &
         k1  => co2calc_coeffs(:)%k1,  &
         k2  => co2calc_coeffs(:)%k2,  &
         kw  => co2calc_coeffs(:)%kw,  &
         kb  => co2calc_coeffs(:)%kb,  &
         ks  => co2calc_coeffs(:)%ks,  &
         kf  => co2calc_coeffs(:)%kf,  &
         k1p => co2calc_coeffs(:)%k1p, &
         k2p => co2calc_coeffs(:)%k2p, &
         k3p => co2calc_coeffs(:)%k3p, &
         ksi => co2calc_coeffs(:)%ksi, &
         bt  => co2calc_coeffs(:)%bt,  &
         st  => co2calc_coeffs(:)%st,  &
         ft  => co2calc_coeffs(:)%ft,  &
         dic => co2calc_state_per_mass(:)%dic,  &
         ta  => co2calc_state_per_mass(:)%ta,   &
         pt  => co2calc_state_per_mass(:)%pt,   &
         sit => co2calc_state_per_mass(:)%sit   &
         )

    do c = 1,num_elements
       if (mask(c)) then
          x1 = x(c)
          x1_r = c1 / x1
          x2 = x1 * x1
          x2_r = x1_r * x1_r
          x3 = x2 * x1
          k12 = k1(c) * k2(c)
          k12p = k1p(c) * k2p(c)
          k123p = k12p * k3p(c)
          a = x3 + k1p(c) * x2 + k12p * x1 + k123p
          a_r = c1 / a
          a2_r = a_r * a_r
          da = c3 * x2 + c2 * k1p(c) * x1 + k12p
          b = x2 + k1(c) * x1 + k12
          b_r = c1 / b
          b2_r = b_r * b_r
          db = c2 * x1 + k1(c)
          c_tmp = c1 + st(c) / ks(c)
          c_r = c1 / c_tmp
          kb_p_x1_r = c1 / (kb(c) + x1)
          ksi_p_x1_r = c1 / (ksi(c) + x1)
          c1_p_c_ks_x1_r_r = c1 / (c1 + c_tmp * ks(c) * x1_r)
          c1_p_kf_x1_r_r = c1 / (c1 + kf(c) * x1_r)

          !---------------------------------------------------------------------
          !   fn = hco3+co3+borate+oh+hpo4+2*po4+silicate-hfree-hso4-hf-h3po4-ta
          !---------------------------------------------------------------------

          fn(c) = k1(c) * dic(c) * x1 * b_r &
               + c2 * dic(c) * k12 * b_r &
               + bt(c) * kb(c) * kb_p_x1_r &
               + kw(c) * x1_r &
               + pt(c) * k12p * x1 * a_r &
               + c2 * pt(c) * k123p * a_r &
               + sit(c) * ksi(c) * ksi_p_x1_r &
               - x1 * c_r &
               - st(c) * c1_p_c_ks_x1_r_r &
               - ft(c) * c1_p_kf_x1_r_r &
               - pt(c) * x3 * a_r &
               - ta(c)

          !---------------------------------------------------------------------
          !   df = d(fn)/dx
          !---------------------------------------------------------------------

          df(c) = k1(c) * dic(c) * (b - x1 * db) * b2_r &
               - c2 * dic(c) * k12 * db * b2_r &
               - bt(c) * kb(c) * kb_p_x1_r * kb_p_x1_r &
               - kw(c) * x2_r &
               + (pt(c) * k12p * (a - x1 * da)) * a2_r &
               - c2 * pt(c) * k123p * da * a2_r &
               - sit(c) * ksi(c) * ksi_p_x1_r * ksi_p_x1_r &
               - c1 * c_r &
               - st(c) * c1_p_c_ks_x1_r_r * c1_p_c_ks_x1_r_r * (c_tmp * ks(c) * x2_r) &
               - ft(c) * c1_p_kf_x1_r_r * c1_p_kf_x1_r_r * kf(c) * x2_r &
               - pt(c) * x2 * (c3 * a - x1 * da) * a2_r

       end if ! if mask
    end do ! c loop

    end associate

  end subroutine total_alkalinity

  !*****************************************************************************

  subroutine marbl_co2calc_co3_sat_vals(&
       num_elements, num_active_elements, temp, salt, sw_press_bar, &
       co3_sat_calc, co3_sat_arag)

    !---------------------------------------------------------------------------
    ! Calculate co3 concentration at calcite and aragonite saturation
    ! from temp, salinity (s), press
    !---------------------------------------------------------------------------

    implicit none

    integer(kind=int_kind)                           , intent(in)  :: num_elements
    integer(kind=int_kind)                           , intent(in)  :: num_active_elements
    real(kind=r8)          , dimension(num_elements) , intent(in)  :: temp         ! temperature (degC)
    real(kind=r8)          , dimension(num_elements) , intent(in)  :: salt         ! salinity (psu)
    real(kind=r8)          , dimension(num_elements) , intent(in)  :: sw_press_bar ! seawater pressure (bars)
    real(kind=r8)          , dimension(num_elements) , intent(out) :: co3_sat_calc ! co3 concentration at calcite saturation
    real(kind=r8)          , dimension(num_elements) , intent(out) :: co3_sat_arag ! co3 concentration at aragonite saturation

    !---------------------------------------------------------------------------
    !   local variable declarations
    !---------------------------------------------------------------------------

    real(kind=r8) :: &
         mass_to_vol     ! (mol/kg) -> (mmol/m^3)

    real(kind=r8), dimension(num_elements) :: &
         salt_lim,                            & ! bounded salt
         tk,                                  & ! temperature (K)
         log10tk,invtk,sqrts,s15,invRtk,arg,  &
         K_calc,                              & ! thermodynamic constant for calcite
         K_arag,                              & ! thermodynamic constant for aragonite
         inv_Ca                                 ! inverse of Calcium concentration (mol/kg)

    integer(kind=int_kind) :: c

    !---------------------------------------------------------------------------

    salt_lim = max(salt(:),salt_min)
    tk       = T0_Kelvin + temp(:)
    log10tk  = log10(tk)
    invtk    = c1 / tk
    invRtk   = (c1 / 83.1451_r8) * invtk

    sqrts    = sqrt(salt_lim)
    s15      = sqrts * salt_lim

    !------------------------------------------------------------------------
    !   Compute K_calc, K_arag, apply pressure factor
    !   Mucci, Amer. J. of Science 283:781-799, 1983 & Millero 1979
    !------------------------------------------------------------------------

    arg = -171.9065_r8 - 0.077993_r8 * tk + 2839.319_r8 * invtk + 71.595_r8 * log10tk + &
         (-0.77712_r8 + 0.0028426_r8 * tk + 178.34_r8 * invtk) * sqrts - &
         0.07711_r8 * salt_lim + 0.0041249_r8 * s15
    arg = log(c10) * arg
    K_calc = exp(arg)

    call apply_pressure_correction(num_elements, temp, &
         sw_press_bar, invRtk, &
         deltaV_coefs = (/-48.76_r8, 0.5304_r8, c0/), &
         Kappa_coefs = (/-11.76_r8, 0.3692_r8, c0/), &
         therm_coef = K_calc)

    arg = -171.945_r8 - 0.077993_r8 * tk + 2903.293_r8 * invtk + 71.595_r8 * log10tk + &
         (-0.068393_r8 + 0.0017276_r8 * tk + 88.135_r8 * invtk) * sqrts - &
         0.10018_r8 * salt_lim + 0.0059415_r8 * s15
    arg = log(c10) * arg
    K_arag = exp(arg)

    call apply_pressure_correction(num_elements, temp, &
         sw_press_bar, invRtk, &
         deltaV_coefs = (/-45.96_r8, 0.5304_r8, c0/), &
         Kappa_coefs = (/-11.76_r8, 0.3692_r8, c0/), &
         therm_coef = K_arag)

    mass_to_vol = 1e6_r8 * rho_sw

    do c=1,num_active_elements

       !------------------------------------------------------------------
       !   Compute CO3 concentration at calcite & aragonite saturation
       !------------------------------------------------------------------

       inv_Ca(c) = (35.0_r8 / 0.01028_r8) / salt_lim(c)
       co3_sat_calc(c) = K_calc(c) * inv_Ca(c)
       co3_sat_arag(c) = K_arag(c) * inv_Ca(c)

       !------------------------------------------------------------------
       !   Convert units of output arguments
       !------------------------------------------------------------------

       co3_sat_calc(c) = co3_sat_calc(c) * mass_to_vol
       co3_sat_arag(c) = co3_sat_arag(c) * mass_to_vol

    end do

    co3_sat_calc(num_active_elements+1:num_elements) = c0
    co3_sat_arag(num_active_elements+1:num_elements) = c0

  end subroutine marbl_co2calc_co3_sat_vals

  !*****************************************************************************

  subroutine apply_pressure_correction(num_elements, temp, &
       sw_press_bar, invRtk, deltaV_coefs, Kappa_coefs, &
       therm_coef)

    implicit none

    integer,       intent(in)    :: num_elements
    real(kind=r8), intent(in)    :: temp(:)
    real(kind=r8), intent(in)    :: sw_press_bar(:)
    real(kind=r8), intent(in)    :: invRtk(:)
    real(kind=r8), intent(in)    :: deltaV_coefs(0:2)
    real(kind=r8), intent(in)    :: Kappa_coefs(0:2)
    real(kind=r8), intent(inout) :: therm_coef(num_elements)

    !---------------------------------------------------------------------------
    !   local variable declarations
    !---------------------------------------------------------------------------
    real(kind=r8), dimension(num_elements) :: deltaV, Kappa, lnKfac, Kfac
    !---------------------------------------------------------------------------

    deltaV = deltaV_coefs(0) + (deltaV_coefs(1) + deltaV_coefs(2) * temp) * temp
    Kappa  = (Kappa_coefs(0) + (Kappa_coefs(1) + Kappa_coefs(2) * temp) * temp) * p001
    lnKfac = (-deltaV + p5 * Kappa * sw_press_bar) * sw_press_bar * invRtk
    Kfac = exp(lnKfac)
    therm_coef = therm_coef * Kfac

  end subroutine apply_pressure_correction

  !*****************************************************************************

end module marbl_co2calc_mod<|MERGE_RESOLUTION|>--- conflicted
+++ resolved
@@ -95,7 +95,7 @@
 
     integer(kind=int_kind)  , intent(in)  :: num_elements
     integer(kind=int_kind)  , intent(in)  :: num_active_elements
-    real(kind=r8)           , intent(in)  :: temp(num_elements)         ! temperature (degrees C)
+    real(kind=r8)           , intent(in)  :: temp(num_elements)         ! temperature (degC)
     real(kind=r8)           , intent(in)  :: salt(num_elements)         ! salinity (PSU)
     real(kind=r8)           , intent(in)  :: sw_press_bar(num_elements) ! seawater pressure (bars)
     real(kind=r8)           , intent(in)  :: dic(num_elements)          ! total inorganic carbon (nmol/cm^3)
@@ -234,17 +234,7 @@
 
     integer(kind=int_kind)        , intent(in)    :: num_elements
     logical(kind=log_kind)        , intent(in)    :: lcomp_co2calc_coeffs
-<<<<<<< HEAD
     type(co2calc_state_type)      , intent(in)    :: co2calc_state_in(num_elements)
-=======
-    real(kind=r8)                 , intent(in)    :: dic_in(num_elements)   ! total inorganic carbon (nmol/cm^3)
-    real(kind=r8)                 , intent(in)    :: xco2_in(num_elements)  ! atmospheric mole fraction CO2 in dry air (ppmv)
-    real(kind=r8)                 , intent(in)    :: ta_in(num_elements)    ! total alkalinity (neq/cm^3)
-    real(kind=r8)                 , intent(in)    :: pt_in(num_elements)    ! inorganic phosphate (nmol/cm^3)
-    real(kind=r8)                 , intent(in)    :: sit_in(num_elements)   ! inorganic silicate (nmol/cm^3)
-    real(kind=r8)                 , intent(in)    :: temp(num_elements)     ! temperature (degC)
-    real(kind=r8)                 , intent(in)    :: salt(num_elements)     ! salinity (PSU)
->>>>>>> a1a3e99f
     real(kind=r8)                 , intent(in)    :: atmpres(num_elements)  ! atmospheric pressure (atmosphere)
     real(kind=r8)                 , intent(in)    :: xco2_in(num_elements)  ! atmospheric mole fraction CO2 in dry air (ppmv)
     real(kind=r8)                 , intent(in)    :: phlo(num_elements)     ! lower limit of ph range
@@ -367,19 +357,9 @@
     integer(kind=int_kind)    , intent(in)    :: num_elements
     integer(kind=int_kind)    , intent(in)    :: num_active_elements
     logical(kind=log_kind)    , intent(in)    :: lcomp_co2calc_coeffs
-<<<<<<< HEAD
     type(co2calc_state_type)  , intent(in)    :: co2calc_state_in(num_elements)
     real(kind=r8)             , intent(in)    :: phlo(num_elements)      ! lower limit of pH range
     real(kind=r8)             , intent(in)    :: phhi(num_elements)      ! upper limit of pH range
-=======
-    real(kind=r8)             , intent(in)    :: temp(num_elements)      ! temperature (degC)
-    real(kind=r8)             , intent(in)    :: salt(num_elements)      ! salinity (PSU)
-    real(kind=r8)             , intent(in)    :: press_bar(num_elements) ! pressure at level (bars)
-    real(kind=r8)             , intent(in)    :: dic_in(num_elements)    ! total inorganic carbon (nmol/cm^3)
-    real(kind=r8)             , intent(in)    :: ta_in(num_elements)     ! total alkalinity (neq/cm^3)
-    real(kind=r8)             , intent(in)    :: pt_in(num_elements)     ! inorganic phosphate (nmol/cm^3)
-    real(kind=r8)             , intent(in)    :: sit_in(num_elements)    ! inorganic silicate (nmol/cm^3)
->>>>>>> a1a3e99f
     type(co2calc_coeffs_type) , intent(inout) :: co2calc_coeffs(num_elements)
     real(kind=r8)             , intent(out)   :: pH(num_elements)        ! computed ph values, for initial guess on next time step
     real(kind=r8)             , intent(out)   :: H2CO3(num_elements)     ! Carbonic Acid Concentration
