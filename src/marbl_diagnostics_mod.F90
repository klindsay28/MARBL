! -*- mode: f90; indent-tabs-mode: nil; f90-do-indent:3; f90-if-indent:3; f90-type-indent:3; f90-program-indent:2; f90-associate-indent:0; f90-continuation-indent:5  -*-
!|||||||||||||||||||||||||||||||||||||||||||||||||||||||||||||||||||||||

module marbl_diagnostics_mod

  use marbl_kinds_mod, only : r8
  use marbl_kinds_mod, only : int_kind
  use marbl_kinds_mod, only : log_kind
  use marbl_kinds_mod, only : char_len

  use marbl_settings_mod, only : autotroph_cnt
  use marbl_settings_mod, only : zooplankton_cnt
  use marbl_settings_mod, only : autotrophs
  use marbl_settings_mod, only : zooplankton

  use marbl_constants_mod, only : c0
  use marbl_constants_mod, only : c1

  use marbl_interface_private_types, only : carbonate_type
  use marbl_interface_private_types, only : dissolved_organic_matter_type
  use marbl_interface_private_types, only : column_sinking_particle_type
  use marbl_interface_private_types, only : marbl_PAR_type
  use marbl_interface_private_types, only : marbl_particulate_share_type
  use marbl_interface_private_types, only : marbl_interior_share_type
  use marbl_interface_private_types, only : marbl_surface_forcing_share_type
  use marbl_interface_private_types, only : marbl_surface_forcing_internal_type
  use marbl_interface_private_types, only : marbl_tracer_index_type

  use marbl_interface_public_types, only : marbl_domain_type
  use marbl_interface_public_types, only : marbl_tracer_metadata_type
  use marbl_interface_public_types, only : marbl_forcing_fields_type
  use marbl_interface_public_types, only : marbl_saved_state_type
  use marbl_interface_public_types, only : marbl_diagnostics_type

  use marbl_pft_mod, only : autotroph_local_type
  use marbl_pft_mod, only : autotroph_secondary_species_type
  use marbl_pft_mod, only : zooplankton_secondary_species_type

  use marbl_logging,          only : marbl_log_type

  implicit none
  public

  !-----------------------------------------------------------------------
  !  public/private member procedure declarations
  !-----------------------------------------------------------------------

  public :: marbl_diagnostics_init
  public :: marbl_diagnostics_set_interior_forcing
  public :: marbl_diagnostics_set_surface_forcing

  private :: store_diagnostics_carbonate
  private :: store_diagnostics_nitrification
  private :: store_diagnostics_autotrophs
  private :: store_diagnostics_particulates
  private :: store_diagnostics_oxygen
  private :: store_diagnostics_PAR
  private :: store_diagnostics_zooplankton
  private :: store_diagnostics_dissolved_organic_matter
  private :: store_diagnostics_iron_cycle
  private :: store_diagnostics_carbon_fluxes
  private :: store_diagnostics_nitrogen_fluxes
  private :: store_diagnostics_phosphorus_fluxes
  private :: store_diagnostics_silicon_fluxes
  private :: store_diagnostics_iron_fluxes
  private :: compute_saturation_depth

  !-----------------------------------------------------------------------
  !  Largest possible size for each class of diagnostics
  !-----------------------------------------------------------------------

  !-----------------------------------------------------------------------
  !  indices for diagnostic values written to tavg files
  !-----------------------------------------------------------------------

  type, private :: marbl_interior_diagnostics_indexing_type
    ! General 2D diags
    integer(int_kind) :: zsatcalc
    integer(int_kind) :: zsatarag
    integer(int_kind) :: O2_ZMIN
    integer(int_kind) :: O2_ZMIN_DEPTH
    integer(int_kind) :: photoC_TOT_zint
    integer(int_kind) :: photoC_TOT_zint_100m
    integer(int_kind) :: photoC_NO3_TOT_zint
    integer(int_kind) :: photoC_NO3_TOT_zint_100m
    integer(int_kind) :: DOC_prod_zint
    integer(int_kind) :: DOC_prod_zint_100m
    integer(int_kind) :: DOC_remin_zint
    integer(int_kind) :: DOC_remin_zint_100m
    integer(int_kind) :: DOCr_remin_zint
    integer(int_kind) :: DOCr_remin_zint_100m
    integer(int_kind) :: Jint_Ctot
    integer(int_kind) :: Jint_Ntot
    integer(int_kind) :: Jint_Ptot
    integer(int_kind) :: Jint_Sitot
    integer(int_kind) :: Jint_Fetot

    ! Particulate 2D diags
    integer(int_kind) :: calcToFloor
    integer(int_kind) :: calcToSed
    integer(int_kind) :: calcToSed_ALT_CO2
    integer(int_kind) :: pocToSed
    integer(int_kind) :: ponToSed
    integer(int_kind) :: SedDenitrif
    integer(int_kind) :: OtherRemin
    integer(int_kind) :: popToSed
    integer(int_kind) :: bsiToSed
    integer(int_kind) :: dustToSed
    integer(int_kind) :: pfeToSed

    ! Autotroph 2D diags
    integer(int_kind), allocatable :: N_lim_surf(:)
    integer(int_kind), allocatable :: N_lim_Cweight_avg_100m(:)
    integer(int_kind), allocatable :: P_lim_surf(:)
    integer(int_kind), allocatable :: P_lim_Cweight_avg_100m(:)
    integer(int_kind), allocatable :: Fe_lim_surf(:)
    integer(int_kind), allocatable :: Fe_lim_Cweight_avg_100m(:)
    integer(int_kind), allocatable :: SiO3_lim_surf(:)
    integer(int_kind), allocatable :: SiO3_lim_Cweight_avg_100m(:)
    integer(int_kind), allocatable :: light_lim_surf(:)
    integer(int_kind), allocatable :: light_lim_Cweight_avg_100m(:)
    integer(int_kind), allocatable :: photoC_zint(:)
    integer(int_kind), allocatable :: photoC_zint_100m(:)
    integer(int_kind), allocatable :: photoC_NO3_zint(:)
    integer(int_kind), allocatable :: CaCO3_form_zint(:)
    integer(int_kind), allocatable :: CaCO3_form_zint_100m(:)
    integer(int_kind), allocatable :: auto_graze_zint(:)
    integer(int_kind), allocatable :: auto_graze_zint_100m(:)
    integer(int_kind), allocatable :: auto_graze_poc_zint(:)
    integer(int_kind), allocatable :: auto_graze_poc_zint_100m(:)
    integer(int_kind), allocatable :: auto_graze_doc_zint(:)
    integer(int_kind), allocatable :: auto_graze_doc_zint_100m(:)
    integer(int_kind), allocatable :: auto_graze_zoo_zint(:)
    integer(int_kind), allocatable :: auto_graze_zoo_zint_100m(:)
    integer(int_kind), allocatable :: auto_loss_zint(:)
    integer(int_kind), allocatable :: auto_loss_zint_100m(:)
    integer(int_kind), allocatable :: auto_loss_poc_zint(:)
    integer(int_kind), allocatable :: auto_loss_poc_zint_100m(:)
    integer(int_kind), allocatable :: auto_loss_doc_zint(:)
    integer(int_kind), allocatable :: auto_loss_doc_zint_100m(:)
    integer(int_kind), allocatable :: auto_agg_zint(:)
    integer(int_kind), allocatable :: auto_agg_zint_100m(:)
    integer(int_kind) :: tot_CaCO3_form_zint
    integer(int_kind) :: tot_CaCO3_form_zint_100m

    ! Zooplankton 2D diags
    integer(int_kind), allocatable :: zoo_loss_zint(:)
    integer(int_kind), allocatable :: zoo_loss_zint_100m(:)
    integer(int_kind), allocatable :: zoo_loss_poc_zint(:)
    integer(int_kind), allocatable :: zoo_loss_poc_zint_100m(:)
    integer(int_kind), allocatable :: zoo_loss_doc_zint(:)
    integer(int_kind), allocatable :: zoo_loss_doc_zint_100m(:)
    integer(int_kind), allocatable :: zoo_graze_zint(:)
    integer(int_kind), allocatable :: zoo_graze_zint_100m(:)
    integer(int_kind), allocatable :: zoo_graze_poc_zint(:)
    integer(int_kind), allocatable :: zoo_graze_poc_zint_100m(:)
    integer(int_kind), allocatable :: zoo_graze_doc_zint(:)
    integer(int_kind), allocatable :: zoo_graze_doc_zint_100m(:)
    integer(int_kind), allocatable :: zoo_graze_zoo_zint(:)
    integer(int_kind), allocatable :: zoo_graze_zoo_zint_100m(:)
    integer(int_kind), allocatable :: x_graze_zoo_zint(:)
    integer(int_kind), allocatable :: x_graze_zoo_zint_100m(:)

    ! General 3D diags
    integer(int_kind) :: insitu_temp
    integer(int_kind) :: CO3
    integer(int_kind) :: HCO3
    integer(int_kind) :: H2CO3
    integer(int_kind) :: pH_3D
    integer(int_kind) :: CO3_ALT_CO2
    integer(int_kind) :: HCO3_ALT_CO2
    integer(int_kind) :: H2CO3_ALT_CO2
    integer(int_kind) :: pH_3D_ALT_CO2
    integer(int_kind) :: co3_sat_calc
    integer(int_kind) :: co3_sat_arag
    integer(int_kind) :: NITRIF
    integer(int_kind) :: DENITRIF
    integer(int_kind) :: O2_PRODUCTION
    integer(int_kind) :: O2_CONSUMPTION
    integer(int_kind) :: AOU
    integer(int_kind) :: PAR_avg
    integer(int_kind) :: auto_graze_TOT
    integer(int_kind) :: photoC_TOT
    integer(int_kind) :: photoC_NO3_TOT
    integer(int_kind) :: DOC_prod
    integer(int_kind) :: DOC_remin
    integer(int_kind) :: DOCr_remin
    integer(int_kind) :: DON_prod
    integer(int_kind) :: DON_remin
    integer(int_kind) :: DONr_remin
    integer(int_kind) :: DOP_prod
    integer(int_kind) :: DOP_remin
    integer(int_kind) :: DOPr_remin
    integer(int_kind) :: Fe_scavenge
    integer(int_kind) :: Fe_scavenge_rate
    integer(int_kind) :: Lig_prod
    integer(int_kind) :: Lig_loss
    integer(int_kind) :: Lig_scavenge
    integer(int_kind) :: Fefree
    integer(int_kind) :: Lig_photochem
    integer(int_kind) :: Lig_deg
    integer(int_kind) :: fesedflux


    ! Particulate 2D diags
    integer(int_kind) :: POC_FLUX_at_ref_depth
    integer(int_kind) :: POP_FLUX_at_ref_depth
    integer(int_kind) :: CaCO3_FLUX_at_ref_depth
    integer(int_kind) :: SiO2_FLUX_at_ref_depth
    integer(int_kind) :: P_iron_FLUX_at_ref_depth
    integer(int_kind) :: POC_PROD_zint
    integer(int_kind) :: POC_PROD_zint_100m
    integer(int_kind) :: POC_REMIN_DOCr_zint
    integer(int_kind) :: POC_REMIN_DOCr_zint_100m
    integer(int_kind) :: POC_REMIN_DIC_zint
    integer(int_kind) :: POC_REMIN_DIC_zint_100m
    integer(int_kind) :: CaCO3_PROD_zint
    integer(int_kind) :: CaCO3_PROD_zint_100m
    integer(int_kind) :: CaCO3_REMIN_zint
    integer(int_kind) :: CaCO3_REMIN_zint_100m

    ! Particulate 3D diags
    integer(int_kind) :: POC_FLUX_IN
    integer(int_kind) :: POC_PROD
    integer(int_kind) :: POC_REMIN_DOCr
    integer(int_kind) :: POC_REMIN_DIC
    integer(int_kind) :: POP_FLUX_IN
    integer(int_kind) :: POP_PROD
    integer(int_kind) :: POP_REMIN_DOPr
    integer(int_kind) :: POP_REMIN_PO4
    integer(int_kind) :: PON_REMIN_DONr
    integer(int_kind) :: PON_REMIN_NH4
    integer(int_kind) :: CaCO3_FLUX_IN
    integer(int_kind) :: CaCO3_PROD
    integer(int_kind) :: CaCO3_REMIN
    integer(int_kind) :: CaCO3_ALT_CO2_FLUX_IN
    integer(int_kind) :: CaCO3_ALT_CO2_PROD
    integer(int_kind) :: CaCO3_ALT_CO2_REMIN
    integer(int_kind) :: SiO2_FLUX_IN
    integer(int_kind) :: SiO2_PROD
    integer(int_kind) :: SiO2_REMIN
    integer(int_kind) :: dust_FLUX_IN
    integer(int_kind) :: dust_REMIN
    integer(int_kind) :: P_iron_FLUX_IN
    integer(int_kind) :: P_iron_PROD
    integer(int_kind) :: P_iron_REMIN

    ! Autotroph 3D diags
    integer(int_kind), allocatable :: Qp(:)
    integer(int_kind), allocatable :: photoC(:)
    integer(int_kind), allocatable :: photoC_NO3(:)
    integer(int_kind), allocatable :: photoFe(:)
    integer(int_kind), allocatable :: photoNO3(:)
    integer(int_kind), allocatable :: photoNH4(:)
    integer(int_kind), allocatable :: DOP_uptake(:)
    integer(int_kind), allocatable :: PO4_uptake(:)
    integer(int_kind), allocatable :: auto_graze(:)
    integer(int_kind), allocatable :: auto_graze_poc(:)
    integer(int_kind), allocatable :: auto_graze_doc(:)
    integer(int_kind), allocatable :: auto_graze_zoo(:)
    integer(int_kind), allocatable :: auto_loss(:)
    integer(int_kind), allocatable :: auto_loss_poc(:)
    integer(int_kind), allocatable :: auto_loss_doc(:)
    integer(int_kind), allocatable :: auto_agg(:)
    integer(int_kind), allocatable :: bSi_form(:)
    integer(int_kind), allocatable :: CaCO3_form(:)
    integer(int_kind), allocatable :: Nfix(:)
    integer(int_kind) :: tot_bSi_form
    integer(int_kind) :: tot_CaCO3_form
    integer(int_kind) :: tot_Nfix

    ! Zooplankton 3D diags
    integer(int_kind), allocatable :: zoo_loss(:)
    integer(int_kind), allocatable :: zoo_loss_poc(:)
    integer(int_kind), allocatable :: zoo_loss_doc(:)
    integer(int_kind), allocatable :: zoo_graze(:)
    integer(int_kind), allocatable :: zoo_graze_poc(:)
    integer(int_kind), allocatable :: zoo_graze_doc(:)
    integer(int_kind), allocatable :: zoo_graze_zoo(:)
    integer(int_kind), allocatable :: x_graze_zoo(:)

    ! ciso ids for nonstandard 3d fields
    integer(int_kind) :: DOC_SHADOW_remin
    integer(int_kind) :: DOCr_SHADOW_remin
    integer(int_kind) :: DON_SHADOW_remin
    integer(int_kind) :: DONr_SHADOW_remin
    integer(int_kind) :: DOP_SHADOW_remin
    integer(int_kind) :: DOPr_SHADOW_remin

     !  ciso ids for nonstandard 3d fields
     integer (int_kind) :: CISO_PO13C_FLUX_IN                                 ! po13c flux into cell
     integer (int_kind) :: CISO_PO14C_FLUX_IN                                 ! po14c flux into cell
     integer (int_kind) :: CISO_PO13C_PROD                                    ! po13c production
     integer (int_kind) :: CISO_PO14C_PROD                                    ! po14c production
     integer (int_kind) :: CISO_PO13C_REMIN                                   ! po13c remineralization
     integer (int_kind) :: CISO_PO14C_REMIN                                   ! po14c remineralization
     integer (int_kind) :: CISO_Ca13CO3_PROD                                  ! ca13co3 production
     integer (int_kind) :: CISO_Ca14CO3_PROD                                  ! ca14co3 production
     integer (int_kind) :: CISO_Ca13CO3_REMIN                                 ! ca13co3 remineralization
     integer (int_kind) :: CISO_Ca14CO3_REMIN                                 ! ca14co3 remineralization
     integer (int_kind) :: CISO_Ca13CO3_FLUX_IN                               ! ca13co3 flux into cell
     integer (int_kind) :: CISO_Ca14CO3_FLUX_IN                               ! ca14co3 flux into cell
     integer (int_kind) :: CISO_photo13C_TOT                                  ! total 13C fixation
     integer (int_kind) :: CISO_photo14C_TOT                                  ! total 14C fixation
     integer (int_kind) :: CISO_photo13C_TOT_zint                             ! total 13C fixation vertical integral
     integer (int_kind) :: CISO_photo14C_TOT_zint                             ! total 14C fixation vertical integral

     ! ciso ids for  MORE nonstandard 3d fields
     integer (int_kind), allocatable :: CISO_eps_autotroph(:)       ! epsilon for each autotroph
     integer (int_kind), allocatable :: CISO_mui_to_co2star(:)      ! mui_to_co2star for each autotroph
     integer (int_kind), allocatable :: CISO_Ca13CO3_form(:)        ! Ca13CO3 formation
     integer (int_kind), allocatable :: CISO_Ca14CO3_form(:)        ! Ca14CO3 formation
     integer (int_kind), allocatable :: CISO_Ca13CO3_form_zint(:)   ! Ca13CO3 formation vertical integral 0-100 m
     integer (int_kind), allocatable :: CISO_Ca14CO3_form_zint(:)   ! Ca14CO3 formation vertical integral 0-100 m
     integer (int_kind), allocatable :: CISO_photo13C(:)            ! 13C fixation
     integer (int_kind), allocatable :: CISO_photo14C(:)            ! 14C fixation
     integer (int_kind), allocatable :: CISO_photo13C_zint(:)       ! 13C fixation vertical integral
     integer (int_kind), allocatable :: CISO_photo14C_zint(:)       ! 14C fixation vertical integral
     integer (int_kind), allocatable :: CISO_d13C(:)                ! if for d13C of autotroph carbon
     integer (int_kind), allocatable :: CISO_d14C(:)                ! if for d14C of autotroph carbon
     integer (int_kind), allocatable :: CISO_autotrophCaCO3_d14C(:) ! if for d14C of autotrophCaCO3
     integer (int_kind), allocatable :: CISO_autotrophCaCO3_d13C(:) ! if for d13C of autotrophCaCO3

     integer (int_kind) :: CISO_eps_aq_g                                      ! eps_aq_g
     integer (int_kind) :: CISO_eps_dic_g                                     ! eps_dic_g
     integer (int_kind) :: CISO_DO13Ctot_prod                                 ! do13ctot production
     integer (int_kind) :: CISO_DO14Ctot_prod                                 ! do14ctot production
     integer (int_kind) :: CISO_DO13Ctot_remin                                ! do13ctot remineralization
     integer (int_kind) :: CISO_DO14Ctot_remin                                ! do14ctot remineralization
     integer (int_kind) :: CISO_Jint_13Ctot                                   ! vertically integrated source sink term, 13Ctot
     integer (int_kind) :: CISO_Jint_14Ctot                                   ! vertically integrated source sink term, 14Ctot
     integer (int_kind) :: CISO_zooC_d13C                                     ! if for d13C of zooC
     integer (int_kind) :: CISO_zooC_d14C                                     ! if for d14C of zooC
     integer (int_kind) :: CISO_DOCtot_d13C                                   ! if for d13C of DOCtot
     integer (int_kind) :: CISO_DOCtot_d14C                                   ! if for d14C of DOCtot
     integer (int_kind) :: CISO_DIC_d13C                                      ! if for d13C of DIC
     integer (int_kind) :: CISO_DIC_d14C                                      ! if for d14C of DIC
     integer (int_kind) :: calcToSed_13C                                      ! calcite flux sedimentary burial
     integer (int_kind) :: calcToSed_14C                                      ! calcite flux sedimentary burial
     integer (int_kind) :: pocToSed_13C                                       ! poc burial flux to sediments
     integer (int_kind) :: pocToSed_14C                                       ! poc burial flux to sediments

     integer (int_kind) :: CISO_DO13C_SHADOW_remin                            ! DO13C_SHADOW remineralization
     integer (int_kind) :: CISO_DO14C_SHADOW_remin                            ! DO14C_SHADOW remineralization

     ! restoring 3D diags
     integer(int_kind), dimension(:), allocatable :: restore_tend
   contains
     procedure, public :: lconstructed => interior_diag_ind_constructed
     procedure, public :: destruct => interior_diag_ind_destructor
  end type marbl_interior_diagnostics_indexing_type
  type(marbl_interior_diagnostics_indexing_type), public :: marbl_interior_diag_ind

  !***********************************************************************

  type marbl_surface_forcing_diagnostics_indexing_type
     integer(int_kind) :: ECOSYS_IFRAC
     integer(int_kind) :: ECOSYS_XKW
     integer(int_kind) :: ECOSYS_ATM_PRESS
     integer(int_kind) :: PV_O2
     integer(int_kind) :: SCHMIDT_O2
     integer(int_kind) :: O2SAT
     integer(int_kind) :: CO2STAR
     integer(int_kind) :: DCO2STAR
     integer(int_kind) :: pCO2SURF
     integer(int_kind) :: DpCO2
     integer(int_kind) :: PV_CO2
     integer(int_kind) :: SCHMIDT_CO2
     integer(int_kind) :: DIC_GAS_FLUX
     integer(int_kind) :: PH
     integer(int_kind) :: ATM_CO2
     integer(int_kind) :: CO2STAR_ALT_CO2
     integer(int_kind) :: DCO2STAR_ALT_CO2
     integer(int_kind) :: pCO2SURF_ALT_CO2
     integer(int_kind) :: DpCO2_ALT_CO2
     integer(int_kind) :: DIC_GAS_FLUX_ALT_CO2
     integer(int_kind) :: PH_ALT_CO2
     integer(int_kind) :: ATM_ALT_CO2
     integer(int_kind) :: IRON_FLUX
     integer(int_kind) :: DUST_FLUX
     integer(int_kind) :: NOx_FLUX
     integer(int_kind) :: NHy_FLUX
     integer(int_kind) :: NHx_SURFACE_EMIS

     integer(int_kind) :: DIC_SHADOW_GAS_FLUX
     integer(int_kind) :: d_SF_DIC_SHADOW_d_DIC_SHADOW
     integer(int_kind) :: d_SF_DIC_SHADOW_d_ALK_SHADOW

     integer(int_kind) :: CISO_DI13C_GAS_FLUX       ! di13c flux
     integer(int_kind) :: CISO_DI14C_GAS_FLUX       ! di14c flux
     integer(int_kind) :: CISO_DI13C_AS_GAS_FLUX    ! air-sea di13c flux
     integer(int_kind) :: CISO_DI14C_AS_GAS_FLUX    ! air-sea di14c flux
     integer(int_kind) :: CISO_DI13C_SA_GAS_FLUX    ! sea-air di13c flux
     integer(int_kind) :: CISO_DI14C_SA_GAS_FLUX    ! sea-air di14c flux
     integer(int_kind) :: CISO_d13C_GAS_FLUX        ! surface ocean delta 13C
     integer(int_kind) :: CISO_d14C_GAS_FLUX        ! surface ocean delta 14C
     integer(int_kind) :: CISO_R13C_DIC_SURF        ! 13C/12C ratio in total DIC
     integer(int_kind) :: CISO_R14C_DIC_SURF        ! 14C/12C ratio in total DIC
     integer(int_kind) :: CISO_R13C_atm             ! atmospheric ratio of 13C/12C
     integer(int_kind) :: CISO_R14C_atm             ! atmospheric ratio of 14C/12C
     integer(int_kind) :: CISO_D13C_atm             ! atmospheric delta13C in permil
     integer(int_kind) :: CISO_D14C_atm             ! atmospheric delta14C in permil
     integer(int_kind) :: CISO_eps_aq_g_surf        ! tavg id for eps_aq_g_surf
     integer(int_kind) :: CISO_eps_dic_g_surf       ! tavg id for eps_dic_g_surf
     integer(int_kind) :: d_SF_DI13C_SHADOW_d_DI13C_SHADOW ! tavg id for d_SF_DI13C_SHADOW_d_DI13C_SHADOW
     integer(int_kind) :: d_SF_DI14C_SHADOW_d_DI14C_SHADOW ! tavg id for d_SF_DI14C_SHADOW_d_DI14C_SHADOW
  end type marbl_surface_forcing_diagnostics_indexing_type
  type(marbl_surface_forcing_diagnostics_indexing_type), public :: marbl_surface_forcing_diag_ind

  !***********************************************************************

contains

  !***********************************************************************

  subroutine marbl_diagnostics_init( &
       marbl_domain,                 &
       marbl_tracer_metadata,        &
       marbl_tracer_indices,         &
       marbl_interior_forcing_diags, &
       marbl_surface_forcing_diags,  &
       marbl_status_log)

    use marbl_settings_mod, only : lNK_shadow_tracers
    use marbl_settings_mod, only : ciso_on
    use marbl_settings_mod, only : lvariable_PtoC
    use marbl_settings_mod, only : particulate_flux_ref_depth

    type(marbl_domain_type)           , intent(in)    :: marbl_domain
    type(marbl_tracer_metadata_type)  , intent(in)    :: marbl_tracer_metadata(:) ! descriptors for each tracer
    type(marbl_tracer_index_type)     , intent(in)    :: marbl_tracer_indices
    type(marbl_diagnostics_type)      , intent(inout) :: marbl_interior_forcing_diags
    type(marbl_diagnostics_type)      , intent(inout) :: marbl_surface_forcing_diags
    type(marbl_log_type)              , intent(inout) :: marbl_status_log

    !-----------------------------------------------------------------------
    !  local variables
    !-----------------------------------------------------------------------
    integer :: n
    logical :: truncate
    character(len=char_len) :: lname, sname, units, vgrid
    character(len=char_len) :: particulate_flux_ref_depth_str

    character(len=*), parameter :: subname = 'marbl_diagnostics_mod:marbl_diagnostics_init'
    !-----------------------------------------------------------------------

    !-----------------------------------------------------------------
    ! Surface forcing diagnostics
    !-----------------------------------------------------------------

    associate(                                                                &
              num_elements_interior => marbl_domain%num_elements_interior_forcing, &
              num_elements_forcing  => marbl_domain%num_elements_surface_forcing,  &
              num_levels            => marbl_domain%km                             &
             )
      call marbl_surface_forcing_diags%construct (num_elements_forcing , num_levels)
      call marbl_interior_forcing_diags%construct(num_elements_interior, num_levels)
    end associate

    associate(                                  &
              ind => marbl_surface_forcing_diag_ind, &
              diags => marbl_surface_forcing_diags   &
             )

      lname    = 'Ice Fraction for ecosys fluxes'
      sname    = 'ECOSYS_IFRAC'
      units    = 'fraction'
      vgrid    = 'none'
      truncate = .false.
      call diags%add_diagnostic(lname, sname, units, vgrid, truncate,     &
           ind%ECOSYS_IFRAC, marbl_status_log)
      if (marbl_status_log%labort_marbl) then
        call log_add_diagnostics_error(marbl_status_log, sname, subname)
        return
      end if

      lname    = 'XKW for ecosys fluxes'
      sname    = 'ECOSYS_XKW'
      units    = 'cm/s'
      vgrid    = 'none'
      truncate = .false.
      call diags%add_diagnostic(lname, sname, units, vgrid, truncate,     &
           ind%ECOSYS_XKW, marbl_status_log)
      if (marbl_status_log%labort_marbl) then
        call log_add_diagnostics_error(marbl_status_log, sname, subname)
        return
      end if

      lname    = 'Atmospheric Pressure for ecosys fluxes'
      sname    = 'ECOSYS_ATM_PRESS'
      units    = 'atmospheres'
      vgrid    = 'none'
      truncate = .false.
      call diags%add_diagnostic(lname, sname, units, vgrid, truncate,     &
           ind%ECOSYS_ATM_PRESS, marbl_status_log)
      if (marbl_status_log%labort_marbl) then
        call log_add_diagnostics_error(marbl_status_log, sname, subname)
        return
      end if

      lname    = 'PV_O2'
      sname    = 'PV_O2'
      units    = 'cm/s'
      vgrid    = 'none'
      truncate = .false.
      call diags%add_diagnostic(lname, sname, units, vgrid, truncate,     &
           ind%PV_O2, marbl_status_log)
      if (marbl_status_log%labort_marbl) then
        call log_add_diagnostics_error(marbl_status_log, sname, subname)
        return
      end if

      lname    = 'O2 Schmidt Number'
      sname    = 'SCHMIDT_O2'
      units    = '1'
      vgrid    = 'none'
      truncate = .false.
      call diags%add_diagnostic(lname, sname, units, vgrid, truncate,     &
           ind%SCHMIDT_O2, marbl_status_log)
      if (marbl_status_log%labort_marbl) then
        call log_add_diagnostics_error(marbl_status_log, sname, subname)
        return
      end if

      lname    = 'O2 Saturation'
      sname    = 'O2SAT'
      units    = 'mmol/m^3'      ! = nmol/cm^3
      vgrid    = 'none'
      truncate = .false.
      call diags%add_diagnostic(lname, sname, units, vgrid, truncate,     &
           ind%O2SAT, marbl_status_log)
      if (marbl_status_log%labort_marbl) then
        call log_add_diagnostics_error(marbl_status_log, sname, subname)
        return
      end if

      lname    = 'CO2 Star'
      sname    = 'CO2STAR'
      units    = 'mmol/m^3'
      vgrid    = 'none'
      truncate = .false.
      call diags%add_diagnostic(lname, sname, units, vgrid, truncate,     &
           ind%CO2STAR, marbl_status_log)
      if (marbl_status_log%labort_marbl) then
        call log_add_diagnostics_error(marbl_status_log, sname, subname)
        return
      end if

      lname    = 'D CO2 Star'
      sname    = 'DCO2STAR'
      units    = 'mmol/m^3'
      vgrid    = 'none'
      truncate = .false.
      call diags%add_diagnostic(lname, sname, units, vgrid, truncate,     &
           ind%DCO2STAR, marbl_status_log)
      if (marbl_status_log%labort_marbl) then
        call log_add_diagnostics_error(marbl_status_log, sname, subname)
        return
      end if

      lname    = 'surface pCO2'
      sname    = 'pCO2SURF'
      units    = 'ppmv'
      vgrid    = 'none'
      truncate = .false.
      call diags%add_diagnostic(lname, sname, units, vgrid, truncate,     &
           ind%pCO2SURF, marbl_status_log)
      if (marbl_status_log%labort_marbl) then
        call log_add_diagnostics_error(marbl_status_log, sname, subname)
        return
      end if

      lname    = 'D pCO2'
      sname    = 'DpCO2'
      units    = 'ppmv'
      vgrid    = 'none'
      truncate = .false.
      call diags%add_diagnostic(lname, sname, units, vgrid, truncate,     &
           ind%DpCO2, marbl_status_log)
      if (marbl_status_log%labort_marbl) then
        call log_add_diagnostics_error(marbl_status_log, sname, subname)
        return
      end if

      lname    = 'CO2 Piston Velocity'
      sname    = 'PV_CO2'
      units    = 'cm/s'
      vgrid    = 'none'
      truncate = .false.
      call diags%add_diagnostic(lname, sname, units, vgrid, truncate,     &
           ind%PV_CO2, marbl_status_log)
      if (marbl_status_log%labort_marbl) then
        call log_add_diagnostics_error(marbl_status_log, sname, subname)
        return
      end if

      lname    = 'CO2 Schmidt Number'
      sname    = 'SCHMIDT_CO2'
      units    = '1'
      vgrid    = 'none'
      truncate = .false.
      call diags%add_diagnostic(lname, sname, units, vgrid, truncate,     &
           ind%SCHMIDT_CO2, marbl_status_log)
      if (marbl_status_log%labort_marbl) then
        call log_add_diagnostics_error(marbl_status_log, sname, subname)
        return
      end if

      lname    = 'DIC Surface Gas Flux'
      sname    = 'FG_CO2'
      units    = 'mmol/m^3 cm/s'
      vgrid    = 'none'
      truncate = .false.
      call diags%add_diagnostic(lname, sname, units, vgrid, truncate,     &
           ind%DIC_GAS_FLUX, marbl_status_log)
      if (marbl_status_log%labort_marbl) then
        call log_add_diagnostics_error(marbl_status_log, sname, subname)
        return
      end if

      lname    = 'Surface pH'
      sname    = 'PH'
      units    = '1'
      vgrid    = 'none'
      truncate = .false.
      call diags%add_diagnostic(lname, sname, units, vgrid, truncate,     &
           ind%PH, marbl_status_log)
      if (marbl_status_log%labort_marbl) then
        call log_add_diagnostics_error(marbl_status_log, sname, subname)
        return
      end if

      lname    = 'Atmospheric CO2'
      sname    = 'ATM_CO2'
      units    = 'ppmv'
      vgrid    = 'none'
      truncate = .false.
      call diags%add_diagnostic(lname, sname, units, vgrid, truncate,     &
           ind%ATM_CO2, marbl_status_log)
      if (marbl_status_log%labort_marbl) then
        call log_add_diagnostics_error(marbl_status_log, sname, subname)
        return
      end if

      lname    = 'CO2 Star, Alternative CO2'
      sname    = 'CO2STAR_ALT_CO2'
      units    = 'mmol/m^3'
      vgrid    = 'none'
      truncate = .false.
      call diags%add_diagnostic(lname, sname, units, vgrid, truncate,     &
           ind%CO2STAR_ALT_CO2, marbl_status_log)
      if (marbl_status_log%labort_marbl) then
        call log_add_diagnostics_error(marbl_status_log, sname, subname)
        return
      end if

      lname    = 'D CO2 Star, Alternative CO2'
      sname    = 'DCO2STAR_ALT_CO2'
      units    = 'mmol/m^3'
      vgrid    = 'none'
      truncate = .false.
      call diags%add_diagnostic(lname, sname, units, vgrid, truncate,     &
           ind%DCO2STAR_ALT_CO2, marbl_status_log)
      if (marbl_status_log%labort_marbl) then
        call log_add_diagnostics_error(marbl_status_log, sname, subname)
        return
      end if

      lname    = 'surface pCO2, Alternative CO2'
      sname    = 'pCO2SURF_ALT_CO2'
      units    = 'ppmv'
      vgrid    = 'none'
      truncate = .false.
      call diags%add_diagnostic(lname, sname, units, vgrid, truncate,     &
           ind%pCO2SURF_ALT_CO2, marbl_status_log)
      if (marbl_status_log%labort_marbl) then
        call log_add_diagnostics_error(marbl_status_log, sname, subname)
        return
      end if

      lname    = 'D pCO2, Alternative CO2'
      sname    = 'DpCO2_ALT_CO2'
      units    = 'ppmv'
      vgrid    = 'none'
      truncate = .false.
      call diags%add_diagnostic(lname, sname, units, vgrid, truncate,     &
           ind%DpCO2_ALT_CO2, marbl_status_log)
      if (marbl_status_log%labort_marbl) then
        call log_add_diagnostics_error(marbl_status_log, sname, subname)
        return
      end if

      lname    = 'DIC Surface Gas Flux, Alternative CO2'
      sname    = 'FG_ALT_CO2'
      units    = 'mmol/m^3 cm/s'
      vgrid    = 'none'
      truncate = .false.
      call diags%add_diagnostic(lname, sname, units, vgrid, truncate,     &
           ind%DIC_GAS_FLUX_ALT_CO2, marbl_status_log)
      if (marbl_status_log%labort_marbl) then
        call log_add_diagnostics_error(marbl_status_log, sname, subname)
        return
      end if

      lname    = 'Surface pH, Alternative CO2'
      sname    = 'PH_ALT_CO2'
      units    = '1'
      vgrid    = 'none'
      truncate = .false.
      call diags%add_diagnostic(lname, sname, units, vgrid, truncate,     &
           ind%PH_ALT_CO2, marbl_status_log)
      if (marbl_status_log%labort_marbl) then
        call log_add_diagnostics_error(marbl_status_log, sname, subname)
        return
      end if

      lname    = 'Atmospheric Alternative CO2'
      sname    = 'ATM_ALT_CO2'
      units    = 'ppmv'
      vgrid    = 'none'
      truncate = .false.
      call diags%add_diagnostic(lname, sname, units, vgrid, truncate,     &
           ind%ATM_ALT_CO2, marbl_status_log)
      if (marbl_status_log%labort_marbl) then
        call log_add_diagnostics_error(marbl_status_log, sname, subname)
        return
      end if

      lname    = 'Atmospheric Iron Flux'
      sname    = 'IRON_FLUX'
      units    = 'mmol/m^2/s'
      vgrid    = 'none'
      truncate = .false.
      call diags%add_diagnostic(lname, sname, units, vgrid, truncate,     &
           ind%IRON_FLUX, marbl_status_log)
      if (marbl_status_log%labort_marbl) then
        call log_add_diagnostics_error(marbl_status_log, sname, subname)
        return
      end if

      lname    = 'Dust Flux'
      sname    = 'DUST_FLUX'
      units    = 'g/cm^2/s'
      vgrid    = 'none'
      truncate = .false.
      call diags%add_diagnostic(lname, sname, units, vgrid, truncate,     &
           ind%DUST_FLUX, marbl_status_log)
      if (marbl_status_log%labort_marbl) then
        call log_add_diagnostics_error(marbl_status_log, sname, subname)
        return
      end if

      lname    = 'Flux of NOx from Atmosphere'
      sname    = 'NOx_FLUX'
      units    = 'nmol/cm^2/s'
      vgrid    = 'none'
      truncate = .false.
      call diags%add_diagnostic(lname, sname, units, vgrid, truncate,     &
           ind%NOx_FLUX, marbl_status_log)
      if (marbl_status_log%labort_marbl) then
        call log_add_diagnostics_error(marbl_status_log, sname, subname)
        return
      end if

      lname    = 'Flux of NHy from Atmosphere'
      sname    = 'NHy_FLUX'
      units    = 'nmol/cm^2/s'
      vgrid    = 'none'
      truncate = .false.
      call diags%add_diagnostic(lname, sname, units, vgrid, truncate,     &
           ind%NHy_FLUX, marbl_status_log)
      if (marbl_status_log%labort_marbl) then
        call log_add_diagnostics_error(marbl_status_log, sname, subname)
        return
      end if

      lname    = 'Emission of NHx to Atmosphere'
      sname    = 'NHx_SURFACE_EMIS'
      units    = 'nmol/cm^2/s'
      vgrid    = 'none'
      truncate = .false.
      call diags%add_diagnostic(lname, sname, units, vgrid, truncate,     &
           ind%NHx_SURFACE_EMIS, marbl_status_log)
      if (marbl_status_log%labort_marbl) then
        call log_add_diagnostics_error(marbl_status_log, sname, subname)
        return
      end if

      !-----------------------------------------------------------------------
      !  surface diagnostics related to NK shadow tracers
      !-----------------------------------------------------------------------

      if (lNK_shadow_tracers) then
        lname    = 'DIC Shadow Surface Gas Flux'
        sname    = 'FG_CO2_SHADOW'
        units    = 'mmol/m^3 cm/s'
        vgrid    = 'none'
        truncate = .false.
        call diags%add_diagnostic(lname, sname, units, vgrid, truncate,     &
             ind%DIC_SHADOW_GAS_FLUX, marbl_status_log)
        if (marbl_status_log%labort_marbl) then
          call log_add_diagnostics_error(marbl_status_log, sname, subname)
          return
        end if

        lname    = 'd_SF_DIC_SHADOW_d_DIC_SHADOW'
        sname    = 'd_SF_DIC_SHADOW_d_DIC_SHADOW'
        units    = 'cm/s'
        vgrid    = 'none'
        truncate = .false.
        call diags%add_diagnostic(lname, sname, units, vgrid, truncate,     &
             ind%d_SF_DIC_SHADOW_d_DIC_SHADOW, marbl_status_log)
        if (marbl_status_log%labort_marbl) then
          call log_add_diagnostics_error(marbl_status_log, sname, subname)
          return
        end if

        lname    = 'd_SF_DIC_SHADOW_d_ALK_SHADOW'
        sname    = 'd_SF_DIC_SHADOW_d_ALK_SHADOW'
        units    = 'cm/s'
        vgrid    = 'none'
        truncate = .false.
        call diags%add_diagnostic(lname, sname, units, vgrid, truncate,     &
             ind%d_SF_DIC_SHADOW_d_ALK_SHADOW, marbl_status_log)
        if (marbl_status_log%labort_marbl) then
          call log_add_diagnostics_error(marbl_status_log, sname, subname)
          return
        end if
      end if

      !-----------------------------------------------------------------------
      !  2D fields related to C13/C14 surface fluxes
      !-----------------------------------------------------------------------

      if (ciso_on) then

        lname    = 'DI13C Surface Gas Flux'
        sname    = 'CISO_FG_13CO2'
        units    = 'mmol/m^3 cm/s'
        vgrid    = 'none'
        truncate = .false.
        call diags%add_diagnostic(lname, sname, units, vgrid, truncate,  &
             ind%CISO_DI13C_GAS_FLUX, marbl_status_log)
        if (marbl_status_log%labort_marbl) then
          call log_add_diagnostics_error(marbl_status_log, sname, subname)
          return
        end if

        lname    = 'DI13C Surface Air-Sea Gas Flux'
        sname    = 'CISO_FG_as_13CO2'
        units    = 'mmol/m^3 cm/s'
        vgrid    = 'none'
        truncate = .false.
        call diags%add_diagnostic(lname, sname, units, vgrid, truncate,  &
             ind%CISO_DI13C_AS_GAS_FLUX, marbl_status_log)
        if (marbl_status_log%labort_marbl) then
          call log_add_diagnostics_error(marbl_status_log, sname, subname)
          return
        end if

        lname    = 'DI13C Surface Sea-Air Gas Flux'
        sname    = 'CISO_FG_sa_13CO2'
        units    = 'mmol/m^3 cm/s'
        vgrid    = 'none'
        truncate = .false.
        call diags%add_diagnostic(lname, sname, units, vgrid, truncate,  &
             ind%CISO_DI13C_SA_GAS_FLUX, marbl_status_log)
        if (marbl_status_log%labort_marbl) then
          call log_add_diagnostics_error(marbl_status_log, sname, subname)
          return
        end if

        lname    = 'D13C Surface GAS FLUX'
        sname    = 'CISO_FG_d13C'
        units    = 'permil'
        vgrid    = 'none'
        truncate = .false.
        call diags%add_diagnostic(lname, sname, units, vgrid, truncate,  &
             ind%CISO_d13C_GAS_FLUX, marbl_status_log)
        if (marbl_status_log%labort_marbl) then
          call log_add_diagnostics_error(marbl_status_log, sname, subname)
          return
        end if

        lname    = 'Atmospheric Delta 13C in permil'
        sname    = 'CISO_D13C_atm'
        units    = 'permil'
        vgrid    = 'none'
        truncate = .false.
        call diags%add_diagnostic(lname, sname, units, vgrid, truncate,  &
             ind%CISO_D13C_atm, marbl_status_log)
        if (marbl_status_log%labort_marbl) then
          call log_add_diagnostics_error(marbl_status_log, sname, subname)
          return
        end if

        lname    = '13C/12C ratio in total DIC'
        sname    = 'CISO_R13C_DIC_surf'
        units    = 'permil'
        vgrid    = 'none'
        truncate = .false.
        call diags%add_diagnostic(lname, sname, units, vgrid, truncate,  &
             ind%CISO_R13C_DIC_surf, marbl_status_log)
        if (marbl_status_log%labort_marbl) then
          call log_add_diagnostics_error(marbl_status_log, sname, subname)
          return
        end if

        lname    = '13C/12C ratio in atmosphere'
        sname    = 'CISO_R13C_atm'
        units    = 'permil'
        vgrid    = 'none'
        truncate = .false.
        call diags%add_diagnostic(lname, sname, units, vgrid, truncate,  &
             ind%CISO_R13C_atm, marbl_status_log)
        if (marbl_status_log%labort_marbl) then
          call log_add_diagnostics_error(marbl_status_log, sname, subname)
          return
        end if

        lname    = 'Surface equilibrium fractionation (CO2_gaseous <-> CO2_aq)'
        sname    = 'CISO_eps_aq_g_surf'
        units    = 'permil'
        vgrid    = 'none'
        truncate = .false.
        call diags%add_diagnostic(lname, sname, units, vgrid, truncate,  &
             ind%CISO_eps_aq_g_surf, marbl_status_log)
        if (marbl_status_log%labort_marbl) then
          call log_add_diagnostics_error(marbl_status_log, sname, subname)
          return
        end if

        lname    = 'Surface equilibrium fractionation between total DIC and gaseous CO2'
        sname    = 'CISO_eps_dic_g_surf'
        units    = 'permil'
        vgrid    = 'none'
        truncate = .false.
        call diags%add_diagnostic(lname, sname, units, vgrid, truncate,  &
             ind%CISO_eps_dic_g_surf, marbl_status_log)
        if (marbl_status_log%labort_marbl) then
          call log_add_diagnostics_error(marbl_status_log, sname, subname)
          return
        end if

        lname    = 'DI14C Surface Gas Flux'
        sname    = 'CISO_FG_14CO2'
        units    = 'mmol/m^3 cm/s'
        vgrid    = 'none'
        truncate = .false.
        call diags%add_diagnostic(lname, sname, units, vgrid, truncate,  &
             ind%CISO_DI14C_GAS_FLUX, marbl_status_log)
        if (marbl_status_log%labort_marbl) then
          call log_add_diagnostics_error(marbl_status_log, sname, subname)
          return
        end if

        lname    = 'DI14C Surface Air-Sea Gas Flux'
        sname    = 'CISO_FG_as_14CO2'
        units    = 'mmol/m^3 cm/s'
        vgrid    = 'none'
        truncate = .false.
        call diags%add_diagnostic(lname, sname, units, vgrid, truncate,  &
             ind%CISO_DI14C_AS_GAS_FLUX, marbl_status_log)
        if (marbl_status_log%labort_marbl) then
          call log_add_diagnostics_error(marbl_status_log, sname, subname)
          return
        end if

        lname    = 'DI14C Surface Sea-Air Gas Flux'
        sname    = 'CISO_FG_sa_14CO2'
        units    = 'mmol/m^3 cm/s'
        vgrid    = 'none'
        truncate = .false.
        call diags%add_diagnostic(lname, sname, units, vgrid, truncate,  &
             ind%CISO_DI14C_SA_GAS_FLUX, marbl_status_log)
        if (marbl_status_log%labort_marbl) then
          call log_add_diagnostics_error(marbl_status_log, sname, subname)
          return
        end if

        lname    = 'D14C Surface GAS FLUX'
        sname    = 'CISO_FG_d14C'
        units    = 'permil'
        vgrid    = 'none'
        truncate = .false.
        call diags%add_diagnostic(lname, sname, units, vgrid, truncate,  &
             ind%CISO_d14C_GAS_FLUX, marbl_status_log)
        if (marbl_status_log%labort_marbl) then
          call log_add_diagnostics_error(marbl_status_log, sname, subname)
          return
        end if

        lname    = 'Atmospheric Delta 14C in permil'
        sname    = 'CISO_D14C_atm'
        units    = 'permil'
        vgrid    = 'none'
        truncate = .false.
        call diags%add_diagnostic(lname, sname, units, vgrid, truncate,  &
             ind%CISO_D14C_atm, marbl_status_log)
        if (marbl_status_log%labort_marbl) then
          call log_add_diagnostics_error(marbl_status_log, sname, subname)
          return
        end if

        lname    = '14C/12C ratio in total DIC'
        sname    = 'CISO_R14C_DIC_surf'
        units    = 'permil'
        vgrid    = 'none'
        truncate = .false.
        call diags%add_diagnostic(lname, sname, units, vgrid, truncate,  &
             ind%CISO_R14C_DIC_surf, marbl_status_log)
        if (marbl_status_log%labort_marbl) then
          call log_add_diagnostics_error(marbl_status_log, sname, subname)
          return
        end if

        lname    = '14C/12C ratio in atmosphere'
        sname    = 'CISO_R14C_atm'
        units    = 'permil'
        vgrid    = 'none'
        truncate = .false.
        call diags%add_diagnostic(lname, sname, units, vgrid, truncate,  &
             ind%CISO_R14C_atm, marbl_status_log)
        if (marbl_status_log%labort_marbl) then
          call log_add_diagnostics_error(marbl_status_log, sname, subname)
          return
        end if

        lname    = 'deriv of flux of 13CO2_SHADOW wrt DI14C_SHADOW'
        sname    = 'd_SF_DI13C_SHADOW_d_DI13C_SHADOW'
        units    = 'cm/s'
        vgrid    = 'none'
        truncate = .false.
        call diags%add_diagnostic(lname, sname, units, vgrid, truncate,  &
             ind%d_SF_DI13C_SHADOW_d_DI13C_SHADOW, marbl_status_log)
        if (marbl_status_log%labort_marbl) then
          call log_add_diagnostics_error(marbl_status_log, sname, subname)
          return
        end if

        lname    = 'deriv of flux of 14CO2_SHADOW wrt DI14C_SHADOW'
        sname    = 'd_SF_DI14C_SHADOW_d_DI14C_SHADOW'
        units    = 'cm/s'
        vgrid    = 'none'
        truncate = .false.
        call diags%add_diagnostic(lname, sname, units, vgrid, truncate,  &
             ind%d_SF_DI14C_SHADOW_d_DI14C_SHADOW, marbl_status_log)
        if (marbl_status_log%labort_marbl) then
          call log_add_diagnostics_error(marbl_status_log, sname, subname)
          return
        end if
      end if ! ciso_on

    end associate

    !-----------------------------------------------------------------
    ! Interior diagnostics
    !-----------------------------------------------------------------

    associate(                                 &
              ind => marbl_interior_diag_ind,       &
              diags => marbl_interior_forcing_diags &
             )

      ! General 2D diags
      lname = 'Calcite Saturation Depth'
      sname = 'zsatcalc'
      units = 'cm'
      vgrid = 'none'
      truncate = .false.
      call diags%add_diagnostic(lname, sname, units, vgrid, truncate,     &
           ind%zsatcalc, marbl_status_log)
      if (marbl_status_log%labort_marbl) then
        call log_add_diagnostics_error(marbl_status_log, sname, subname)
        return
      end if

      lname = 'Aragonite Saturation Depth'
      sname = 'zsatarag'
      units = 'cm'
      vgrid = 'none'
      truncate = .false.
      call diags%add_diagnostic(lname, sname, units, vgrid, truncate,     &
           ind%zsatarag, marbl_status_log)
      if (marbl_status_log%labort_marbl) then
        call log_add_diagnostics_error(marbl_status_log, sname, subname)
        return
      end if

      lname = 'Vertical Minimum of O2'
      sname = 'O2_ZMIN'
      units = 'mmol/m^3'
      vgrid = 'none'
      truncate = .false.
      call diags%add_diagnostic(lname, sname, units, vgrid, truncate,     &
           ind%O2_ZMIN, marbl_status_log)
      if (marbl_status_log%labort_marbl) then
        call log_add_diagnostics_error(marbl_status_log, sname, subname)
        return
      end if

      lname = 'Depth of Vertical Minimum of O2'
      sname = 'O2_ZMIN_DEPTH'
      units = 'cm'
      vgrid = 'none'
      truncate = .false.
      call diags%add_diagnostic(lname, sname, units, vgrid, truncate,     &
           ind%O2_ZMIN_DEPTH, marbl_status_log)
      if (marbl_status_log%labort_marbl) then
        call log_add_diagnostics_error(marbl_status_log, sname, subname)
        return
      end if

      lname = 'Total C Fixation Vertical Integral'
      sname = 'photoC_TOT_zint'
      units = 'mmol/m^3 cm/s'
      vgrid = 'none'
      truncate = .false.
      call diags%add_diagnostic(lname, sname, units, vgrid, truncate,     &
           ind%photoC_TOT_zint, marbl_status_log)
      if (marbl_status_log%labort_marbl) then
        call log_add_diagnostics_error(marbl_status_log, sname, subname)
        return
      end if

      lname = 'Total C Fixation Vertical Integral, 0-100m'
      sname = 'photoC_TOT_zint_100m'
      units = 'mmol/m^3 cm/s'
      vgrid = 'none'
      truncate = .false.
      call diags%add_diagnostic(lname, sname, units, vgrid, truncate,     &
           ind%photoC_TOT_zint_100m, marbl_status_log)
      if (marbl_status_log%labort_marbl) then
        call log_add_diagnostics_error(marbl_status_log, sname, subname)
        return
      end if

      lname = 'Total C Fixation from NO3 Vertical Integral'
      sname = 'photoC_NO3_TOT_zint'
      units = 'mmol/m^3 cm/s'
      vgrid = 'none'
      truncate = .false.
      call diags%add_diagnostic(lname, sname, units, vgrid, truncate,     &
           ind%photoC_NO3_TOT_zint, marbl_status_log)
      if (marbl_status_log%labort_marbl) then
        call log_add_diagnostics_error(marbl_status_log, sname, subname)
        return
      end if

      lname = 'Total C Fixation from NO3 Vertical Integral, 0-100m'
      sname = 'photoC_NO3_TOT_zint_100m'
      units = 'mmol/m^3 cm/s'
      vgrid = 'none'
      truncate = .false.
      call diags%add_diagnostic(lname, sname, units, vgrid, truncate,     &
           ind%photoC_NO3_TOT_zint_100m, marbl_status_log)
      if (marbl_status_log%labort_marbl) then
        call log_add_diagnostics_error(marbl_status_log, sname, subname)
        return
      end if

      lname = 'Vertical Integral of DOC Production'
      sname = 'DOC_prod_zint'
      units = 'mmol/m^3 cm/s'
      vgrid = 'none'
      truncate = .false.
      call diags%add_diagnostic(lname, sname, units, vgrid, truncate,     &
           ind%DOC_prod_zint, marbl_status_log)
      if (marbl_status_log%labort_marbl) then
        call log_add_diagnostics_error(marbl_status_log, sname, subname)
        return
      end if

      lname = 'Vertical Integral of DOC Production, 0-100m'
      sname = 'DOC_prod_zint_100m'
      units = 'mmol/m^3 cm/s'
      vgrid = 'none'
      truncate = .false.
      call diags%add_diagnostic(lname, sname, units, vgrid, truncate,     &
           ind%DOC_prod_zint_100m, marbl_status_log)
      if (marbl_status_log%labort_marbl) then
        call log_add_diagnostics_error(marbl_status_log, sname, subname)
        return
      end if

      lname = 'Vertical Integral of DOC Remineralization'
      sname = 'DOC_remin_zint'
      units = 'mmol/m^3 cm/s'
      vgrid = 'none'
      truncate = .false.
      call diags%add_diagnostic(lname, sname, units, vgrid, truncate,     &
           ind%DOC_remin_zint, marbl_status_log)
      if (marbl_status_log%labort_marbl) then
        call log_add_diagnostics_error(marbl_status_log, sname, subname)
        return
      end if

      lname = 'Vertical Integral of DOC Remineralization, 0-100m'
      sname = 'DOC_remin_zint_100m'
      units = 'mmol/m^3 cm/s'
      vgrid = 'none'
      truncate = .false.
      call diags%add_diagnostic(lname, sname, units, vgrid, truncate,     &
           ind%DOC_remin_zint_100m, marbl_status_log)
      if (marbl_status_log%labort_marbl) then
        call log_add_diagnostics_error(marbl_status_log, sname, subname)
        return
      end if

      lname = 'Vertical Integral of DOCr Remineralization'
      sname = 'DOCr_remin_zint'
      units = 'mmol/m^3 cm/s'
      vgrid = 'none'
      truncate = .false.
      call diags%add_diagnostic(lname, sname, units, vgrid, truncate,     &
           ind%DOCr_remin_zint, marbl_status_log)
      if (marbl_status_log%labort_marbl) then
        call log_add_diagnostics_error(marbl_status_log, sname, subname)
        return
      end if

      lname = 'Vertical Integral of DOCr Remineralization, 0-100m'
      sname = 'DOCr_remin_zint_100m'
      units = 'mmol/m^3 cm/s'
      vgrid = 'none'
      truncate = .false.
      call diags%add_diagnostic(lname, sname, units, vgrid, truncate,     &
           ind%DOCr_remin_zint_100m, marbl_status_log)
      if (marbl_status_log%labort_marbl) then
        call log_add_diagnostics_error(marbl_status_log, sname, subname)
        return
      end if

      lname = 'Vertical Integral of Conservative Subterms of Source Sink Term for Ctot'
      sname = 'Jint_Ctot'
      units = 'mmol/m^3 cm/s'
      vgrid = 'none'
      truncate = .false.
      call diags%add_diagnostic(lname, sname, units, vgrid, truncate,     &
           ind%Jint_Ctot, marbl_status_log)
      if (marbl_status_log%labort_marbl) then
        call log_add_diagnostics_error(marbl_status_log, sname, subname)
        return
      end if

      lname = 'Vertical Integral of Conservative Subterms of Source Sink Term for Ntot'
      sname = 'Jint_Ntot'
      units = 'mmol/m^3 cm/s'
      vgrid = 'none'
      truncate = .false.
      call diags%add_diagnostic(lname, sname, units, vgrid, truncate,     &
           ind%Jint_Ntot, marbl_status_log)
      if (marbl_status_log%labort_marbl) then
        call log_add_diagnostics_error(marbl_status_log, sname, subname)
        return
      end if

      lname = 'Vertical Integral of Conservative Subterms of Source Sink Term for Ptot'
      sname = 'Jint_Ptot'
      units = 'mmol/m^3 cm/s'
      vgrid = 'none'
      truncate = .false.
      call diags%add_diagnostic(lname, sname, units, vgrid, truncate,     &
           ind%Jint_Ptot, marbl_status_log)
      if (marbl_status_log%labort_marbl) then
        call log_add_diagnostics_error(marbl_status_log, sname, subname)
        return
      end if

      lname = 'Vertical Integral of Conservative Subterms of Source Sink Term for Sitot'
      sname = 'Jint_Sitot'
      units = 'mmol/m^3 cm/s'
      vgrid = 'none'
      truncate = .false.
      call diags%add_diagnostic(lname, sname, units, vgrid, truncate,     &
           ind%Jint_Sitot, marbl_status_log)
      if (marbl_status_log%labort_marbl) then
        call log_add_diagnostics_error(marbl_status_log, sname, subname)
        return
      end if

      lname = 'Vertical Integral of Conservative Subterms of Source Sink Term for Fetot'
      sname = 'Jint_Fetot'
      units = 'mmol/m^3 cm/s'
      vgrid = 'none'
      truncate = .false.
      call diags%add_diagnostic(lname, sname, units, vgrid, truncate,     &
           ind%Jint_Fetot, marbl_status_log)
      if (marbl_status_log%labort_marbl) then
        call log_add_diagnostics_error(marbl_status_log, sname, subname)
        return
      end if

      ! Particulate 2D diags
      lname = 'CaCO3 Flux Hitting Sea Floor'
      sname = 'calcToFloor'
      units = 'nmolC/cm^2/s'
      vgrid = 'none'
      truncate = .false.
      call diags%add_diagnostic(lname, sname, units, vgrid, truncate,     &
           ind%calcToFloor, marbl_status_log)
      if (marbl_status_log%labort_marbl) then
        call log_add_diagnostics_error(marbl_status_log, sname, subname)
        return
      end if

      lname = 'CaCO3 Flux to Sediments'
      sname = 'calcToSed'
      units = 'nmol/cm^2/s'
      vgrid = 'none'
      truncate = .false.
      call diags%add_diagnostic(lname, sname, units, vgrid, truncate,     &
           ind%calcToSed, marbl_status_log)
      if (marbl_status_log%labort_marbl) then
        call log_add_diagnostics_error(marbl_status_log, sname, subname)
        return
      end if

      lname = 'CaCO3 Flux to Sediments, Alternative CO2'
      sname = 'calcToSed_ALT_CO2'
      units = 'nmol/cm^2/s'
      vgrid = 'none'
      truncate = .false.
      call diags%add_diagnostic(lname, sname, units, vgrid, truncate,     &
           ind%calcToSed_ALT_CO2, marbl_status_log)
      if (marbl_status_log%labort_marbl) then
        call log_add_diagnostics_error(marbl_status_log, sname, subname)
        return
      end if

      lname = 'POC Flux to Sediments'
      sname = 'pocToSed'
      units = 'nmol/cm^2/s'
      vgrid = 'none'
      truncate = .false.
      call diags%add_diagnostic(lname, sname, units, vgrid, truncate,     &
           ind%pocToSed, marbl_status_log)
      if (marbl_status_log%labort_marbl) then
        call log_add_diagnostics_error(marbl_status_log, sname, subname)
        return
      end if

      lname = 'nitrogen burial Flux to Sediments'
      sname = 'ponToSed'
      units = 'nmol/cm^2/s'
      vgrid = 'none'
      truncate = .false.
      call diags%add_diagnostic(lname, sname, units, vgrid, truncate,     &
           ind%ponToSed, marbl_status_log)
      if (marbl_status_log%labort_marbl) then
        call log_add_diagnostics_error(marbl_status_log, sname, subname)
        return
      end if

      lname = 'nitrogen loss in Sediments'
      sname = 'SedDenitrif'
      units = 'nmol/cm^2/s'
      vgrid = 'none'
      truncate = .false.
      call diags%add_diagnostic(lname, sname, units, vgrid, truncate,     &
           ind%SedDenitrif, marbl_status_log)
      if (marbl_status_log%labort_marbl) then
        call log_add_diagnostics_error(marbl_status_log, sname, subname)
        return
      end if

      lname = 'non-oxic,non-dentr remin in Sediments'
      sname = 'OtherRemin'
      units = 'nmol/cm^2/s'
      vgrid = 'none'
      truncate = .false.
      call diags%add_diagnostic(lname, sname, units, vgrid, truncate,     &
           ind%OtherRemin, marbl_status_log)
      if (marbl_status_log%labort_marbl) then
        call log_add_diagnostics_error(marbl_status_log, sname, subname)
        return
      end if

      lname = 'phosphorus Flux to Sediments'
      sname = 'popToSed'
      units = 'nmol/cm^2/s'
      vgrid = 'none'
      truncate = .false.
      call diags%add_diagnostic(lname, sname, units, vgrid, truncate,     &
           ind%popToSed, marbl_status_log)
      if (marbl_status_log%labort_marbl) then
        call log_add_diagnostics_error(marbl_status_log, sname, subname)
        return
      end if

      lname = 'biogenic Si Flux to Sediments'
      sname = 'bsiToSed'
      units = 'nmol/cm^2/s'
      vgrid = 'none'
      truncate = .false.
      call diags%add_diagnostic(lname, sname, units, vgrid, truncate,     &
           ind%bsiToSed, marbl_status_log)
      if (marbl_status_log%labort_marbl) then
        call log_add_diagnostics_error(marbl_status_log, sname, subname)
        return
      end if

      lname = 'dust Flux to Sediments'
      sname = 'dustToSed'
      units = 'g/cm^2/s'
      vgrid = 'none'
      truncate = .false.
      call diags%add_diagnostic(lname, sname, units, vgrid, truncate,     &
           ind%dustToSed, marbl_status_log)
      if (marbl_status_log%labort_marbl) then
        call log_add_diagnostics_error(marbl_status_log, sname, subname)
        return
      end if

      lname = 'pFe Flux to Sediments'
      sname = 'pfeToSed'
      units = 'nmol/cm^2/s'
      vgrid = 'none'
      truncate = .false.
      call diags%add_diagnostic(lname, sname, units, vgrid, truncate,     &
           ind%pfeToSed, marbl_status_log)
      if (marbl_status_log%labort_marbl) then
        call log_add_diagnostics_error(marbl_status_log, sname, subname)
        return
      end if

      ! Autotroph 2D diags
      if (.not.ind%lconstructed()) then
        allocate(ind%N_lim_surf(autotroph_cnt))
        allocate(ind%N_lim_Cweight_avg_100m(autotroph_cnt))
        allocate(ind%P_lim_surf(autotroph_cnt))
        allocate(ind%P_lim_Cweight_avg_100m(autotroph_cnt))
        allocate(ind%Fe_lim_surf(autotroph_cnt))
        allocate(ind%Fe_lim_Cweight_avg_100m(autotroph_cnt))
        allocate(ind%SiO3_lim_surf(autotroph_cnt))
        allocate(ind%SiO3_lim_Cweight_avg_100m(autotroph_cnt))
        allocate(ind%light_lim_surf(autotroph_cnt))
        allocate(ind%light_lim_Cweight_avg_100m(autotroph_cnt))
        allocate(ind%photoC_zint(autotroph_cnt))
        allocate(ind%photoC_zint_100m(autotroph_cnt))
        allocate(ind%photoC_NO3_zint(autotroph_cnt))
        allocate(ind%CaCO3_form_zint(autotroph_cnt))
        allocate(ind%CaCO3_form_zint_100m(autotroph_cnt))
        allocate(ind%auto_graze_zint(autotroph_cnt))
        allocate(ind%auto_graze_zint_100m(autotroph_cnt))
        allocate(ind%auto_graze_poc_zint(autotroph_cnt))
        allocate(ind%auto_graze_poc_zint_100m(autotroph_cnt))
        allocate(ind%auto_graze_doc_zint(autotroph_cnt))
        allocate(ind%auto_graze_doc_zint_100m(autotroph_cnt))
        allocate(ind%auto_graze_zoo_zint(autotroph_cnt))
        allocate(ind%auto_graze_zoo_zint_100m(autotroph_cnt))
        allocate(ind%auto_loss_zint(autotroph_cnt))
        allocate(ind%auto_loss_zint_100m(autotroph_cnt))
        allocate(ind%auto_loss_poc_zint(autotroph_cnt))
        allocate(ind%auto_loss_poc_zint_100m(autotroph_cnt))
        allocate(ind%auto_loss_doc_zint(autotroph_cnt))
        allocate(ind%auto_loss_doc_zint_100m(autotroph_cnt))
        allocate(ind%auto_agg_zint(autotroph_cnt))
        allocate(ind%auto_agg_zint_100m(autotroph_cnt))
      end if
      do n=1,autotroph_cnt
        lname = trim(autotrophs(n)%lname) // ' N Limitation, Surface'
        sname = trim(autotrophs(n)%sname) // '_N_lim_surf'
        units = '1'
        vgrid = 'none'
        truncate = .false.
        call diags%add_diagnostic(lname, sname, units, vgrid, truncate,  &
             ind%N_lim_surf(n), marbl_status_log)
        if (marbl_status_log%labort_marbl) then
          call log_add_diagnostics_error(marbl_status_log, sname, subname)
          return
        end if

        lname = trim(autotrophs(n)%lname) // ' N Limitation, carbon biomass weighted average over 0-100m'
        sname = trim(autotrophs(n)%sname) // '_N_lim_Cweight_avg_100m'
        units = '1'
        vgrid = 'none'
        truncate = .false.
        call diags%add_diagnostic(lname, sname, units, vgrid, truncate,  &
             ind%N_lim_Cweight_avg_100m(n), marbl_status_log)
        if (marbl_status_log%labort_marbl) then
          call log_add_diagnostics_error(marbl_status_log, sname, subname)
          return
        end if

        lname = trim(autotrophs(n)%lname) // ' P Limitation, Surface'
        sname = trim(autotrophs(n)%sname) // '_P_lim_surf'
        units = '1'
        vgrid = 'none'
        truncate = .false.
        call diags%add_diagnostic(lname, sname, units, vgrid, truncate,  &
             ind%P_lim_surf(n), marbl_status_log)
        if (marbl_status_log%labort_marbl) then
          call log_add_diagnostics_error(marbl_status_log, sname, subname)
          return
        end if

        lname = trim(autotrophs(n)%lname) // ' P Limitation, carbon biomass weighted average over 0-100m'
        sname = trim(autotrophs(n)%sname) // '_P_lim_Cweight_avg_100m'
        units = '1'
        vgrid = 'none'
        truncate = .false.
        call diags%add_diagnostic(lname, sname, units, vgrid, truncate,  &
             ind%P_lim_Cweight_avg_100m(n), marbl_status_log)
        if (marbl_status_log%labort_marbl) then
          call log_add_diagnostics_error(marbl_status_log, sname, subname)
          return
        end if

        lname = trim(autotrophs(n)%lname) // ' Fe Limitation, Surface'
        sname = trim(autotrophs(n)%sname) // '_Fe_lim_surf'
        units = '1'
        vgrid = 'none'
        truncate = .false.
        call diags%add_diagnostic(lname, sname, units, vgrid, truncate,  &
             ind%Fe_lim_surf(n), marbl_status_log)
        if (marbl_status_log%labort_marbl) then
          call log_add_diagnostics_error(marbl_status_log, sname, subname)
          return
        end if

        lname = trim(autotrophs(n)%lname) // ' Fe Limitation, carbon biomass weighted average over 0-100m'
        sname = trim(autotrophs(n)%sname) // '_Fe_lim_Cweight_avg_100m'
        units = '1'
        vgrid = 'none'
        truncate = .false.
        call diags%add_diagnostic(lname, sname, units, vgrid, truncate,  &
             ind%Fe_lim_Cweight_avg_100m(n), marbl_status_log)
        if (marbl_status_log%labort_marbl) then
          call log_add_diagnostics_error(marbl_status_log, sname, subname)
          return
        end if

        if (autotrophs(n)%silicifier) then
          lname = trim(autotrophs(n)%lname) // ' SiO3 Limitation, Surface'
          sname = trim(autotrophs(n)%sname) // '_SiO3_lim_surf'
          units = '1'
          vgrid = 'none'
          truncate = .false.
          call diags%add_diagnostic(lname, sname, units, vgrid, truncate, &
               ind%SiO3_lim_surf(n), marbl_status_log)
          if (marbl_status_log%labort_marbl) then
            call log_add_diagnostics_error(marbl_status_log, sname, subname)
            return
          end if

          lname = trim(autotrophs(n)%lname) // ' SiO3 Limitation, carbon biomass weighted average over 0-100m'
          sname = trim(autotrophs(n)%sname) // '_SiO3_lim_Cweight_avg_100m'
          units = '1'
          vgrid = 'none'
          truncate = .false.
          call diags%add_diagnostic(lname, sname, units, vgrid, truncate,  &
               ind%SiO3_lim_Cweight_avg_100m(n), marbl_status_log)
          if (marbl_status_log%labort_marbl) then
            call log_add_diagnostics_error(marbl_status_log, sname, subname)
            return
          end if
        else
          ind%SiO3_lim_surf(n) = -1
          ind%SiO3_lim_Cweight_avg_100m(n) = -1
        end if

        lname = trim(autotrophs(n)%lname) // ' Light Limitation, Surface'
        sname = trim(autotrophs(n)%sname) // '_light_lim_surf'
        units = '1'
        vgrid = 'none'
        truncate = .false.
        call diags%add_diagnostic(lname, sname, units, vgrid, truncate,  &
             ind%light_lim_surf(n), marbl_status_log)
        if (marbl_status_log%labort_marbl) then
          call log_add_diagnostics_error(marbl_status_log, sname, subname)
          return
        end if

        lname = trim(autotrophs(n)%lname) // ' Light Limitation, carbon biomass weighted average over 0-100m'
        sname = trim(autotrophs(n)%sname) // '_light_lim_Cweight_avg_100m'
        units = '1'
        vgrid = 'none'
        truncate = .false.
        call diags%add_diagnostic(lname, sname, units, vgrid, truncate,  &
             ind%light_lim_Cweight_avg_100m(n), marbl_status_log)
        if (marbl_status_log%labort_marbl) then
          call log_add_diagnostics_error(marbl_status_log, sname, subname)
          return
        end if

        lname = trim(autotrophs(n)%lname) // ' C Fixation Vertical Integral'
        sname = 'photoC_' // trim(autotrophs(n)%sname) // '_zint'
        units = 'mmol/m^3 cm/s'
        vgrid = 'none'
        truncate = .false.
        call diags%add_diagnostic(lname, sname, units, vgrid, truncate,  &
             ind%photoC_zint(n), marbl_status_log)
        if (marbl_status_log%labort_marbl) then
          call log_add_diagnostics_error(marbl_status_log, sname, subname)
          return
        end if

        lname = trim(autotrophs(n)%lname) // ' C Fixation Vertical Integral, 0-100m'
        sname = 'photoC_' // trim(autotrophs(n)%sname) // '_zint_100m'
        units = 'mmol/m^3 cm/s'
        vgrid = 'none'
        truncate = .false.
        call diags%add_diagnostic(lname, sname, units, vgrid, truncate,  &
             ind%photoC_zint_100m(n), marbl_status_log)
        if (marbl_status_log%labort_marbl) then
          call log_add_diagnostics_error(marbl_status_log, sname, subname)
          return
        end if

        lname = trim(autotrophs(n)%lname) // ' C Fixation from NO3 Vertical Integral'
        sname = 'photoC_NO3_' // trim(autotrophs(n)%sname) // '_zint'
        units = 'mmol/m^3 cm/s'
        vgrid = 'none'
        truncate = .false.
        call diags%add_diagnostic(lname, sname, units, vgrid, truncate,  &
             ind%photoC_NO3_zint(n), marbl_status_log)
        if (marbl_status_log%labort_marbl) then
          call log_add_diagnostics_error(marbl_status_log, sname, subname)
          return
        end if

        if (autotrophs(n)%imp_calcifier .or. autotrophs(n)%exp_calcifier) then
          lname = trim(autotrophs(n)%lname) // ' CaCO3 Formation Vertical Integral'
          sname = trim(autotrophs(n)%sname) // '_CaCO3_form_zint'
          units = 'mmol/m^3 cm/s'
          vgrid = 'none'
          truncate = .false.
          call diags%add_diagnostic(lname, sname, units, vgrid, truncate, &
               ind%CaCO3_form_zint(n), marbl_status_log)
          if (marbl_status_log%labort_marbl) then
            call log_add_diagnostics_error(marbl_status_log, sname, subname)
            return
          end if
        else
          ind%CaCO3_form_zint(n) = -1
        end if

        if (autotrophs(n)%imp_calcifier .or. autotrophs(n)%exp_calcifier) then
          lname = trim(autotrophs(n)%lname) // ' CaCO3 Formation Vertical Integral, 0-100m'
          sname = trim(autotrophs(n)%sname) // '_CaCO3_form_zint_100m'
          units = 'mmol/m^3 cm/s'
          vgrid = 'none'
          truncate = .false.
          call diags%add_diagnostic(lname, sname, units, vgrid, truncate, &
               ind%CaCO3_form_zint_100m(n), marbl_status_log)
          if (marbl_status_log%labort_marbl) then
            call log_add_diagnostics_error(marbl_status_log, sname, subname)
            return
          end if
        else
          ind%CaCO3_form_zint_100m(n) = -1
        end if

        lname = trim(autotrophs(n)%lname) // ' Grazing Vertical Integral'
        sname = 'graze_' // trim(autotrophs(n)%sname) // '_zint'
        units = 'mmol/m^3 cm/s'
        vgrid = 'none'
        truncate = .false.
        call diags%add_diagnostic(lname, sname, units, vgrid, truncate,  &
             ind%auto_graze_zint(n), marbl_status_log)
        if (marbl_status_log%labort_marbl) then
          call log_add_diagnostics_error(marbl_status_log, sname, subname)
          return
        end if

        lname = trim(autotrophs(n)%lname) // ' Grazing Vertical Integral, 0-100m'
        sname = 'graze_' // trim(autotrophs(n)%sname) // '_zint_100m'
        units = 'mmol/m^3 cm/s'
        vgrid = 'none'
        truncate = .false.
        call diags%add_diagnostic(lname, sname, units, vgrid, truncate,  &
             ind%auto_graze_zint_100m(n), marbl_status_log)
        if (marbl_status_log%labort_marbl) then
          call log_add_diagnostics_error(marbl_status_log, sname, subname)
          return
        end if

        lname = trim(autotrophs(n)%lname) // ' Grazing to POC Vertical Integral'
        sname = 'graze_' // trim(autotrophs(n)%sname) // '_poc_zint'
        units = 'mmol/m^3 cm/s'
        vgrid = 'none'
        truncate = .false.
        call diags%add_diagnostic(lname, sname, units, vgrid, truncate,  &
             ind%auto_graze_poc_zint(n), marbl_status_log)
        if (marbl_status_log%labort_marbl) then
          call log_add_diagnostics_error(marbl_status_log, sname, subname)
          return
        end if

        lname = trim(autotrophs(n)%lname) // ' Grazing to POC Vertical Integral, 0-100m'
        sname = 'graze_' // trim(autotrophs(n)%sname) // '_poc_zint_100m'
        units = 'mmol/m^3 cm/s'
        vgrid = 'none'
        truncate = .false.
        call diags%add_diagnostic(lname, sname, units, vgrid, truncate,  &
             ind%auto_graze_poc_zint_100m(n), marbl_status_log)
        if (marbl_status_log%labort_marbl) then
          call log_add_diagnostics_error(marbl_status_log, sname, subname)
          return
        end if

        lname = trim(autotrophs(n)%lname) // ' Grazing to DOC Vertical Integral'
        sname = 'graze_' // trim(autotrophs(n)%sname) // '_doc_zint'
        units = 'mmol/m^3 cm/s'
        vgrid = 'none'
        truncate = .false.
        call diags%add_diagnostic(lname, sname, units, vgrid, truncate,  &
             ind%auto_graze_doc_zint(n), marbl_status_log)
        if (marbl_status_log%labort_marbl) then
          call log_add_diagnostics_error(marbl_status_log, sname, subname)
          return
        end if

        lname = trim(autotrophs(n)%lname) // ' Grazing to DOC Vertical Integral, 0-100m'
        sname = 'graze_' // trim(autotrophs(n)%sname) // '_doc_zint_100m'
        units = 'mmol/m^3 cm/s'
        vgrid = 'none'
        truncate = .false.
        call diags%add_diagnostic(lname, sname, units, vgrid, truncate,  &
             ind%auto_graze_doc_zint_100m(n), marbl_status_log)
        if (marbl_status_log%labort_marbl) then
          call log_add_diagnostics_error(marbl_status_log, sname, subname)
          return
        end if

        lname = trim(autotrophs(n)%lname) // ' Grazing to ZOO Vertical Integral'
        sname = 'graze_' // trim(autotrophs(n)%sname) // '_zoo_zint'
        units = 'mmol/m^3 cm/s'
        vgrid = 'none'
        truncate = .false.
        call diags%add_diagnostic(lname, sname, units, vgrid, truncate,  &
             ind%auto_graze_zoo_zint(n), marbl_status_log)
        if (marbl_status_log%labort_marbl) then
          call log_add_diagnostics_error(marbl_status_log, sname, subname)
          return
        end if

        lname = trim(autotrophs(n)%lname) // ' Grazing to ZOO Vertical Integral, 0-100m'
        sname = 'graze_' // trim(autotrophs(n)%sname) // '_zoo_zint_100m'
        units = 'mmol/m^3 cm/s'
        vgrid = 'none'
        truncate = .false.
        call diags%add_diagnostic(lname, sname, units, vgrid, truncate,  &
             ind%auto_graze_zoo_zint_100m(n), marbl_status_log)
        if (marbl_status_log%labort_marbl) then
          call log_add_diagnostics_error(marbl_status_log, sname, subname)
          return
        end if

        lname = trim(autotrophs(n)%lname) // ' Loss Vertical Integral'
        sname = trim(autotrophs(n)%sname) // '_loss_zint'
        units = 'mmol/m^3 cm/s'
        vgrid = 'none'
        truncate = .false.
        call diags%add_diagnostic(lname, sname, units, vgrid, truncate,  &
             ind%auto_loss_zint(n), marbl_status_log)
        if (marbl_status_log%labort_marbl) then
          call log_add_diagnostics_error(marbl_status_log, sname, subname)
          return
        end if

        lname = trim(autotrophs(n)%lname) // ' Loss Vertical Integral, 0-100m'
        sname = trim(autotrophs(n)%sname) // '_loss_zint_100m'
        units = 'mmol/m^3 cm/s'
        vgrid = 'none'
        truncate = .false.
        call diags%add_diagnostic(lname, sname, units, vgrid, truncate,  &
             ind%auto_loss_zint_100m(n), marbl_status_log)
        if (marbl_status_log%labort_marbl) then
          call log_add_diagnostics_error(marbl_status_log, sname, subname)
          return
        end if

        lname = trim(autotrophs(n)%lname) // ' Loss to POC Vertical Integral'
        sname = trim(autotrophs(n)%sname) // '_loss_poc_zint'
        units = 'mmol/m^3 cm/s'
        vgrid = 'none'
        truncate = .false.
        call diags%add_diagnostic(lname, sname, units, vgrid, truncate,  &
             ind%auto_loss_poc_zint(n), marbl_status_log)
        if (marbl_status_log%labort_marbl) then
          call log_add_diagnostics_error(marbl_status_log, sname, subname)
          return
        end if

        lname = trim(autotrophs(n)%lname) // ' Loss to POC Vertical Integral, 0-100m'
        sname = trim(autotrophs(n)%sname) // '_loss_poc_zint_100m'
        units = 'mmol/m^3 cm/s'
        vgrid = 'none'
        truncate = .false.
        call diags%add_diagnostic(lname, sname, units, vgrid, truncate,  &
             ind%auto_loss_poc_zint_100m(n), marbl_status_log)
        if (marbl_status_log%labort_marbl) then
          call log_add_diagnostics_error(marbl_status_log, sname, subname)
          return
        end if

        lname = trim(autotrophs(n)%lname) // ' Loss to DOC Vertical Integral'
        sname = trim(autotrophs(n)%sname) // '_loss_doc_zint'
        units = 'mmol/m^3 cm/s'
        vgrid = 'none'
        truncate = .false.
        call diags%add_diagnostic(lname, sname, units, vgrid, truncate,  &
             ind%auto_loss_doc_zint(n), marbl_status_log)
        if (marbl_status_log%labort_marbl) then
          call log_add_diagnostics_error(marbl_status_log, sname, subname)
          return
        end if

        lname = trim(autotrophs(n)%lname) // ' Loss to DOC Vertical Integral, 0-100m'
        sname = trim(autotrophs(n)%sname) // '_loss_doc_zint_100m'
        units = 'mmol/m^3 cm/s'
        vgrid = 'none'
        truncate = .false.
        call diags%add_diagnostic(lname, sname, units, vgrid, truncate,  &
             ind%auto_loss_doc_zint_100m(n), marbl_status_log)
        if (marbl_status_log%labort_marbl) then
          call log_add_diagnostics_error(marbl_status_log, sname, subname)
          return
        end if

        lname = trim(autotrophs(n)%lname) // ' Aggregation Vertical Integral'
        sname = trim(autotrophs(n)%sname) // '_agg_zint'
        units = 'mmol/m^3 cm/s'
        vgrid = 'none'
        truncate = .false.
        call diags%add_diagnostic(lname, sname, units, vgrid, truncate,  &
             ind%auto_agg_zint(n), marbl_status_log)
        if (marbl_status_log%labort_marbl) then
          call log_add_diagnostics_error(marbl_status_log, sname, subname)
          return
        end if

        lname = trim(autotrophs(n)%lname) // ' Aggregation Vertical Integral, 0-100m'
        sname = trim(autotrophs(n)%sname) // '_agg_zint_100m'
        units = 'mmol/m^3 cm/s'
        vgrid = 'none'
        truncate = .false.
        call diags%add_diagnostic(lname, sname, units, vgrid, truncate,  &
             ind%auto_agg_zint_100m(n), marbl_status_log)
        if (marbl_status_log%labort_marbl) then
          call log_add_diagnostics_error(marbl_status_log, sname, subname)
          return
        end if
      end do

      lname = 'Total CaCO3 Formation Vertical Integral'
      sname = 'CaCO3_form_zint'
      units = 'mmol/m^3 cm/s'
      vgrid = 'none'
      truncate = .false.
      call diags%add_diagnostic(lname, sname, units, vgrid, truncate,     &
           ind%tot_CaCO3_form_zint, marbl_status_log)
      if (marbl_status_log%labort_marbl) then
        call log_add_diagnostics_error(marbl_status_log, sname, subname)
        return
      end if

      lname = 'Total CaCO3 Formation Vertical Integral, 0-100m'
      sname = 'CaCO3_form_zint_100m'
      units = 'mmol/m^3 cm/s'
      vgrid = 'none'
      truncate = .false.
      call diags%add_diagnostic(lname, sname, units, vgrid, truncate,     &
           ind%tot_CaCO3_form_zint_100m, marbl_status_log)
      if (marbl_status_log%labort_marbl) then
        call log_add_diagnostics_error(marbl_status_log, sname, subname)
        return
      end if

      ! Zooplankton 2D diags
      if (.not.ind%lconstructed()) then
        allocate(ind%zoo_loss_zint(zooplankton_cnt))
        allocate(ind%zoo_loss_zint_100m(zooplankton_cnt))
        allocate(ind%zoo_loss_poc_zint(zooplankton_cnt))
        allocate(ind%zoo_loss_poc_zint_100m(zooplankton_cnt))
        allocate(ind%zoo_loss_doc_zint(zooplankton_cnt))
        allocate(ind%zoo_loss_doc_zint_100m(zooplankton_cnt))
        allocate(ind%zoo_graze_zint(zooplankton_cnt))
        allocate(ind%zoo_graze_zint_100m(zooplankton_cnt))
        allocate(ind%zoo_graze_poc_zint(zooplankton_cnt))
        allocate(ind%zoo_graze_poc_zint_100m(zooplankton_cnt))
        allocate(ind%zoo_graze_doc_zint(zooplankton_cnt))
        allocate(ind%zoo_graze_doc_zint_100m(zooplankton_cnt))
        allocate(ind%zoo_graze_zoo_zint(zooplankton_cnt))
        allocate(ind%zoo_graze_zoo_zint_100m(zooplankton_cnt))
        allocate(ind%x_graze_zoo_zint(zooplankton_cnt))
        allocate(ind%x_graze_zoo_zint_100m(zooplankton_cnt))
      end if
      do n = 1,zooplankton_cnt
        lname = trim(zooplankton(n)%lname) // ' Loss Vertical Integral'
        sname = trim(zooplankton(n)%sname) // '_loss_zint'
        units = 'mmol/m^3 cm/s'
        vgrid = 'none'
        truncate = .false.
        call diags%add_diagnostic(lname, sname, units, vgrid, truncate,  &
             ind%zoo_loss_zint(n), marbl_status_log)
        if (marbl_status_log%labort_marbl) then
          call log_add_diagnostics_error(marbl_status_log, sname, subname)
          return
        end if

        lname = trim(zooplankton(n)%lname) // ' Loss Vertical Integral, 0-100m'
        sname = trim(zooplankton(n)%sname) // '_loss_zint_100m'
        units = 'mmol/m^3 cm/s'
        vgrid = 'none'
        truncate = .false.
        call diags%add_diagnostic(lname, sname, units, vgrid, truncate,  &
             ind%zoo_loss_zint_100m(n), marbl_status_log)
        if (marbl_status_log%labort_marbl) then
          call log_add_diagnostics_error(marbl_status_log, sname, subname)
          return
        end if

        lname = trim(zooplankton(n)%lname) // ' Loss to POC Vertical Integral'
        sname = trim(zooplankton(n)%sname) // '_loss_poc_zint'
        units = 'mmol/m^3 cm/s'
        vgrid = 'none'
        truncate = .false.
        call diags%add_diagnostic(lname, sname, units, vgrid, truncate,  &
             ind%zoo_loss_poc_zint(n), marbl_status_log)
        if (marbl_status_log%labort_marbl) then
          call log_add_diagnostics_error(marbl_status_log, sname, subname)
          return
        end if

        lname = trim(zooplankton(n)%lname) // ' Loss to POC Vertical Integral, 0-100m'
        sname = trim(zooplankton(n)%sname) // '_loss_poc_zint_100m'
        units = 'mmol/m^3 cm/s'
        vgrid = 'none'
        truncate = .false.
        call diags%add_diagnostic(lname, sname, units, vgrid, truncate,  &
             ind%zoo_loss_poc_zint_100m(n), marbl_status_log)
        if (marbl_status_log%labort_marbl) then
          call log_add_diagnostics_error(marbl_status_log, sname, subname)
          return
        end if

        lname = trim(zooplankton(n)%lname) // ' Loss to DOC Vertical Integral'
        sname = trim(zooplankton(n)%sname) // '_loss_doc_zint'
        units = 'mmol/m^3 cm/s'
        vgrid = 'none'
        truncate = .false.
        call diags%add_diagnostic(lname, sname, units, vgrid, truncate,  &
             ind%zoo_loss_doc_zint(n), marbl_status_log)
        if (marbl_status_log%labort_marbl) then
          call log_add_diagnostics_error(marbl_status_log, sname, subname)
          return
        end if

        lname = trim(zooplankton(n)%lname) // ' Loss to DOC Vertical Integral, 0-100m'
        sname = trim(zooplankton(n)%sname) // '_loss_doc_zint_100m'
        units = 'mmol/m^3 cm/s'
        vgrid = 'none'
        truncate = .false.
        call diags%add_diagnostic(lname, sname, units, vgrid, truncate,  &
             ind%zoo_loss_doc_zint_100m(n), marbl_status_log)
        if (marbl_status_log%labort_marbl) then
          call log_add_diagnostics_error(marbl_status_log, sname, subname)
          return
        end if

        lname = trim(zooplankton(n)%lname) // ' Grazing Vertical Integral'
        sname = 'graze_' // trim(zooplankton(n)%sname) // '_zint'
        units = 'mmol/m^3 cm/s'
        vgrid = 'none'
        truncate = .false.
        call diags%add_diagnostic(lname, sname, units, vgrid, truncate,  &
             ind%zoo_graze_zint(n), marbl_status_log)
        if (marbl_status_log%labort_marbl) then
          call log_add_diagnostics_error(marbl_status_log, sname, subname)
          return
        end if

        lname = trim(zooplankton(n)%lname) // ' Grazing Vertical Integral, 0-100m'
        sname = 'graze_' // trim(zooplankton(n)%sname) // '_zint_100m'
        units = 'mmol/m^3 cm/s'
        vgrid = 'none'
        truncate = .false.
        call diags%add_diagnostic(lname, sname, units, vgrid, truncate,  &
             ind%zoo_graze_zint_100m(n), marbl_status_log)
        if (marbl_status_log%labort_marbl) then
          call log_add_diagnostics_error(marbl_status_log, sname, subname)
          return
        end if

        lname = trim(zooplankton(n)%lname) // ' Grazing to POC Vertical Integral'
        sname = 'graze_' // trim(zooplankton(n)%sname) // '_poc_zint'
        units = 'mmol/m^3 cm/s'
        vgrid = 'none'
        truncate = .false.
        call diags%add_diagnostic(lname, sname, units, vgrid, truncate,  &
             ind%zoo_graze_poc_zint(n), marbl_status_log)
        if (marbl_status_log%labort_marbl) then
          call log_add_diagnostics_error(marbl_status_log, sname, subname)
          return
        end if

        lname = trim(zooplankton(n)%lname) // ' Grazing to POC Vertical Integral, 0-100m'
        sname = 'graze_' // trim(zooplankton(n)%sname) // '_poc_zint_100m'
        units = 'mmol/m^3 cm/s'
        vgrid = 'none'
        truncate = .false.
        call diags%add_diagnostic(lname, sname, units, vgrid, truncate,  &
             ind%zoo_graze_poc_zint_100m(n), marbl_status_log)
        if (marbl_status_log%labort_marbl) then
          call log_add_diagnostics_error(marbl_status_log, sname, subname)
          return
        end if

        lname = trim(zooplankton(n)%lname) // ' Grazing to DOC Vertical Integral'
        sname = 'graze_' // trim(zooplankton(n)%sname) // '_doc_zint'
        units = 'mmol/m^3 cm/s'
        vgrid = 'none'
        truncate = .false.
        call diags%add_diagnostic(lname, sname, units, vgrid, truncate,  &
             ind%zoo_graze_doc_zint(n), marbl_status_log)
        if (marbl_status_log%labort_marbl) then
          call log_add_diagnostics_error(marbl_status_log, sname, subname)
          return
        end if

        lname = trim(zooplankton(n)%lname) // ' Grazing to DOC Vertical Integral, 0-100m'
        sname = 'graze_' // trim(zooplankton(n)%sname) // '_doc_zint_100m'
        units = 'mmol/m^3 cm/s'
        vgrid = 'none'
        truncate = .false.
        call diags%add_diagnostic(lname, sname, units, vgrid, truncate,  &
             ind%zoo_graze_doc_zint_100m(n), marbl_status_log)
        if (marbl_status_log%labort_marbl) then
          call log_add_diagnostics_error(marbl_status_log, sname, subname)
          return
        end if

        lname = trim(zooplankton(n)%lname) // ' Grazing to ZOO Vertical Integral'
        sname = 'graze_' // trim(zooplankton(n)%sname) // '_zoo_zint'
        units = 'mmol/m^3 cm/s'
        vgrid = 'none'
        truncate = .false.
        call diags%add_diagnostic(lname, sname, units, vgrid, truncate,  &
             ind%zoo_graze_zoo_zint(n), marbl_status_log)
        if (marbl_status_log%labort_marbl) then
          call log_add_diagnostics_error(marbl_status_log, sname, subname)
          return
        end if

        lname = trim(zooplankton(n)%lname) // ' Grazing to ZOO Vertical Integral, 0-100m'
        sname = 'graze_' // trim(zooplankton(n)%sname) // '_zoo_zint_100m'
        units = 'mmol/m^3 cm/s'
        vgrid = 'none'
        truncate = .false.
        call diags%add_diagnostic(lname, sname, units, vgrid, truncate,  &
             ind%zoo_graze_zoo_zint_100m(n), marbl_status_log)
        if (marbl_status_log%labort_marbl) then
          call log_add_diagnostics_error(marbl_status_log, sname, subname)
          return
        end if

        lname = trim(zooplankton(n)%lname) // ' Grazing Gain Vertical Integral'
        sname = 'x_graze_' // trim(zooplankton(n)%sname) // '_zint'
        units = 'mmol/m^3 cm/s'
        vgrid = 'none'
        truncate = .false.
        call diags%add_diagnostic(lname, sname, units, vgrid, truncate,  &
             ind%x_graze_zoo_zint(n), marbl_status_log)
        if (marbl_status_log%labort_marbl) then
          call log_add_diagnostics_error(marbl_status_log, sname, subname)
          return
        end if

        lname = trim(zooplankton(n)%lname) // ' Grazing Gain Vertical Integral, 0-100m'
        sname = 'x_graze_' // trim(zooplankton(n)%sname) // '_zint_100m'
        units = 'mmol/m^3 cm/s'
        vgrid = 'none'
        truncate = .false.
        call diags%add_diagnostic(lname, sname, units, vgrid, truncate,  &
             ind%x_graze_zoo_zint_100m(n), marbl_status_log)
        if (marbl_status_log%labort_marbl) then
          call log_add_diagnostics_error(marbl_status_log, sname, subname)
          return
        end if
      end do

      ! General 3D diags
      lname = 'in situ temperature'
      sname = 'insitu_temp'
      units = 'degC'
      vgrid = 'layer_avg'
      truncate = .false.
      call diags%add_diagnostic(lname, sname, units, vgrid, truncate,     &
           ind%insitu_temp, marbl_status_log)
      if (marbl_status_log%labort_marbl) then
        call log_add_diagnostics_error(marbl_status_log, sname, subname)
        return
      end if

      lname = 'Carbonate Ion Concentration'
      sname = 'CO3'
      units = 'mmol/m^3'
      vgrid = 'layer_avg'
      truncate = .false.
      call diags%add_diagnostic(lname, sname, units, vgrid, truncate,     &
           ind%CO3, marbl_status_log)
      if (marbl_status_log%labort_marbl) then
        call log_add_diagnostics_error(marbl_status_log, sname, subname)
        return
      end if

      lname = 'Bicarbonate Ion Concentration'
      sname = 'HCO3'
      units = 'mmol/m^3'
      vgrid = 'layer_avg'
      truncate = .false.
      call diags%add_diagnostic(lname, sname, units, vgrid, truncate,     &
           ind%HCO3, marbl_status_log)
      if (marbl_status_log%labort_marbl) then
        call log_add_diagnostics_error(marbl_status_log, sname, subname)
        return
      end if

      lname = 'Carbonic Acid Concentration'
      sname = 'H2CO3'
      units = 'mmol/m^3'
      vgrid = 'layer_avg'
      truncate = .false.
      call diags%add_diagnostic(lname, sname, units, vgrid, truncate,     &
           ind%H2CO3, marbl_status_log)
      if (marbl_status_log%labort_marbl) then
        call log_add_diagnostics_error(marbl_status_log, sname, subname)
        return
      end if

      lname = 'pH'
      sname = 'pH_3D'
      units = '1'
      vgrid = 'layer_avg'
      truncate = .false.
      call diags%add_diagnostic(lname, sname, units, vgrid, truncate,     &
           ind%ph_3D, marbl_status_log)
      if (marbl_status_log%labort_marbl) then
        call log_add_diagnostics_error(marbl_status_log, sname, subname)
        return
      end if

      lname = 'Carbonate Ion Concentration, Alternative CO2'
      sname = 'CO3_ALT_CO2'
      units = 'mmol/m^3'
      vgrid = 'layer_avg'
      truncate = .false.
      call diags%add_diagnostic(lname, sname, units, vgrid, truncate,     &
           ind%CO3_ALT_CO2, marbl_status_log)
      if (marbl_status_log%labort_marbl) then
        call log_add_diagnostics_error(marbl_status_log, sname, subname)
        return
      end if

      lname = 'Bicarbonate Ion Concentration, Alternative CO2'
      sname = 'HCO3_ALT_CO2'
      units = 'mmol/m^3'
      vgrid = 'layer_avg'
      truncate = .false.
      call diags%add_diagnostic(lname, sname, units, vgrid, truncate,     &
           ind%HCO3_ALT_CO2, marbl_status_log)
      if (marbl_status_log%labort_marbl) then
        call log_add_diagnostics_error(marbl_status_log, sname, subname)
        return
      end if

      lname = 'Carbonic Acid Concentration, Alternative CO2'
      sname = 'H2CO3_ALT_CO2'
      units = 'mmol/m^3'
      vgrid = 'layer_avg'
      truncate = .false.
      call diags%add_diagnostic(lname, sname, units, vgrid, truncate,     &
           ind%H2CO3_ALT_CO2, marbl_status_log)
      if (marbl_status_log%labort_marbl) then
        call log_add_diagnostics_error(marbl_status_log, sname, subname)
        return
      end if

      lname = 'pH, Alternative CO2'
      sname = 'pH_3D_ALT_CO2'
      units = '1'
      vgrid = 'layer_avg'
      truncate = .false.
      call diags%add_diagnostic(lname, sname, units, vgrid, truncate,     &
           ind%ph_3D_ALT_CO2, marbl_status_log)
      if (marbl_status_log%labort_marbl) then
        call log_add_diagnostics_error(marbl_status_log, sname, subname)
        return
      end if

      lname = 'CO3 concentration at calcite saturation'
      sname = 'co3_sat_calc'
      units = 'mmol/m^3'
      vgrid = 'layer_avg'
      truncate = .false.
      call diags%add_diagnostic(lname, sname, units, vgrid, truncate,     &
           ind%co3_sat_calc, marbl_status_log)
      if (marbl_status_log%labort_marbl) then
        call log_add_diagnostics_error(marbl_status_log, sname, subname)
        return
      end if

      lname = 'CO3 concentration at aragonite saturation'
      sname = 'co3_sat_arag'
      units = 'mmol/m^3'
      vgrid = 'layer_avg'
      truncate = .false.
      call diags%add_diagnostic(lname, sname, units, vgrid, truncate,     &
           ind%co3_sat_arag, marbl_status_log)
      if (marbl_status_log%labort_marbl) then
        call log_add_diagnostics_error(marbl_status_log, sname, subname)
        return
      end if

      lname = 'Nitrification'
      sname = 'NITRIF'
      units = 'mmol/m^3/s'
      vgrid = 'layer_avg'
      truncate = .false.
      call diags%add_diagnostic(lname, sname, units, vgrid, truncate,     &
           ind%NITRIF, marbl_status_log)
      if (marbl_status_log%labort_marbl) then
        call log_add_diagnostics_error(marbl_status_log, sname, subname)
        return
      end if

      lname = 'Denitrification'
      sname = 'DENITRIF'
      units = 'mmol/m^3/s'
      vgrid = 'layer_avg'
      truncate = .false.
      call diags%add_diagnostic(lname, sname, units, vgrid, truncate,     &
           ind%DENITRIF, marbl_status_log)
      if (marbl_status_log%labort_marbl) then
        call log_add_diagnostics_error(marbl_status_log, sname, subname)
        return
      end if

      lname = 'O2 Production'
      sname = 'O2_PRODUCTION'
      units = 'mmol/m^3/s'
      vgrid = 'layer_avg'
      truncate = .false.
      call diags%add_diagnostic(lname, sname, units, vgrid, truncate,     &
           ind%O2_PRODUCTION, marbl_status_log)
      if (marbl_status_log%labort_marbl) then
        call log_add_diagnostics_error(marbl_status_log, sname, subname)
        return
      end if

      lname = 'O2 Consumption'
      sname = 'O2_CONSUMPTION'
      units = 'mmol/m^3/s'
      vgrid = 'layer_avg'
      truncate = .false.
      call diags%add_diagnostic(lname, sname, units, vgrid, truncate,     &
           ind%O2_CONSUMPTION, marbl_status_log)
      if (marbl_status_log%labort_marbl) then
        call log_add_diagnostics_error(marbl_status_log, sname, subname)
        return
      end if

      lname = 'Apparent O2 Utilization'
      sname = 'AOU'
      units = 'mmol/m^3'
      vgrid = 'layer_avg'
      truncate = .false.
      call diags%add_diagnostic(lname, sname, units, vgrid, truncate,     &
           ind%AOU, marbl_status_log)
      if (marbl_status_log%labort_marbl) then
        call log_add_diagnostics_error(marbl_status_log, sname, subname)
        return
      end if

      lname = 'PAR Average over Model Cell'
      sname = 'PAR_avg'
      units = 'W/m^2'
      vgrid = 'layer_avg'
      truncate = .true.
      call diags%add_diagnostic(lname, sname, units, vgrid, truncate,     &
           ind%PAR_avg, marbl_status_log)
      if (marbl_status_log%labort_marbl) then
        call log_add_diagnostics_error(marbl_status_log, sname, subname)
        return
      end if

      lname = 'Total Autotroph Grazing'
      sname = 'graze_auto_TOT'
      units = 'mmol/m^3/s'
      vgrid = 'layer_avg'
      truncate = .true.
      call diags%add_diagnostic(lname, sname, units, vgrid, truncate,     &
           ind%auto_graze_TOT, marbl_status_log)
      if (marbl_status_log%labort_marbl) then
        call log_add_diagnostics_error(marbl_status_log, sname, subname)
        return
      end if

      lname = 'Total C Fixation'
      sname = 'photoC_TOT'
      units = 'mmol/m^3/s'
      vgrid = 'layer_avg'
      truncate = .true.
      call diags%add_diagnostic(lname, sname, units, vgrid, truncate,     &
           ind%photoC_TOT, marbl_status_log)
      if (marbl_status_log%labort_marbl) then
        call log_add_diagnostics_error(marbl_status_log, sname, subname)
        return
      end if

      lname = 'Total C Fixation from NO3'
      sname = 'photoC_NO3_TOT'
      units = 'mmol/m^3/s'
      vgrid = 'layer_avg'
      truncate = .true.
      call diags%add_diagnostic(lname, sname, units, vgrid, truncate,     &
           ind%photoC_NO3_TOT, marbl_status_log)
      if (marbl_status_log%labort_marbl) then
        call log_add_diagnostics_error(marbl_status_log, sname, subname)
        return
      end if

      lname = 'DOC Production'
      sname = 'DOC_prod'
      units = 'mmol/m^3/s'
      vgrid = 'layer_avg'
      truncate = .false.
      call diags%add_diagnostic(lname, sname, units, vgrid, truncate,     &
           ind%DOC_prod, marbl_status_log)
      if (marbl_status_log%labort_marbl) then
        call log_add_diagnostics_error(marbl_status_log, sname, subname)
        return
      end if

      lname = 'DOC Remineralization'
      sname = 'DOC_remin'
      units = 'mmol/m^3/s'
      vgrid = 'layer_avg'
      truncate = .false.
      call diags%add_diagnostic(lname, sname, units, vgrid, truncate,     &
           ind%DOC_remin, marbl_status_log)
      if (marbl_status_log%labort_marbl) then
        call log_add_diagnostics_error(marbl_status_log, sname, subname)
        return
      end if

      lname = 'DOCr Remineralization'
      sname = 'DOCr_remin'
      units = 'mmol/m^3/s'
      vgrid = 'layer_avg'
      truncate = .false.
      call diags%add_diagnostic(lname, sname, units, vgrid, truncate,     &
           ind%DOCr_remin, marbl_status_log)
      if (marbl_status_log%labort_marbl) then
        call log_add_diagnostics_error(marbl_status_log, sname, subname)
        return
      end if

      lname = 'DON Production'
      sname = 'DON_prod'
      units = 'mmol/m^3/s'
      vgrid = 'layer_avg'
      truncate = .false.
      call diags%add_diagnostic(lname, sname, units, vgrid, truncate,     &
           ind%DON_prod, marbl_status_log)
      if (marbl_status_log%labort_marbl) then
        call log_add_diagnostics_error(marbl_status_log, sname, subname)
        return
      end if

      lname = 'DON Remineralization'
      sname = 'DON_remin'
      units = 'mmol/m^3/s'
      vgrid = 'layer_avg'
      truncate = .false.
      call diags%add_diagnostic(lname, sname, units, vgrid, truncate,     &
           ind%DON_remin, marbl_status_log)
      if (marbl_status_log%labort_marbl) then
        call log_add_diagnostics_error(marbl_status_log, sname, subname)
        return
      end if

      lname = 'DONr Remineralization'
      sname = 'DONr_remin'
      units = 'mmol/m^3/s'
      vgrid = 'layer_avg'
      truncate = .false.
      call diags%add_diagnostic(lname, sname, units, vgrid, truncate,     &
           ind%DONr_remin, marbl_status_log)
      if (marbl_status_log%labort_marbl) then
        call log_add_diagnostics_error(marbl_status_log, sname, subname)
        return
      end if

      lname = 'DOP Production'
      sname = 'DOP_prod'
      units = 'mmol/m^3/s'
      vgrid = 'layer_avg'
      truncate = .false.
      call diags%add_diagnostic(lname, sname, units, vgrid, truncate,     &
           ind%DOP_prod, marbl_status_log)
      if (marbl_status_log%labort_marbl) then
        call log_add_diagnostics_error(marbl_status_log, sname, subname)
        return
      end if

      lname = 'DOP Remineralization'
      sname = 'DOP_remin'
      units = 'mmol/m^3/s'
      vgrid = 'layer_avg'
      truncate = .false.
      call diags%add_diagnostic(lname, sname, units, vgrid, truncate,     &
           ind%DOP_remin, marbl_status_log)
      if (marbl_status_log%labort_marbl) then
        call log_add_diagnostics_error(marbl_status_log, sname, subname)
        return
      end if

      lname = 'DOPr Remineralization'
      sname = 'DOPr_remin'
      units = 'mmol/m^3/s'
      vgrid = 'layer_avg'
      truncate = .false.
      call diags%add_diagnostic(lname, sname, units, vgrid, truncate,     &
           ind%DOPr_remin, marbl_status_log)
      if (marbl_status_log%labort_marbl) then
        call log_add_diagnostics_error(marbl_status_log, sname, subname)
        return
      end if

      lname = 'Iron Scavenging'
      sname = 'Fe_scavenge'
      units = 'mmol/m^3/s'
      vgrid = 'layer_avg'
      truncate = .false.
      call diags%add_diagnostic(lname, sname, units, vgrid, truncate,     &
           ind%Fe_scavenge, marbl_status_log)
      if (marbl_status_log%labort_marbl) then
        call log_add_diagnostics_error(marbl_status_log, sname, subname)
        return
      end if

      lname = 'Iron Scavenging Rate'
      sname = 'Fe_scavenge_rate'
      units = '1/y'
      vgrid = 'layer_avg'
      truncate = .false.
      call diags%add_diagnostic(lname, sname, units, vgrid, truncate,     &
           ind%Fe_scavenge_rate, marbl_status_log)
      if (marbl_status_log%labort_marbl) then
        call log_add_diagnostics_error(marbl_status_log, sname, subname)
        return
      end if

      lname = 'Production of Fe-binding Ligand'
      sname = 'Lig_prod'
      units = 'mmol/m^3/s'
      vgrid = 'layer_avg'
      truncate = .false.
      call diags%add_diagnostic(lname, sname, units, vgrid, truncate,     &
           ind%Lig_prod, marbl_status_log)
      if (marbl_status_log%labort_marbl) then
        call log_add_diagnostics_error(marbl_status_log, sname, subname)
        return
      end if

      lname = 'Loss of Fe-binding Ligand'
      sname = 'Lig_loss'
      units = 'mmol/m^3/s'
      vgrid = 'layer_avg'
      truncate = .false.
      call diags%add_diagnostic(lname, sname, units, vgrid, truncate,     &
           ind%Lig_loss, marbl_status_log)
      if (marbl_status_log%labort_marbl) then
        call log_add_diagnostics_error(marbl_status_log, sname, subname)
        return
      end if

      lname = 'Loss of Fe-binding Ligand from Scavenging'
      sname = 'Lig_scavenge'
      units = 'mmol/m^3/s'
      vgrid = 'layer_avg'
      truncate = .false.
      call diags%add_diagnostic(lname, sname, units, vgrid, truncate,     &
           ind%Lig_scavenge, marbl_status_log)
      if (marbl_status_log%labort_marbl) then
        call log_add_diagnostics_error(marbl_status_log, sname, subname)
        return
      end if

      lname = 'Fe not bound to Ligand'
      sname = 'Fefree'
      units = 'mmol/m^3'
      vgrid = 'layer_avg'
      truncate = .false.
      call diags%add_diagnostic(lname, sname, units, vgrid, truncate,     &
           ind%Fefree, marbl_status_log)
      if (marbl_status_log%labort_marbl) then
        call log_add_diagnostics_error(marbl_status_log, sname, subname)
        return
      end if

      lname = 'Loss of Fe-binding Ligand from UV radiation'
      sname = 'Lig_photochem'
      units = 'mmol/m^3/s'
      vgrid = 'layer_avg'
      truncate = .false.
      call diags%add_diagnostic(lname, sname, units, vgrid, truncate,     &
           ind%Lig_photochem, marbl_status_log)
      if (marbl_status_log%labort_marbl) then
        call log_add_diagnostics_error(marbl_status_log, sname, subname)
        return
      end if

      lname = 'Loss of Fe-binding Ligand from Bacterial Degradation'
      sname = 'Lig_deg'
      units = 'mmol/m^3/s'
      vgrid = 'layer_avg'
      truncate = .false.
      call diags%add_diagnostic(lname, sname, units, vgrid, truncate,     &
           ind%Lig_deg, marbl_status_log)
      if (marbl_status_log%labort_marbl) then
        call log_add_diagnostics_error(marbl_status_log, sname, subname)
        return
      end if

      lname = 'Iron Sediment Flux'
      sname = 'FESEDFLUX'
      units = 'nmol/cm^2/s'
      vgrid = 'layer_avg'
      truncate = .false.
      call diags%add_diagnostic(lname, sname, units, vgrid, truncate,     &
           ind%fesedflux, marbl_status_log)
      if (marbl_status_log%labort_marbl) then
        call log_add_diagnostics_error(marbl_status_log, sname, subname)
        return
      end if

      ! Particulate 2D diags

      write(particulate_flux_ref_depth_str, "(I0,A)") particulate_flux_ref_depth, 'm'

      lname = 'POC Flux at ' // trim(particulate_flux_ref_depth_str)
      sname = 'POC_FLUX_' // trim(particulate_flux_ref_depth_str)
      units = 'mmol/m^3 cm/s'
      vgrid = 'none'
      truncate = .false.
      call diags%add_diagnostic(lname, sname, units, vgrid, truncate,     &
           ind%POC_FLUX_at_ref_depth, marbl_status_log, ref_depth=particulate_flux_ref_depth)
      if (marbl_status_log%labort_marbl) then
        call log_add_diagnostics_error(marbl_status_log, sname, subname)
        return
      end if

      lname = 'POP Flux at ' // trim(particulate_flux_ref_depth_str)
      sname = 'POP_FLUX_' // trim(particulate_flux_ref_depth_str)
      units = 'mmol/m^3 cm/s'
      vgrid = 'none'
      truncate = .false.
      call diags%add_diagnostic(lname, sname, units, vgrid, truncate,     &
           ind%POP_FLUX_at_ref_depth, marbl_status_log, ref_depth=particulate_flux_ref_depth)
      if (marbl_status_log%labort_marbl) then
        call log_add_diagnostics_error(marbl_status_log, sname, subname)
        return
      end if

      lname = 'CaCO3 Flux at ' // trim(particulate_flux_ref_depth_str)
      sname = 'CaCO3_FLUX_' // trim(particulate_flux_ref_depth_str)
      units = 'mmol/m^3 cm/s'
      vgrid = 'none'
      truncate = .false.
      call diags%add_diagnostic(lname, sname, units, vgrid, truncate,     &
           ind%CaCO3_FLUX_at_ref_depth, marbl_status_log, ref_depth=particulate_flux_ref_depth)
      if (marbl_status_log%labort_marbl) then
        call log_add_diagnostics_error(marbl_status_log, sname, subname)
        return
      end if

      lname = 'SiO2 Flux at ' // trim(particulate_flux_ref_depth_str)
      sname = 'SiO2_FLUX_' // trim(particulate_flux_ref_depth_str)
      units = 'mmol/m^3 cm/s'
      vgrid = 'none'
      truncate = .false.
      call diags%add_diagnostic(lname, sname, units, vgrid, truncate,     &
           ind%SiO2_FLUX_at_ref_depth, marbl_status_log, ref_depth=particulate_flux_ref_depth)
      if (marbl_status_log%labort_marbl) then
        call log_add_diagnostics_error(marbl_status_log, sname, subname)
        return
      end if

      lname = 'P_iron Flux at ' // trim(particulate_flux_ref_depth_str)
      sname = 'P_iron_FLUX_' // trim(particulate_flux_ref_depth_str)
      units = 'mmol/m^3 cm/s'
      vgrid = 'none'
      truncate = .false.
      call diags%add_diagnostic(lname, sname, units, vgrid, truncate,     &
           ind%P_iron_FLUX_at_ref_depth, marbl_status_log, ref_depth=particulate_flux_ref_depth)
      if (marbl_status_log%labort_marbl) then
        call log_add_diagnostics_error(marbl_status_log, sname, subname)
        return
      end if

      lname = 'Vertical Integral of POC Production'
      sname = 'POC_PROD_zint'
      units = 'mmol/m^3 cm/s'
      vgrid = 'none'
      truncate = .false.
      call diags%add_diagnostic(lname, sname, units, vgrid, truncate,     &
           ind%POC_PROD_zint, marbl_status_log)
      if (marbl_status_log%labort_marbl) then
        call log_add_diagnostics_error(marbl_status_log, sname, subname)
        return
      end if

      lname = 'Vertical Integral of POC Production, 0-100m'
      sname = 'POC_PROD_zint_100m'
      units = 'mmol/m^3 cm/s'
      vgrid = 'none'
      truncate = .false.
      call diags%add_diagnostic(lname, sname, units, vgrid, truncate,     &
           ind%POC_PROD_zint_100m, marbl_status_log)
      if (marbl_status_log%labort_marbl) then
        call log_add_diagnostics_error(marbl_status_log, sname, subname)
        return
      end if

      lname = 'Vertical Integral of POC Remineralization routed to DOCr'
      sname = 'POC_REMIN_DOCr_zint'
      units = 'mmol/m^3 cm/s'
      vgrid = 'none'
      truncate = .false.
      call diags%add_diagnostic(lname, sname, units, vgrid, truncate,     &
           ind%POC_REMIN_DOCr_zint, marbl_status_log)
      if (marbl_status_log%labort_marbl) then
        call log_add_diagnostics_error(marbl_status_log, sname, subname)
        return
      end if

      lname = 'Vertical Integral of POC Remineralization routed to DOCr, 0-100m'
      sname = 'POC_REMIN_DOCr_zint_100m'
      units = 'mmol/m^3 cm/s'
      vgrid = 'none'
      truncate = .false.
      call diags%add_diagnostic(lname, sname, units, vgrid, truncate,     &
           ind%POC_REMIN_DOCr_zint_100m, marbl_status_log)
      if (marbl_status_log%labort_marbl) then
        call log_add_diagnostics_error(marbl_status_log, sname, subname)
        return
      end if

      lname = 'Vertical Integral of POC Remineralization routed to DIC'
      sname = 'POC_REMIN_DIC_zint'
      units = 'mmol/m^3 cm/s'
      vgrid = 'none'
      truncate = .false.
      call diags%add_diagnostic(lname, sname, units, vgrid, truncate,     &
           ind%POC_REMIN_DIC_zint, marbl_status_log)
      if (marbl_status_log%labort_marbl) then
        call log_add_diagnostics_error(marbl_status_log, sname, subname)
        return
      end if

      lname = 'Vertical Integral of POC Remineralization routed to DIC, 0-100m'
      sname = 'POC_REMIN_DIC_zint_100m'
      units = 'mmol/m^3 cm/s'
      vgrid = 'none'
      truncate = .false.
      call diags%add_diagnostic(lname, sname, units, vgrid, truncate,     &
           ind%POC_REMIN_DIC_zint_100m, marbl_status_log)
      if (marbl_status_log%labort_marbl) then
        call log_add_diagnostics_error(marbl_status_log, sname, subname)
        return
      end if

      lname = 'Vertical Integral of CaCO3 Production'
      sname = 'CaCO3_PROD_zint'
      units = 'mmol/m^3 cm/s'
      vgrid = 'none'
      truncate = .false.
      call diags%add_diagnostic(lname, sname, units, vgrid, truncate,     &
           ind%CaCO3_PROD_zint, marbl_status_log)
      if (marbl_status_log%labort_marbl) then
        call log_add_diagnostics_error(marbl_status_log, sname, subname)
        return
      end if

      lname = 'Vertical Integral of CaCO3 Production, 0-100m'
      sname = 'CaCO3_PROD_zint_100m'
      units = 'mmol/m^3 cm/s'
      vgrid = 'none'
      truncate = .false.
      call diags%add_diagnostic(lname, sname, units, vgrid, truncate,     &
           ind%CaCO3_PROD_zint_100m, marbl_status_log)
      if (marbl_status_log%labort_marbl) then
        call log_add_diagnostics_error(marbl_status_log, sname, subname)
        return
      end if

      lname = 'Vertical Integral of CaCO3 Remineralization'
      sname = 'CaCO3_REMIN_zint'
      units = 'mmol/m^3 cm/s'
      vgrid = 'none'
      truncate = .false.
      call diags%add_diagnostic(lname, sname, units, vgrid, truncate,     &
           ind%CaCO3_REMIN_zint, marbl_status_log)
      if (marbl_status_log%labort_marbl) then
        call log_add_diagnostics_error(marbl_status_log, sname, subname)
        return
      end if

      lname = 'Vertical Integral of CaCO3 Remineralization, 0-100m'
      sname = 'CaCO3_REMIN_zint_100m'
      units = 'mmol/m^3 cm/s'
      vgrid = 'none'
      truncate = .false.
      call diags%add_diagnostic(lname, sname, units, vgrid, truncate,     &
           ind%CaCO3_REMIN_zint_100m, marbl_status_log)
      if (marbl_status_log%labort_marbl) then
        call log_add_diagnostics_error(marbl_status_log, sname, subname)
        return
      end if

      ! Particulate 3D diags
      lname = 'POC Flux into Cell'
      sname = 'POC_FLUX_IN'
      units = 'mmol/m^3 cm/s'
      vgrid = 'layer_avg'
      truncate = .false.
      call diags%add_diagnostic(lname, sname, units, vgrid, truncate,     &
           ind%POC_FLUX_IN, marbl_status_log)
      if (marbl_status_log%labort_marbl) then
        call log_add_diagnostics_error(marbl_status_log, sname, subname)
        return
      end if

      lname = 'POC Production'
      sname = 'POC_PROD'
      units = 'mmol/m^3/s'
      vgrid = 'layer_avg'
      truncate = .false.
      call diags%add_diagnostic(lname, sname, units, vgrid, truncate,     &
           ind%POC_PROD, marbl_status_log)
      if (marbl_status_log%labort_marbl) then
        call log_add_diagnostics_error(marbl_status_log, sname, subname)
        return
      end if

      lname = 'POC Remineralization routed to DOCr'
      sname = 'POC_REMIN_DOCr'
      units = 'mmol/m^3/s'
      vgrid = 'layer_avg'
      truncate = .false.
      call diags%add_diagnostic(lname, sname, units, vgrid, truncate,     &
           ind%POC_REMIN_DOCr, marbl_status_log)
      if (marbl_status_log%labort_marbl) then
        call log_add_diagnostics_error(marbl_status_log, sname, subname)
        return
      end if

      lname = 'POC Remineralization routed to DIC'
      sname = 'POC_REMIN_DIC'
      units = 'mmol/m^3/s'
      vgrid = 'layer_avg'
      truncate = .false.
      call diags%add_diagnostic(lname, sname, units, vgrid, truncate,     &
           ind%POC_REMIN_DIC, marbl_status_log)
      if (marbl_status_log%labort_marbl) then
        call log_add_diagnostics_error(marbl_status_log, sname, subname)
        return
      end if

      lname = 'POP Flux into Cell'
      sname = 'POP_FLUX_IN'
      units = 'mmol/m^3 cm/s'
      vgrid = 'layer_avg'
      truncate = .false.
      call diags%add_diagnostic(lname, sname, units, vgrid, truncate,     &
           ind%POP_FLUX_IN, marbl_status_log)
      if (marbl_status_log%labort_marbl) then
        call log_add_diagnostics_error(marbl_status_log, sname, subname)
        return
      end if

      lname = 'POP Production'
      sname = 'POP_PROD'
      units = 'mmol/m^3/s'
      vgrid = 'layer_avg'
      truncate = .false.
      call diags%add_diagnostic(lname, sname, units, vgrid, truncate,     &
           ind%POP_PROD, marbl_status_log)
      if (marbl_status_log%labort_marbl) then
        call log_add_diagnostics_error(marbl_status_log, sname, subname)
        return
      end if

      lname = 'POP Remineralization routed to DOPr'
      sname = 'POP_REMIN_DOPr'
      units = 'mmol/m^3/s'
      vgrid = 'layer_avg'
      truncate = .false.
      call diags%add_diagnostic(lname, sname, units, vgrid, truncate,     &
           ind%POP_REMIN_DOPr, marbl_status_log)
      if (marbl_status_log%labort_marbl) then
        call log_add_diagnostics_error(marbl_status_log, sname, subname)
        return
      end if

      lname = 'POP Remineralization routed to PO4'
      sname = 'POP_REMIN_PO4'
      units = 'mmol/m^3/s'
      vgrid = 'layer_avg'
      truncate = .false.
      call diags%add_diagnostic(lname, sname, units, vgrid, truncate,     &
           ind%POP_REMIN_PO4, marbl_status_log)
      if (marbl_status_log%labort_marbl) then
        call log_add_diagnostics_error(marbl_status_log, sname, subname)
        return
      end if

      lname = 'PON Remineralization routed to DONr'
      sname = 'PON_REMIN_DONr'
      units = 'mmol/m^3/s'
      vgrid = 'layer_avg'
      truncate = .false.
      call diags%add_diagnostic(lname, sname, units, vgrid, truncate,     &
           ind%PON_REMIN_DONr, marbl_status_log)
      if (marbl_status_log%labort_marbl) then
        call log_add_diagnostics_error(marbl_status_log, sname, subname)
        return
      end if

      lname = 'PON Remineralization routed to NH4'
      sname = 'PON_REMIN_NH4'
      units = 'mmol/m^3/s'
      vgrid = 'layer_avg'
      truncate = .false.
      call diags%add_diagnostic(lname, sname, units, vgrid, truncate,     &
           ind%PON_REMIN_NH4, marbl_status_log)
      if (marbl_status_log%labort_marbl) then
        call log_add_diagnostics_error(marbl_status_log, sname, subname)
        return
      end if

      lname = 'CaCO3 Flux into Cell'
      sname = 'CaCO3_FLUX_IN'
      units = 'mmol/m^3 cm/s'
      vgrid = 'layer_avg'
      truncate = .false.
      call diags%add_diagnostic(lname, sname, units, vgrid, truncate,     &
           ind%CaCO3_FLUX_IN, marbl_status_log)
      if (marbl_status_log%labort_marbl) then
        call log_add_diagnostics_error(marbl_status_log, sname, subname)
        return
      end if

      lname = 'CaCO3 Production'
      sname = 'CaCO3_PROD'
      units = 'mmol/m^3/s'
      vgrid = 'layer_avg'
      truncate = .false.
      call diags%add_diagnostic(lname, sname, units, vgrid, truncate,     &
           ind%CaCO3_PROD, marbl_status_log)
      if (marbl_status_log%labort_marbl) then
        call log_add_diagnostics_error(marbl_status_log, sname, subname)
        return
      end if

      lname = 'CaCO3 Remineralization'
      sname = 'CaCO3_REMIN'
      units = 'mmol/m^3/s'
      vgrid = 'layer_avg'
      truncate = .false.
      call diags%add_diagnostic(lname, sname, units, vgrid, truncate,     &
           ind%CaCO3_REMIN, marbl_status_log)
      if (marbl_status_log%labort_marbl) then
        call log_add_diagnostics_error(marbl_status_log, sname, subname)
        return
      end if

      lname = 'CaCO3 Flux into Cell, Alternative CO2'
      sname = 'CaCO3_ALT_CO2_FLUX_IN'
      units = 'mmol/m^3 cm/s'
      vgrid = 'layer_avg'
      truncate = .false.
      call diags%add_diagnostic(lname, sname, units, vgrid, truncate,     &
           ind%CaCO3_ALT_CO2_FLUX_IN, marbl_status_log)
      if (marbl_status_log%labort_marbl) then
        call log_add_diagnostics_error(marbl_status_log, sname, subname)
        return
      end if

      lname = 'CaCO3 Production, Alternative CO2'
      sname = 'CaCO3_ALT_CO2_PROD'
      units = 'mmol/m^3/s'
      vgrid = 'layer_avg'
      truncate = .false.
      call diags%add_diagnostic(lname, sname, units, vgrid, truncate,     &
           ind%CaCO3_ALT_CO2_PROD, marbl_status_log)
      if (marbl_status_log%labort_marbl) then
        call log_add_diagnostics_error(marbl_status_log, sname, subname)
        return
      end if

      lname = 'CaCO3 Remineralization, Alternative CO2'
      sname = 'CaCO3_ALT_CO2_REMIN'
      units = 'mmol/m^3/s'
      vgrid = 'layer_avg'
      truncate = .false.
      call diags%add_diagnostic(lname, sname, units, vgrid, truncate,     &
           ind%CaCO3_ALT_CO2_REMIN, marbl_status_log)
      if (marbl_status_log%labort_marbl) then
        call log_add_diagnostics_error(marbl_status_log, sname, subname)
        return
      end if

      lname = 'SiO2 Flux into Cell'
      sname = 'SiO2_FLUX_IN'
      units = 'mmol/m^3 cm/s'
      vgrid = 'layer_avg'
      truncate = .false.
      call diags%add_diagnostic(lname, sname, units, vgrid, truncate,     &
           ind%SiO2_FLUX_IN, marbl_status_log)
      if (marbl_status_log%labort_marbl) then
        call log_add_diagnostics_error(marbl_status_log, sname, subname)
        return
      end if

      lname = 'SiO2 Production'
      sname = 'SiO2_PROD'
      units = 'mmol/m^3/s'
      vgrid = 'layer_avg'
      truncate = .false.
      call diags%add_diagnostic(lname, sname, units, vgrid, truncate,     &
           ind%SiO2_PROD, marbl_status_log)
      if (marbl_status_log%labort_marbl) then
        call log_add_diagnostics_error(marbl_status_log, sname, subname)
        return
      end if

      lname = 'SiO2 Remineralization'
      sname = 'SiO2_REMIN'
      units = 'mmol/m^3/s'
      vgrid = 'layer_avg'
      truncate = .false.
      call diags%add_diagnostic(lname, sname, units, vgrid, truncate,     &
           ind%SiO2_REMIN, marbl_status_log)
      if (marbl_status_log%labort_marbl) then
        call log_add_diagnostics_error(marbl_status_log, sname, subname)
        return
      end if

      lname = 'Dust Flux into Cell'
      sname = 'dust_FLUX_IN'
      units = 'g/cm^2/s'
      vgrid = 'layer_avg'
      truncate = .false.
      call diags%add_diagnostic(lname, sname, units, vgrid, truncate,     &
           ind%dust_FLUX_IN, marbl_status_log)
      if (marbl_status_log%labort_marbl) then
        call log_add_diagnostics_error(marbl_status_log, sname, subname)
        return
      end if

      lname = 'Dust Remineralization'
      sname = 'dust_REMIN'
      units = 'g/cm^3/s'
      vgrid = 'layer_avg'
      truncate = .false.
      call diags%add_diagnostic(lname, sname, units, vgrid, truncate,     &
           ind%dust_REMIN, marbl_status_log)
      if (marbl_status_log%labort_marbl) then
        call log_add_diagnostics_error(marbl_status_log, sname, subname)
        return
      end if

      lname = 'P_iron Flux into Cell'
      sname = 'P_iron_FLUX_IN'
      units = 'mmol/m^3 cm/s'
      vgrid = 'layer_avg'
      truncate = .false.
      call diags%add_diagnostic(lname, sname, units, vgrid, truncate,     &
           ind%P_iron_FLUX_IN, marbl_status_log)
      if (marbl_status_log%labort_marbl) then
        call log_add_diagnostics_error(marbl_status_log, sname, subname)
        return
      end if

      lname = 'P_iron Production'
      sname = 'P_iron_PROD'
      units = 'mmol/m^3/s'
      vgrid = 'layer_avg'
      truncate = .false.
      call diags%add_diagnostic(lname, sname, units, vgrid, truncate,     &
           ind%P_iron_PROD, marbl_status_log)
      if (marbl_status_log%labort_marbl) then
        call log_add_diagnostics_error(marbl_status_log, sname, subname)
        return
      end if

      lname = 'P_iron Remineralization'
      sname = 'P_iron_REMIN'
      units = 'mmol/m^3/s'
      vgrid = 'layer_avg'
      truncate = .false.
      call diags%add_diagnostic(lname, sname, units, vgrid, truncate,     &
           ind%P_iron_REMIN, marbl_status_log)
      if (marbl_status_log%labort_marbl) then
        call log_add_diagnostics_error(marbl_status_log, sname, subname)
        return
      end if

      ! Autotroph 3D diags
      if (.not.ind%lconstructed()) then
        allocate(ind%Qp(autotroph_cnt))
        allocate(ind%photoC(autotroph_cnt))
        allocate(ind%photoC_NO3(autotroph_cnt))
        allocate(ind%photoFe(autotroph_cnt))
        allocate(ind%photoNO3(autotroph_cnt))
        allocate(ind%photoNH4(autotroph_cnt))
        allocate(ind%DOP_uptake(autotroph_cnt))
        allocate(ind%PO4_uptake(autotroph_cnt))
        allocate(ind%auto_graze(autotroph_cnt))
        allocate(ind%auto_graze_poc(autotroph_cnt))
        allocate(ind%auto_graze_doc(autotroph_cnt))
        allocate(ind%auto_graze_zoo(autotroph_cnt))
        allocate(ind%auto_loss(autotroph_cnt))
        allocate(ind%auto_loss_poc(autotroph_cnt))
        allocate(ind%auto_loss_doc(autotroph_cnt))
        allocate(ind%auto_agg(autotroph_cnt))
        allocate(ind%bSi_form(autotroph_cnt))
        allocate(ind%CaCO3_form(autotroph_cnt))
        allocate(ind%Nfix(autotroph_cnt))
      end if
      do n=1,autotroph_cnt
        if (lvariable_PtoC) then
          lname = trim(autotrophs(n)%lname) // ' P:C ratio'
          sname = trim(autotrophs(n)%sname) // '_Qp'
          units = '1'
          vgrid = 'layer_avg'
          truncate = .true.
          call diags%add_diagnostic(lname, sname, units, vgrid, truncate,  &
               ind%Qp(n), marbl_status_log)
          if (marbl_status_log%labort_marbl) then
            call log_add_diagnostics_error(marbl_status_log, sname, subname)
            return
          end if
        else
          ind%Qp(n) = -1
        end if

        lname = trim(autotrophs(n)%lname) // ' C Fixation'
        sname = 'photoC_' // trim(autotrophs(n)%sname)
        units = 'mmol/m^3/s'
        vgrid = 'layer_avg'
        truncate = .true.
        call diags%add_diagnostic(lname, sname, units, vgrid, truncate,  &
             ind%photoC(n), marbl_status_log)
        if (marbl_status_log%labort_marbl) then
          call log_add_diagnostics_error(marbl_status_log, sname, subname)
          return
        end if

        lname = trim(autotrophs(n)%lname) // ' C Fixation from NO3'
        sname = 'photoC_NO3_' // trim(autotrophs(n)%sname)
        units = 'mmol/m^3/s'
        vgrid = 'layer_avg'
        truncate = .true.
        call diags%add_diagnostic(lname, sname, units, vgrid, truncate,  &
             ind%photoC_NO3(n), marbl_status_log)
        if (marbl_status_log%labort_marbl) then
          call log_add_diagnostics_error(marbl_status_log, sname, subname)
          return
        end if

        lname = trim(autotrophs(n)%lname) // ' Fe Uptake'
        sname = 'photoFe_' // trim(autotrophs(n)%sname)
        units = 'mmol/m^3/s'
        vgrid = 'layer_avg'
        truncate = .true.
        call diags%add_diagnostic(lname, sname, units, vgrid, truncate,  &
             ind%photoFe(n), marbl_status_log)
        if (marbl_status_log%labort_marbl) then
          call log_add_diagnostics_error(marbl_status_log, sname, subname)
          return
        end if

        lname = trim(autotrophs(n)%lname) // ' NO3 Uptake'
        sname = 'photoNO3_' // trim(autotrophs(n)%sname)
        units = 'mmol/m^3/s'
        vgrid = 'layer_avg'
        truncate = .true.
        call diags%add_diagnostic(lname, sname, units, vgrid, truncate,  &
             ind%photoNO3(n), marbl_status_log)
        if (marbl_status_log%labort_marbl) then
          call log_add_diagnostics_error(marbl_status_log, sname, subname)
          return
        end if

        lname = trim(autotrophs(n)%lname) // ' NH4 Uptake'
        sname = 'photoNH4_' // trim(autotrophs(n)%sname)
        units = 'mmol/m^3/s'
        vgrid = 'layer_avg'
        truncate = .true.
        call diags%add_diagnostic(lname, sname, units, vgrid, truncate,  &
             ind%photoNH4(n), marbl_status_log)
        if (marbl_status_log%labort_marbl) then
          call log_add_diagnostics_error(marbl_status_log, sname, subname)
          return
        end if

        lname = trim(autotrophs(n)%lname) // ' DOP Uptake'
        sname = 'DOP_' // trim(autotrophs(n)%sname) // '_uptake'
        units = 'mmol/m^3/s'
        vgrid = 'layer_avg'
        truncate = .true.
        call diags%add_diagnostic(lname, sname, units, vgrid, truncate,  &
             ind%DOP_uptake(n), marbl_status_log)
        if (marbl_status_log%labort_marbl) then
          call log_add_diagnostics_error(marbl_status_log, sname, subname)
          return
        end if

        lname = trim(autotrophs(n)%lname) // ' PO4 Uptake'
        sname = 'PO4_' // trim(autotrophs(n)%sname) // '_uptake'
        units = 'mmol/m^3/s'
        vgrid = 'layer_avg'
        truncate = .true.
        call diags%add_diagnostic(lname, sname, units, vgrid, truncate,  &
             ind%PO4_uptake(n), marbl_status_log)
        if (marbl_status_log%labort_marbl) then
          call log_add_diagnostics_error(marbl_status_log, sname, subname)
          return
        end if

        lname = trim(autotrophs(n)%lname) // ' Grazing'
        sname = 'graze_' // trim(autotrophs(n)%sname)
        units = 'mmol/m^3/s'
        vgrid = 'layer_avg'
        truncate = .true.
        call diags%add_diagnostic(lname, sname, units, vgrid, truncate,  &
             ind%auto_graze(n), marbl_status_log)
        if (marbl_status_log%labort_marbl) then
          call log_add_diagnostics_error(marbl_status_log, sname, subname)
          return
        end if

        lname = trim(autotrophs(n)%lname) // ' Grazing to POC'
        sname = 'graze_' // trim(autotrophs(n)%sname) // '_poc'
        units = 'mmol/m^3/s'
        vgrid = 'layer_avg'
        truncate = .true.
        call diags%add_diagnostic(lname, sname, units, vgrid, truncate,  &
             ind%auto_graze_poc(n), marbl_status_log)
        if (marbl_status_log%labort_marbl) then
          call log_add_diagnostics_error(marbl_status_log, sname, subname)
          return
        end if

        lname = trim(autotrophs(n)%lname) // ' Grazing to DOC'
        sname = 'graze_' // trim(autotrophs(n)%sname) // '_doc'
        units = 'mmol/m^3/s'
        vgrid = 'layer_avg'
        truncate = .true.
        call diags%add_diagnostic(lname, sname, units, vgrid, truncate,  &
             ind%auto_graze_doc(n), marbl_status_log)
        if (marbl_status_log%labort_marbl) then
          call log_add_diagnostics_error(marbl_status_log, sname, subname)
          return
        end if

        lname = trim(autotrophs(n)%lname) // ' Grazing to ZOO'
        sname = 'graze_' // trim(autotrophs(n)%sname) // '_zoo'
        units = 'mmol/m^3/s'
        vgrid = 'layer_avg'
        truncate = .true.
        call diags%add_diagnostic(lname, sname, units, vgrid, truncate,  &
             ind%auto_graze_zoo(n), marbl_status_log)
        if (marbl_status_log%labort_marbl) then
          call log_add_diagnostics_error(marbl_status_log, sname, subname)
          return
        end if

        lname = trim(autotrophs(n)%lname) // ' Loss'
        sname = trim(autotrophs(n)%sname) // '_loss'
        units = 'mmol/m^3/s'
        vgrid = 'layer_avg'
        truncate = .true.
        call diags%add_diagnostic(lname, sname, units, vgrid, truncate,  &
             ind%auto_loss(n), marbl_status_log)
        if (marbl_status_log%labort_marbl) then
          call log_add_diagnostics_error(marbl_status_log, sname, subname)
          return
        end if

        lname = trim(autotrophs(n)%lname) // ' Loss to POC'
        sname = trim(autotrophs(n)%sname) // '_loss_poc'
        units = 'mmol/m^3/s'
        vgrid = 'layer_avg'
        truncate = .true.
        call diags%add_diagnostic(lname, sname, units, vgrid, truncate,  &
             ind%auto_loss_poc(n), marbl_status_log)
        if (marbl_status_log%labort_marbl) then
          call log_add_diagnostics_error(marbl_status_log, sname, subname)
          return
        end if

        lname = trim(autotrophs(n)%lname) // ' Loss to DOC'
        sname = trim(autotrophs(n)%sname) // '_loss_doc'
        units = 'mmol/m^3/s'
        vgrid = 'layer_avg'
        truncate = .true.
        call diags%add_diagnostic(lname, sname, units, vgrid, truncate,  &
             ind%auto_loss_doc(n), marbl_status_log)
        if (marbl_status_log%labort_marbl) then
          call log_add_diagnostics_error(marbl_status_log, sname, subname)
          return
        end if

        lname = trim(autotrophs(n)%lname) // ' Aggregation'
        sname = trim(autotrophs(n)%sname) // '_agg'
        units = 'mmol/m^3/s'
        vgrid = 'layer_avg'
        truncate = .true.
        call diags%add_diagnostic(lname, sname, units, vgrid, truncate,  &
             ind%auto_agg(n), marbl_status_log)
        if (marbl_status_log%labort_marbl) then
          call log_add_diagnostics_error(marbl_status_log, sname, subname)
          return
        end if

        if (autotrophs(n)%silicifier) then
          lname = trim(autotrophs(n)%lname) // ' Si Uptake'
          sname = trim(autotrophs(n)%sname) // '_bSi_form'
          units = 'mmol/m^3/s'
          vgrid = 'layer_avg'
          truncate = .true.
          call diags%add_diagnostic(lname, sname, units, vgrid, truncate, &
               ind%bSi_form(n), marbl_status_log)
          if (marbl_status_log%labort_marbl) then
            call log_add_diagnostics_error(marbl_status_log, sname, subname)
            return
          end if
        else
          ind%bSi_form(n) = -1
        end if

        if (autotrophs(n)%imp_calcifier .or. autotrophs(n)%exp_calcifier) then
          lname = trim(autotrophs(n)%lname) // ' CaCO3 Formation'
          sname = trim(autotrophs(n)%sname) // '_CaCO3_form'
          units = 'mmol/m^3/s'
          vgrid = 'layer_avg'
          truncate = .true.
          call diags%add_diagnostic(lname, sname, units, vgrid, truncate, &
               ind%CaCO3_form(n), marbl_status_log)
          if (marbl_status_log%labort_marbl) then
            call log_add_diagnostics_error(marbl_status_log, sname, subname)
            return
          end if
        else
          ind%CaCO3_form(n) = -1
        end if

        if (autotrophs(n)%Nfixer) then
          lname = trim(autotrophs(n)%lname) // ' N Fixation'
          sname = trim(autotrophs(n)%sname) // '_Nfix'
          units = 'mmol/m^3/s'
          vgrid = 'layer_avg'
          truncate = .true.
          call diags%add_diagnostic(lname, sname, units, vgrid, truncate, &
               ind%Nfix(n), marbl_status_log)
          if (marbl_status_log%labort_marbl) then
            call log_add_diagnostics_error(marbl_status_log, sname, subname)
            return
          end if
        else
          ind%Nfix(n) = -1
        end if

      end do ! end do-loop for autotroph_cnt

      lname    = 'Total Si Uptake'
      sname    = 'bSi_form'
      units    = 'mmol/m^3/s'
      vgrid    = 'layer_avg'
      truncate = .true.
      call diags%add_diagnostic(lname, sname, units, vgrid, truncate,     &
           ind%tot_bSi_form, marbl_status_log)
      if (marbl_status_log%labort_marbl) then
        call log_add_diagnostics_error(marbl_status_log, sname, subname)
        return
      end if

      lname    = 'Total CaCO3 Formation'
      sname    = 'CaCO3_form'
      units    = 'mmol/m^3/s'
      vgrid    = 'layer_avg'
      truncate = .true.
      call diags%add_diagnostic(lname, sname, units, vgrid, truncate,     &
           ind%tot_CaCO3_form, marbl_status_log)
      if (marbl_status_log%labort_marbl) then
        call log_add_diagnostics_error(marbl_status_log, sname, subname)
        return
      end if

      lname    = 'Total N Fixation'
      sname    = 'Nfix'
      units    = 'mmol/m^3/s'
      vgrid    = 'layer_avg'
      truncate = .true.
      call diags%add_diagnostic(lname, sname, units, vgrid, truncate,     &
           ind%tot_Nfix, marbl_status_log)
      if (marbl_status_log%labort_marbl) then
        call log_add_diagnostics_error(marbl_status_log, sname, subname)
        return
      end if

      ! Zooplankton 3D diags
      if (.not.ind%lconstructed()) then
        allocate(ind%zoo_loss(zooplankton_cnt))
        allocate(ind%zoo_loss_poc(zooplankton_cnt))
        allocate(ind%zoo_loss_doc(zooplankton_cnt))
        allocate(ind%zoo_graze(zooplankton_cnt))
        allocate(ind%zoo_graze_poc(zooplankton_cnt))
        allocate(ind%zoo_graze_doc(zooplankton_cnt))
        allocate(ind%zoo_graze_zoo(zooplankton_cnt))
        allocate(ind%x_graze_zoo(zooplankton_cnt))
      end if
      do n = 1,zooplankton_cnt
        lname    = trim(zooplankton(n)%lname) // ' Loss'
        sname    = trim(zooplankton(n)%sname) // '_loss'
        units    = 'mmol/m^3/s'
        vgrid    = 'layer_avg'
        truncate = .true.
        call diags%add_diagnostic(lname, sname, units, vgrid, truncate,  &
             ind%zoo_loss(n), marbl_status_log)
        if (marbl_status_log%labort_marbl) then
          call log_add_diagnostics_error(marbl_status_log, sname, subname)
          return
        end if

        lname    = trim(zooplankton(n)%lname) // ' Loss to POC'
        sname    = trim(zooplankton(n)%sname) // '_loss_poc'
        units    = 'mmol/m^3/s'
        vgrid    = 'layer_avg'
        truncate = .true.
        call diags%add_diagnostic(lname, sname, units, vgrid, truncate,  &
             ind%zoo_loss_poc(n), marbl_status_log)
        if (marbl_status_log%labort_marbl) then
          call log_add_diagnostics_error(marbl_status_log, sname, subname)
          return
        end if

        lname    = trim(zooplankton(n)%lname) // ' Loss to DOC'
        sname    = trim(zooplankton(n)%sname) // '_loss_doc'
        units    = 'mmol/m^3/s'
        vgrid    = 'layer_avg'
        truncate = .true.
        call diags%add_diagnostic(lname, sname, units, vgrid, truncate,  &
             ind%zoo_loss_doc(n), marbl_status_log)
        if (marbl_status_log%labort_marbl) then
          call log_add_diagnostics_error(marbl_status_log, sname, subname)
          return
        end if

        lname    = trim(zooplankton(n)%lname) // ' grazing loss'
        sname    = 'graze_' // trim(zooplankton(n)%sname)
        units    = 'mmol/m^3/s'
        vgrid    = 'layer_avg'
        truncate = .true.
        call diags%add_diagnostic(lname, sname, units, vgrid, truncate,  &
             ind%zoo_graze(n), marbl_status_log)
        if (marbl_status_log%labort_marbl) then
          call log_add_diagnostics_error(marbl_status_log, sname, subname)
          return
        end if

        lname    = trim(zooplankton(n)%lname) // ' grazing loss to POC'
        sname    = 'graze_' // trim(zooplankton(n)%sname) // '_poc'
        units    = 'mmol/m^3/s'
        vgrid    = 'layer_avg'
        truncate = .true.
        call diags%add_diagnostic(lname, sname, units, vgrid, truncate,  &
             ind%zoo_graze_poc(n), marbl_status_log)
        if (marbl_status_log%labort_marbl) then
          call log_add_diagnostics_error(marbl_status_log, sname, subname)
          return
        end if

        lname    = trim(zooplankton(n)%lname) // ' grazing loss to DOC'
        sname    = 'graze_' // trim(zooplankton(n)%sname) // '_doc'
        units    = 'mmol/m^3/s'
        vgrid    = 'layer_avg'
        truncate = .true.
        call diags%add_diagnostic(lname, sname, units, vgrid, truncate,  &
             ind%zoo_graze_doc(n), marbl_status_log)
        if (marbl_status_log%labort_marbl) then
          call log_add_diagnostics_error(marbl_status_log, sname, subname)
          return
        end if

        lname    = trim(zooplankton(n)%lname) // ' grazing loss to ZOO'
        sname    = 'graze_' // trim(zooplankton(n)%sname) // '_zoo'
        units    = 'mmol/m^3/s'
        vgrid    = 'layer_avg'
        truncate = .true.
        call diags%add_diagnostic(lname, sname, units, vgrid, truncate,  &
             ind%zoo_graze_zoo(n), marbl_status_log)
        if (marbl_status_log%labort_marbl) then
          call log_add_diagnostics_error(marbl_status_log, sname, subname)
          return
        end if

        lname    = trim(zooplankton(n)%lname) // ' grazing gain'
        sname    = 'x_graze_' // trim(zooplankton(n)%sname)
        units    = 'mmol/m^3/s'
        vgrid    = 'layer_avg'
        truncate = .true.
        call diags%add_diagnostic(lname, sname, units, vgrid, truncate,  &
             ind%x_graze_zoo(n), marbl_status_log)
        if (marbl_status_log%labort_marbl) then
          call log_add_diagnostics_error(marbl_status_log, sname, subname)
          return
        end if

      end do

      !-----------------------------------------------------------------------
      !  interior diagnostics related to NK shadow tracers
      !-----------------------------------------------------------------------

      if (lNK_shadow_tracers) then
        lname = 'DOC Shadow Remineralization'
        sname = 'DOC_SHADOW_remin'
        units = 'mmol/m^3/s'
        vgrid = 'layer_avg'
        truncate = .false.
        call diags%add_diagnostic(lname, sname, units, vgrid, truncate,     &
             ind%DOC_SHADOW_remin, marbl_status_log)
        if (marbl_status_log%labort_marbl) then
          call log_add_diagnostics_error(marbl_status_log, sname, subname)
          return
        end if

        lname = 'DOCr Shadow Remineralization'
        sname = 'DOCr_SHADOW_remin'
        units = 'mmol/m^3/s'
        vgrid = 'layer_avg'
        truncate = .false.
        call diags%add_diagnostic(lname, sname, units, vgrid, truncate,     &
             ind%DOCr_SHADOW_remin, marbl_status_log)
        if (marbl_status_log%labort_marbl) then
          call log_add_diagnostics_error(marbl_status_log, sname, subname)
          return
        end if

        lname = 'DON Shadow Remineralization'
        sname = 'DON_SHADOW_remin'
        units = 'mmol/m^3/s'
        vgrid = 'layer_avg'
        truncate = .false.
        call diags%add_diagnostic(lname, sname, units, vgrid, truncate,     &
             ind%DON_SHADOW_remin, marbl_status_log)
        if (marbl_status_log%labort_marbl) then
          call log_add_diagnostics_error(marbl_status_log, sname, subname)
          return
        end if

        lname = 'DONr Shadow Remineralization'
        sname = 'DONr_SHADOW_remin'
        units = 'mmol/m^3/s'
        vgrid = 'layer_avg'
        truncate = .false.
        call diags%add_diagnostic(lname, sname, units, vgrid, truncate,     &
             ind%DONr_SHADOW_remin, marbl_status_log)
        if (marbl_status_log%labort_marbl) then
          call log_add_diagnostics_error(marbl_status_log, sname, subname)
          return
        end if

        lname = 'DOP Shadow Remineralization'
        sname = 'DOP_SHADOW_remin'
        units = 'mmol/m^3/s'
        vgrid = 'layer_avg'
        truncate = .false.
        call diags%add_diagnostic(lname, sname, units, vgrid, truncate,     &
             ind%DOP_SHADOW_remin, marbl_status_log)
        if (marbl_status_log%labort_marbl) then
          call log_add_diagnostics_error(marbl_status_log, sname, subname)
          return
        end if

        lname = 'DOPr Shadow Remineralization'
        sname = 'DOPr_SHADOW_remin'
        units = 'mmol/m^3/s'
        vgrid = 'layer_avg'
        truncate = .false.
        call diags%add_diagnostic(lname, sname, units, vgrid, truncate,     &
             ind%DOPr_SHADOW_remin, marbl_status_log)
        if (marbl_status_log%labort_marbl) then
          call log_add_diagnostics_error(marbl_status_log, sname, subname)
          return
        end if
      end if

      if (ciso_on) then

        !  nonstandard 3D fields
        lname    = 'PO13C Flux into Cell'
        sname    = 'CISO_PO13C_FLUX_IN'
        units    = 'mmol/m^3 cm/s'
        vgrid    = 'layer_avg'
        truncate = .false.
        call diags%add_diagnostic(lname, sname, units, vgrid, truncate,  &
             ind%CISO_PO13C_FLUX_IN, marbl_status_log)
        if (marbl_status_log%labort_marbl) then
          call log_add_diagnostics_error(marbl_status_log, sname, subname)
          return
        end if

        lname    = 'PO13C Production'
        sname    = 'CISO_PO13C_PROD'
        units    = 'mmol/m^3/s'
        vgrid    = 'layer_avg'
        truncate = .false.
        call diags%add_diagnostic(lname, sname, units, vgrid, truncate,  &
             ind%CISO_PO13C_PROD, marbl_status_log)
        if (marbl_status_log%labort_marbl) then
          call log_add_diagnostics_error(marbl_status_log, sname, subname)
          return
        end if

        lname    = 'PO13C Remineralization'
        sname    = 'CISO_PO13C_REMIN'
        units    = 'mmol/m^3/s'
        vgrid    = 'layer_avg'
        truncate = .false.
        call diags%add_diagnostic(lname, sname, units, vgrid, truncate,  &
             ind%CISO_PO13C_REMIN, marbl_status_log)
        if (marbl_status_log%labort_marbl) then
          call log_add_diagnostics_error(marbl_status_log, sname, subname)
          return
        end if

        lname    = 'DO13Ctot Production'
        sname    = 'CISO_DO13Ctot_prod'
        units    = 'mmol/m^3/s'
        vgrid    = 'layer_avg'
        truncate = .false.
        call diags%add_diagnostic(lname, sname, units, vgrid, truncate,  &
             ind%CISO_DO13Ctot_prod, marbl_status_log)
        if (marbl_status_log%labort_marbl) then
          call log_add_diagnostics_error(marbl_status_log, sname, subname)
          return
        end if

        lname    = 'DO13Ctot Remineralization'
        sname    = 'CISO_DO13Ctot_remin'
        units    = 'mmol/m^3/s'
        vgrid    = 'layer_avg'
        truncate = .false.
        call diags%add_diagnostic(lname, sname, units, vgrid, truncate,  &
             ind%CISO_DO13Ctot_remin, marbl_status_log)
        if (marbl_status_log%labort_marbl) then
          call log_add_diagnostics_error(marbl_status_log, sname, subname)
          return
        end if

        lname    = 'Ca13CO3 flux into cell'
        sname    = 'CISO_Ca13CO3_FLUX_IN'
        units    = 'mmol/m^3 cm/s'
        vgrid    = 'layer_avg'
        truncate = .false.
        call diags%add_diagnostic(lname, sname, units, vgrid, truncate,  &
             ind%CISO_Ca13CO3_FLUX_IN, marbl_status_log)
        if (marbl_status_log%labort_marbl) then
          call log_add_diagnostics_error(marbl_status_log, sname, subname)
          return
        end if

        lname    = 'Ca13CO3 Production'
        sname    = 'CISO_Ca13CO3_PROD'
        units    = 'mmol/m^3/s'
        vgrid    = 'layer_avg'
        truncate = .false.
        call diags%add_diagnostic(lname, sname, units, vgrid, truncate,  &
             ind%CISO_Ca13CO3_PROD, marbl_status_log)
        if (marbl_status_log%labort_marbl) then
          call log_add_diagnostics_error(marbl_status_log, sname, subname)
          return
        end if

        lname    = 'Ca13CO3 Remineralization'
        sname    = 'CISO_Ca13CO3_REMIN'
        units    = 'mmol/m^3/s'
        vgrid    = 'layer_avg'
        truncate = .false.
        call diags%add_diagnostic(lname, sname, units, vgrid, truncate,  &
             ind%CISO_Ca13CO3_REMIN, marbl_status_log)
        if (marbl_status_log%labort_marbl) then
          call log_add_diagnostics_error(marbl_status_log, sname, subname)
          return
        end if

        lname    = 'Total 13C Fixation'
        sname    = 'CISO_photo13C_TOT'
        units    = 'mmol/m^3/s'
        vgrid    = 'layer_avg'
        truncate = .true.
        call diags%add_diagnostic(lname, sname, units, vgrid, truncate,  &
             ind%CISO_photo13C_TOT, marbl_status_log)
        if (marbl_status_log%labort_marbl) then
          call log_add_diagnostics_error(marbl_status_log, sname, subname)
          return
        end if

        lname    = 'd13C of DIC'
        sname    = 'CISO_DIC_d13C'
        units    = 'permil'
        vgrid    = 'layer_avg'
        truncate = .false.
        call diags%add_diagnostic(lname, sname, units, vgrid, truncate,  &
             ind%CISO_DIC_d13C, marbl_status_log)
        if (marbl_status_log%labort_marbl) then
          call log_add_diagnostics_error(marbl_status_log, sname, subname)
          return
        end if

        lname    = 'd13C of DOCtot'
        sname    = 'CISO_DOCtot_d13C'
        units    = 'permil'
        vgrid    = 'layer_avg'
        truncate = .false.
        call diags%add_diagnostic(lname, sname, units, vgrid, truncate,  &
             ind%CISO_DOCtot_d13C, marbl_status_log)
        if (marbl_status_log%labort_marbl) then
          call log_add_diagnostics_error(marbl_status_log, sname, subname)
          return
        end if

        lname    = 'd13C of zooC'
        sname    = 'CISO_zooC_d13C'
        units    = 'permil'
        vgrid    = 'layer_avg'
        truncate = .false.
        call diags%add_diagnostic(lname, sname, units, vgrid, truncate,  &
             ind%CISO_zooC_d13C, marbl_status_log)
        if (marbl_status_log%labort_marbl) then
          call log_add_diagnostics_error(marbl_status_log, sname, subname)
          return
        end if

        lname    = 'PO14C Flux into Cell'
        sname    = 'CISO_PO14C_FLUX_IN'
        units    = 'mmol/m^3 cm/s'
        vgrid    = 'layer_avg'
        truncate = .false.
        call diags%add_diagnostic(lname, sname, units, vgrid, truncate,  &
             ind%CISO_PO14C_FLUX_IN, marbl_status_log)
        if (marbl_status_log%labort_marbl) then
          call log_add_diagnostics_error(marbl_status_log, sname, subname)
          return
        end if

        lname    = 'PO14C Production'
        sname    = 'CISO_PO14C_PROD'
        units    = 'mmol/m^3/s'
        vgrid    = 'layer_avg'
        truncate = .false.
        call diags%add_diagnostic(lname, sname, units, vgrid, truncate,  &
             ind%CISO_PO14C_PROD, marbl_status_log)
        if (marbl_status_log%labort_marbl) then
          call log_add_diagnostics_error(marbl_status_log, sname, subname)
          return
        end if

        lname    = 'PO14C Remineralization'
        sname    = 'CISO_PO14C_REMIN'
        units    = 'mmol/m^3/s'
        vgrid    = 'layer_avg'
        truncate = .false.
        call diags%add_diagnostic(lname, sname, units, vgrid, truncate,  &
             ind%CISO_PO14C_REMIN, marbl_status_log)
        if (marbl_status_log%labort_marbl) then
          call log_add_diagnostics_error(marbl_status_log, sname, subname)
          return
        end if

        lname    = 'DO14Ctot Production'
        sname    = 'CISO_DO14Ctot_prod'
        units    = 'mmol/m^3/s'
        vgrid    = 'layer_avg'
        truncate = .false.
        call diags%add_diagnostic(lname, sname, units, vgrid, truncate,  &
             ind%CISO_DO14Ctot_prod, marbl_status_log)
        if (marbl_status_log%labort_marbl) then
          call log_add_diagnostics_error(marbl_status_log, sname, subname)
          return
        end if

        lname    = 'DO14Ctot Remineralization'
        sname    = 'CISO_DO14Ctot_remin'
        units    = 'mmol/m^3/s'
        vgrid    = 'layer_avg'
        truncate = .false.
        call diags%add_diagnostic(lname, sname, units, vgrid, truncate,  &
             ind%CISO_DO14Ctot_remin, marbl_status_log)
        if (marbl_status_log%labort_marbl) then
          call log_add_diagnostics_error(marbl_status_log, sname, subname)
          return
        end if

        lname    = 'Ca14CO3 flux into cell'
        sname    = 'CISO_Ca14CO3_FLUX_IN'
        units    = 'mmol/m^3 cm/s'
        vgrid    = 'layer_avg'
        truncate = .false.
        call diags%add_diagnostic(lname, sname, units, vgrid, truncate,  &
             ind%CISO_Ca14CO3_FLUX_IN, marbl_status_log)
        if (marbl_status_log%labort_marbl) then
          call log_add_diagnostics_error(marbl_status_log, sname, subname)
          return
        end if

        lname    = 'Ca14CO3 Production'
        sname    = 'CISO_Ca14CO3_PROD'
        units    = 'mmol/m^3/s'
        vgrid    = 'layer_avg'
        truncate = .false.
        call diags%add_diagnostic(lname, sname, units, vgrid, truncate,  &
             ind%CISO_Ca14CO3_PROD, marbl_status_log)
        if (marbl_status_log%labort_marbl) then
          call log_add_diagnostics_error(marbl_status_log, sname, subname)
          return
        end if

        lname    = 'Ca14CO3 Remineralization'
        sname    = 'CISO_Ca14CO3_REMIN'
        units    = 'mmol/m^3/s'
        vgrid    = 'layer_avg'
        truncate = .false.
        call diags%add_diagnostic(lname, sname, units, vgrid, truncate,  &
             ind%CISO_Ca14CO3_REMIN, marbl_status_log)
        if (marbl_status_log%labort_marbl) then
          call log_add_diagnostics_error(marbl_status_log, sname, subname)
          return
        end if

        lname    = 'Total 14C Fixation'
        sname    = 'CISO_photo14C_TOT'
        units    = 'mmol/m^3/s'
        vgrid    = 'layer_avg'
        truncate = .true.
        call diags%add_diagnostic(lname, sname, units, vgrid, truncate,  &
             ind%CISO_photo14C_TOT, marbl_status_log)
        if (marbl_status_log%labort_marbl) then
          call log_add_diagnostics_error(marbl_status_log, sname, subname)
          return
        end if

        lname    = 'd14C of DIC'
        sname    = 'CISO_DIC_d14C'
        units    = 'permil'
        vgrid    = 'layer_avg'
        truncate = .false.
        call diags%add_diagnostic(lname, sname, units, vgrid, truncate,  &
             ind%CISO_DIC_d14C, marbl_status_log)
        if (marbl_status_log%labort_marbl) then
          call log_add_diagnostics_error(marbl_status_log, sname, subname)
          return
        end if

        lname    = 'd14C of DOCtot'
        sname    = 'CISO_DOCtot_d14C'
        units    = 'permil'
        vgrid    = 'layer_avg'
        truncate = .false.
        call diags%add_diagnostic(lname, sname, units, vgrid, truncate,  &
             ind%CISO_DOCtot_d14C, marbl_status_log)
        if (marbl_status_log%labort_marbl) then
          call log_add_diagnostics_error(marbl_status_log, sname, subname)
          return
        end if

        lname    = 'd14C of zooC'
        sname    = 'CISO_zooC_d14C'
        units    = 'permil'
        vgrid    = 'layer_avg'
        truncate = .false.
        call diags%add_diagnostic(lname, sname, units, vgrid, truncate,  &
             ind%CISO_zooC_d14C, marbl_status_log)
        if (marbl_status_log%labort_marbl) then
          call log_add_diagnostics_error(marbl_status_log, sname, subname)
          return
        end if

        lname    = 'DO13C_SHADOW Remineralization'
        sname    = 'CISO_DO13C_SHADOW_remin'
        units    = 'mmol/m^3/s'
        vgrid    = 'layer_avg'
        truncate = .false.
        call diags%add_diagnostic(lname, sname, units, vgrid, truncate,  &
             ind%CISO_DO13C_SHADOW_remin, marbl_status_log)
        if (marbl_status_log%labort_marbl) then
          call log_add_diagnostics_error(marbl_status_log, sname, subname)
          return
        end if

        lname    = 'DO14C_SHADOW Remineralization'
        sname    = 'CISO_DO14C_SHADOW_remin'
        units    = 'mmol/m^3/s'
        vgrid    = 'layer_avg'
        truncate = .false.
        call diags%add_diagnostic(lname, sname, units, vgrid, truncate,  &
             ind%CISO_DO14C_SHADOW_remin, marbl_status_log)
        if (marbl_status_log%labort_marbl) then
          call log_add_diagnostics_error(marbl_status_log, sname, subname)
          return
        end if

        !  Nonstandard 2D fields

        lname    = 'Total 13C Fixation Vertical Integral'
        sname    = 'CISO_photo13C_TOT_zint'
        units    = 'mmol/m^3 cm/s'
        vgrid    = 'none'
        truncate = .false.
        call diags%add_diagnostic(lname, sname, units, vgrid, truncate,  &
             ind%CISO_photo13C_TOT_zint, marbl_status_log)
        if (marbl_status_log%labort_marbl) then
          call log_add_diagnostics_error(marbl_status_log, sname, subname)
          return
        end if

        lname    = 'Total 14C Fixation Vertical Integral'
        sname    = 'CISO_photo14C_TOT_zint'
        units    = 'mmol/m^3 cm/s'
        vgrid    = 'none'
        truncate = .false.
        call diags%add_diagnostic(lname, sname, units, vgrid, truncate,  &
             ind%CISO_photo14C_TOT_zint, marbl_status_log)
        if (marbl_status_log%labort_marbl) then
          call log_add_diagnostics_error(marbl_status_log, sname, subname)
          return
        end if

        lname    = '13Ctot Source Sink Term Vertical Integral'
        sname    = 'CISO_Jint_13Ctot'
        units    = 'mmol/m^3 cm/s'
        vgrid    = 'none'
        truncate = .false.
        call diags%add_diagnostic(lname, sname, units, vgrid, truncate,  &
             ind%CISO_Jint_13Ctot, marbl_status_log)
        if (marbl_status_log%labort_marbl) then
          call log_add_diagnostics_error(marbl_status_log, sname, subname)
          return
        end if

        lname    = '14Ctot Source Sink Term Vertical Integral'
        sname    = 'CISO_Jint_14Ctot'
        units    = 'mmol/m^3 cm/s'
        vgrid    = 'none'
        truncate = .false.
        call diags%add_diagnostic(lname, sname, units, vgrid, truncate,  &
             ind%CISO_Jint_14Ctot, marbl_status_log)
        if (marbl_status_log%labort_marbl) then
          call log_add_diagnostics_error(marbl_status_log, sname, subname)
          return
        end if

        !  Nonstandard autotroph 2D and 3D fields for each autotroph
        if (.not.ind%lconstructed()) then
          allocate(ind%CISO_eps_autotroph(autotroph_cnt))
          allocate(ind%CISO_mui_to_co2star(autotroph_cnt))
          allocate(ind%CISO_Ca13CO3_form(autotroph_cnt))
          allocate(ind%CISO_Ca14CO3_form(autotroph_cnt))
          allocate(ind%CISO_Ca13CO3_form_zint(autotroph_cnt))
          allocate(ind%CISO_Ca14CO3_form_zint(autotroph_cnt))
          allocate(ind%CISO_photo13C(autotroph_cnt))
          allocate(ind%CISO_photo14C(autotroph_cnt))
          allocate(ind%CISO_photo13C_zint(autotroph_cnt))
          allocate(ind%CISO_photo14C_zint(autotroph_cnt))
          allocate(ind%CISO_d13C(autotroph_cnt))
          allocate(ind%CISO_d14C(autotroph_cnt))
          allocate(ind%CISO_autotrophCaCO3_d13C(autotroph_cnt))
          allocate(ind%CISO_autotrophCaCO3_d14C(autotroph_cnt))
        end if
        do n = 1, autotroph_cnt
          if (autotrophs(n)%imp_calcifier .or. autotrophs(n)%exp_calcifier) then
            lname    = trim(autotrophs(n)%lname) // ' Ca13CO3 Formation'
            sname    = 'CISO_' // trim(autotrophs(n)%sname) // '_Ca13CO3_form'
            units    = 'mmol/m^3/s'
            vgrid    = 'layer_avg'
            truncate = .true.
            call diags%add_diagnostic(lname, sname, units, vgrid, truncate, &
                 ind%CISO_Ca13CO3_form(n), marbl_status_log)
            if (marbl_status_log%labort_marbl) then
              call log_add_diagnostics_error(marbl_status_log, sname, subname)
              return
            end if

            lname    = trim(autotrophs(n)%lname) // ' Ca13CO3 Formation Vertical Integral'
            sname    = 'CISO_' // trim(autotrophs(n)%sname) // '_Ca13CO3_form_zint'
            units    = 'mmol/m^3 cm/s'
            vgrid    = 'none'
            truncate = .false.
            call diags%add_diagnostic(lname, sname, units, vgrid, truncate, &
                 ind%CISO_Ca13CO3_form_zint(n), marbl_status_log)
            if (marbl_status_log%labort_marbl) then
              call log_add_diagnostics_error(marbl_status_log, sname, subname)
              return
            end if

            lname    = trim(autotrophs(n)%lname) // ' Ca14CO3 Formation'
            sname    = 'CISO_' // trim(autotrophs(n)%sname) // '_Ca14CO3_form'
            units    = 'mmol/m^3/s'
            vgrid    = 'layer_avg'
            truncate = .true.
            call diags%add_diagnostic(lname, sname, units, vgrid, truncate, &
                 ind%CISO_Ca14CO3_form(n), marbl_status_log)
            if (marbl_status_log%labort_marbl) then
              call log_add_diagnostics_error(marbl_status_log, sname, subname)
              return
            end if

            lname    = trim(autotrophs(n)%lname) // ' Ca14CO3 Formation Vertical Integral'
            sname    = 'CISO_' // trim(autotrophs(n)%sname) // '_Ca14CO3_form_zint'
            units    = 'mmol/m^3 cm/s'
            vgrid    = 'none'
            truncate = .false.
            call diags%add_diagnostic(lname, sname, units, vgrid, truncate, &
                 ind%CISO_Ca14CO3_form_zint(n), marbl_status_log)
            if (marbl_status_log%labort_marbl) then
              call log_add_diagnostics_error(marbl_status_log, sname, subname)
              return
            end if

            lname    = trim(autotrophs(n)%lname) // ' d13C of CaCO3'
            sname    = 'CISO_autotrophCaCO3_d13C_' // trim(autotrophs(n)%sname)
            units    = 'mmol/m^3/s'
            vgrid    = 'layer_avg'
            truncate = .false.
            call diags%add_diagnostic(lname, sname, units, vgrid, truncate, &
                 ind%CISO_autotrophCaCO3_d13C(n), marbl_status_log)
            if (marbl_status_log%labort_marbl) then
              call log_add_diagnostics_error(marbl_status_log, sname, subname)
              return
            end if

            lname    = trim(autotrophs(n)%lname) // ' d14C of CaCO3'
            sname    = 'CISO_autotrophCaCO3_d14C_' // trim(autotrophs(n)%sname)
            units    = 'mmol/m^3/s'
            vgrid    = 'layer_avg'
            truncate = .false.
            call diags%add_diagnostic(lname, sname, units, vgrid, truncate, &
                 ind%CISO_autotrophCaCO3_d14C(n), marbl_status_log)
            if (marbl_status_log%labort_marbl) then
              call log_add_diagnostics_error(marbl_status_log, sname, subname)
              return
            end if
          else
            ind%CISO_Ca13CO3_form(n) = 0
            ind%CISO_Ca13CO3_form_zint(n) = 0
            ind%CISO_Ca14CO3_form(n) = 0
            ind%CISO_Ca14CO3_form_zint(n) = 0
            ind%CISO_autotrophCaCO3_d13C(n) = 0
            ind%CISO_autotrophCaCO3_d14C(n) = 0
          end if ! calcifier

          lname    = trim(autotrophs(n)%lname) // ' 13C Fixation'
          sname    = 'CISO_photo13C_' // trim(autotrophs(n)%sname)
          units    = 'mmol/m^3/s'
          vgrid    = 'layer_avg'
          truncate = .true.
          call diags%add_diagnostic(lname, sname, units, vgrid, truncate, &
               ind%CISO_photo13C(n), marbl_status_log)
          if (marbl_status_log%labort_marbl) then
            call log_add_diagnostics_error(marbl_status_log, sname, subname)
            return
          end if

          lname    = trim(autotrophs(n)%lname) // ' 14C Fixation'
          sname    = 'CISO_photo14C_' // trim(autotrophs(n)%sname)
          units    = 'mmol/m^3/s'
          vgrid    = 'layer_avg'
          truncate = .true.
          call diags%add_diagnostic(lname, sname, units, vgrid, truncate, &
               ind%CISO_photo14C(n), marbl_status_log)
          if (marbl_status_log%labort_marbl) then
            call log_add_diagnostics_error(marbl_status_log, sname, subname)
            return
          end if

          lname    = trim(autotrophs(n)%lname) // ' 13C Fixation Vertical Integral'
          sname    = 'CISO_photo13C_' // trim(autotrophs(n)%sname) // '_zint'
          units    = 'mmol/m^3 cm/s'
          vgrid    = 'none'
          truncate = .false.
          call diags%add_diagnostic(lname, sname, units, vgrid, truncate, &
               ind%CISO_photo13C_zint(n), marbl_status_log)
          if (marbl_status_log%labort_marbl) then
            call log_add_diagnostics_error(marbl_status_log, sname, subname)
            return
          end if

          lname    = trim(autotrophs(n)%lname) // ' 14C Fixation Vertical Integral'
          sname    = 'CISO_photo14C_' // trim(autotrophs(n)%sname) // '_zint'
          units    = 'mmol/m^3 cm/s'
          vgrid    = 'none'
          truncate = .false.
          call diags%add_diagnostic(lname, sname, units, vgrid, truncate, &
               ind%CISO_photo14C_zint(n), marbl_status_log)
          if (marbl_status_log%labort_marbl) then
            call log_add_diagnostics_error(marbl_status_log, sname, subname)
            return
          end if

          lname    = trim(autotrophs(n)%lname) // ' discrimination factor (eps)'
          sname    = 'CISO_eps_autotroph_' // trim(autotrophs(n)%sname)
          units    = 'permil'
          vgrid    = 'layer_avg'
          truncate = .false.
          call diags%add_diagnostic(lname, sname, units, vgrid, truncate, &
               ind%CISO_eps_autotroph(n), marbl_status_log)
          if (marbl_status_log%labort_marbl) then
            call log_add_diagnostics_error(marbl_status_log, sname, subname)
            return
          end if

          lname    = trim(autotrophs(n)%lname) // ' d13C'
          sname    = 'CISO_d13C_' // trim(autotrophs(n)%sname)
          units    = 'permil'
          vgrid    = 'layer_avg'
          truncate = .false.
          call diags%add_diagnostic(lname, sname, units, vgrid, truncate, &
               ind%CISO_d13C(n), marbl_status_log)
          if (marbl_status_log%labort_marbl) then
            call log_add_diagnostics_error(marbl_status_log, sname, subname)
            return
          end if

          lname    = trim(autotrophs(n)%lname) // ' d14C'
          sname    = 'CISO_d14C_' // trim(autotrophs(n)%sname)
          units    = 'permil'
          vgrid    = 'layer_avg'
          truncate = .false.
          call diags%add_diagnostic(lname, sname, units, vgrid, truncate, &
               ind%CISO_d14C(n), marbl_status_log)
          if (marbl_status_log%labort_marbl) then
            call log_add_diagnostics_error(marbl_status_log, sname, subname)
            return
          end if

          lname    = trim(autotrophs(n)%lname) // ' instanteous growth rate over [CO2*]'
          sname    = 'CISO_mui_to_co2star_' // trim(autotrophs(n)%sname)
          units    = 'm^3/mmol/s'
          vgrid    = 'layer_avg'
          truncate = .false.
          call diags%add_diagnostic(lname, sname, units, vgrid, truncate, &
               ind%CISO_mui_to_co2star(n), marbl_status_log)
          if (marbl_status_log%labort_marbl) then
            call log_add_diagnostics_error(marbl_status_log, sname, subname)
            return
          end if

        end do

        !  More nonstandard 3D fields

        lname    = 'Equilibrium fractionation (CO2_gaseous <-> CO2_aq)'
        sname    = 'CISO_eps_aq_g'
        units    = 'permil'
        vgrid    = 'layer_avg'
        truncate = .false.
        call diags%add_diagnostic(lname, sname, units, vgrid, truncate,  &
             ind%CISO_eps_aq_g, marbl_status_log)
        if (marbl_status_log%labort_marbl) then
          call log_add_diagnostics_error(marbl_status_log, sname, subname)
          return
        end if

        lname    = 'Equilibrium fractionation between total DIC and gaseous CO2'
        sname    = 'CISO_eps_dic_g'
        units    = 'permil'
        vgrid    = 'layer_avg'
        truncate = .false.
        call diags%add_diagnostic(lname, sname, units, vgrid, truncate,  &
             ind%CISO_eps_dic_g, marbl_status_log)
        if (marbl_status_log%labort_marbl) then
          call log_add_diagnostics_error(marbl_status_log, sname, subname)
          return
        end if

        !  Vars to sum up burial in sediments (2D)

        lname    = 'Ca13CO3 Flux to Sediments'
        sname    = 'calcToSed_13C'
        units    = 'nmol/cm^2/s'
        vgrid    = 'none'
        truncate = .false.
        call diags%add_diagnostic(lname, sname, units, vgrid, truncate,  &
             ind%calcToSed_13C, marbl_status_log)
        if (marbl_status_log%labort_marbl) then
          call log_add_diagnostics_error(marbl_status_log, sname, subname)
          return
        end if

        lname    = 'PO13C Flux to Sediments'
        sname    = 'pocToSed_13C'
        units    = 'nmol/cm^2/s'
        vgrid    = 'none'
        truncate = .false.
        call diags%add_diagnostic(lname, sname, units, vgrid, truncate,  &
             ind%pocToSed_13C, marbl_status_log)
        if (marbl_status_log%labort_marbl) then
          call log_add_diagnostics_error(marbl_status_log, sname, subname)
          return
        end if

        lname    = 'Ca14CO3 Flux to Sediments'
        sname    = 'calcToSed_14C'
        units    = 'nmol/cm^2/s'
        vgrid    = 'none'
        truncate = .false.
        call diags%add_diagnostic(lname, sname, units, vgrid, truncate,  &
             ind%calcToSed_14C, marbl_status_log)
        if (marbl_status_log%labort_marbl) then
          call log_add_diagnostics_error(marbl_status_log, sname, subname)
          return
        end if

        lname    = 'PO14C Flux to Sediments'
        sname    = 'pocToSed_14C'
        units    = 'nmol/cm^2/s'
        vgrid    = 'none'
        truncate = .false.
        call diags%add_diagnostic(lname, sname, units, vgrid, truncate,  &
             ind%pocToSed_14C, marbl_status_log)
        if (marbl_status_log%labort_marbl) then
          call log_add_diagnostics_error(marbl_status_log, sname, subname)
          return
        end if

      end if  ! end of if ciso_on

       !-----------------------------------------------------------------
       ! Restoring diagnostics
       !-----------------------------------------------------------------

       ! only allocate this component of ind once
       ! within a single task, it is shared across different instances of MARBL
       ! FIXME #60: this approach is not thread-safe
       !    i.e. if this is called from 2 threads simulatneously, a race condition
       !    on the allocation status check and allocation is introduced
       if (.not.ind%lconstructed()) then
          allocate(ind%restore_tend(marbl_tracer_indices%total_cnt))
       end if

       do n = 1,marbl_tracer_indices%total_cnt
          ! restoring tendency
          lname = trim(marbl_tracer_metadata(n)%long_name) // " Restoring Tendency"
          sname = trim(marbl_tracer_metadata(n)%short_name) // "_RESTORE_TEND"
          units = trim(marbl_tracer_metadata(n)%tend_units)
          vgrid = 'layer_avg'
          call diags%add_diagnostic(lname, sname, units, vgrid, .false.,   &
               ind%restore_tend(n), marbl_status_log)
          if (marbl_status_log%labort_marbl) then
            call log_add_diagnostics_error(marbl_status_log, sname, subname)
            return
          end if
       end do

    end associate

    !-----------------------------------------------------------------
    ! Initialize all diagnostics to zero
    !-----------------------------------------------------------------

    call marbl_interior_forcing_diags%set_to_zero(marbl_status_log)
    if (marbl_status_log%labort_marbl) then
      call marbl_status_log%log_error_trace(&
           'marbl_interior_forcing_diags%set_to_zero', subname)
      return
    end if
    call marbl_surface_forcing_diags%set_to_zero(marbl_status_log)
    if (marbl_status_log%labort_marbl) then
      call marbl_status_log%log_error_trace(&
           'marbl_surface_forcing_diags%set_to_zero', subname)
      return
    end if

  end subroutine marbl_diagnostics_init

  !***********************************************************************

  subroutine marbl_diagnostics_set_interior_forcing ( &
       domain,                                        &
       interior_forcing_ind,                          &
       interior_forcings,                             &
       temperature,                                   &
       dtracers,                                      &
       marbl_tracer_indices,                          &
       carbonate,                                     &
       autotroph_local,                               &
       autotroph_secondary_species,                   &
       zooplankton_secondary_species,                 &
       dissolved_organic_matter,                      &
       dissolved_organic_matter_shadow,               &
       marbl_particulate_share,                       &
       PAR,                                           &
       PON_remin, PON_sed_loss,                       &
       sed_denitrif, other_remin, nitrif, denitrif,   &
       column_o2, o2_production, o2_consumption,      &
       fe_scavenge, fe_scavenge_rate,                 &
       Lig_prod, Lig_loss, Lig_scavenge, Fefree,      &
       Lig_photochem, Lig_deg,                        &
       interior_restore,                              &
       marbl_interior_forcing_diags,                  &
       marbl_status_log)

    use marbl_interface_private_types , only : marbl_interior_forcing_indexing_type

    type (marbl_domain_type)                  , intent(in) :: domain
    type(marbl_interior_forcing_indexing_type), intent(in) :: interior_forcing_ind

    type(marbl_forcing_fields_type)           , intent(in) :: interior_forcings(:)
    real (r8)                                 , intent(in) :: temperature(domain%km) ! in situ temperature
    real(r8), intent(in) :: dtracers(:,:) ! (tracer_cnt, km) computed source/sink terms

    type(marbl_tracer_index_type)             , intent(in) :: marbl_tracer_indices
    type (carbonate_type)                     , intent(in) :: carbonate(domain%km)
    type (autotroph_local_type)               , intent(in) :: autotroph_local(autotroph_cnt, domain%km)
    type (autotroph_secondary_species_type)   , intent(in) :: autotroph_secondary_species(autotroph_cnt, domain%km)
    type (zooplankton_secondary_species_type) , intent(in) :: zooplankton_secondary_species(zooplankton_cnt, domain%km)
    type (dissolved_organic_matter_type)      , intent(in) :: dissolved_organic_matter(domain%km)
    type (dissolved_organic_matter_type)      , intent(in) :: dissolved_organic_matter_shadow(domain%km)
    type (marbl_particulate_share_type)       , intent(in) :: marbl_particulate_share
    type (marbl_PAR_type)                     , intent(in) :: PAR
    real (r8)                                 , intent(in) :: PON_remin(domain%km)        ! remin of PON
    real (r8)                                 , intent(in) :: PON_sed_loss(domain%km)     ! loss of PON to sediments
    real (r8)                                 , intent(in) :: sed_denitrif(domain%km)     ! sedimentary denitrification (nmol N/cm^3/sec)
    real (r8)                                 , intent(in) :: other_remin(domain%km)      ! organic C remin not due oxic or denitrif (nmolC/cm^3/sec)
    real (r8)                                 , intent(in) :: nitrif(domain%km)           ! nitrification (NH4 -> NO3) (mmol N/m^3/sec)
    real (r8)                                 , intent(in) :: denitrif(domain%km)         ! WC nitrification (NO3 -> N2) (mmol N/m^3/sec)
    real (r8)                                 , intent(in) :: column_o2(:)
    real (r8)                                 , intent(in) :: o2_production(:)
    real (r8)                                 , intent(in) :: o2_consumption(:)
    real (r8)                                 , intent(in) :: fe_scavenge_rate(domain%km) ! annual scavenging rate of iron as % of ambient
    real (r8)                                 , intent(in) :: fe_scavenge(domain%km)      ! loss of dissolved iron, scavenging (mmol Fe/m^3/sec)
    real (r8)                                 , intent(in) :: Lig_prod(domain%km)
    real (r8)                                 , intent(in) :: Lig_loss(domain%km)
    real (r8)                                 , intent(in) :: Lig_scavenge(domain%km)
    real (r8)                                 , intent(in) :: Fefree(domain%km)
    real (r8)                                 , intent(in) :: Lig_photochem(domain%km)
    real (r8)                                 , intent(in) :: Lig_deg(domain%km)
    real (r8)                                 , intent(in) :: interior_restore(:,:)       ! (tracer_cnt, km) local restoring terms for nutrients (mmol ./m^3/sec)
    type (marbl_diagnostics_type)             , intent(inout) :: marbl_interior_forcing_diags
    type (marbl_log_type)                     , intent(inout) :: marbl_status_log

    character(len=*), parameter :: subname = 'marbl_diagnostics_mod:marbl_diagnostics_set_interior_forcing'

    !-----------------------------------------------------------------

    call marbl_interior_forcing_diags%set_to_zero(marbl_status_log)
    if (marbl_status_log%labort_marbl) then
      call marbl_status_log%log_error_trace(&
           'marbl_interior_forcing_diags%set_to_zero', subname)
      return
    end if

    associate( &
         kmt   => domain%kmt, &
         diags => marbl_interior_forcing_diags%diags, &
         ind   => marbl_interior_diag_ind &
         )
    diags(ind%insitu_temp)%field_3d(1:kmt, 1) = temperature(1:kmt)
    end associate

    call store_diagnostics_carbonate(domain, carbonate,                       &
         marbl_interior_forcing_diags, marbl_status_log)
    if (marbl_status_log%labort_marbl) then
      call marbl_status_log%log_error_trace('store_diagnostics_carbonate', subname)
      return
    end if

    call store_diagnostics_autotrophs(domain, &
         autotroph_local, autotroph_secondary_species, marbl_interior_forcing_diags)

    call store_diagnostics_zooplankton(domain, &
         zooplankton_secondary_species, marbl_interior_forcing_diags)

    call store_diagnostics_particulates(domain, &
         marbl_particulate_share, &
         PON_remin, PON_sed_loss, &
         sed_denitrif, other_remin, marbl_interior_forcing_diags)

    associate( POC     => marbl_particulate_share%POC, &
               P_CaCO3 => marbl_particulate_share%P_CaCO3 )
    call store_diagnostics_carbon_fluxes(domain, POC, P_CaCO3, dtracers, &
         marbl_tracer_indices, marbl_interior_forcing_diags, marbl_status_log)
    if (marbl_status_log%labort_marbl) then
      call marbl_status_log%log_error_trace('store_diagnostics_carbon_fluxes', subname)
      return
    end if
    end associate

    call store_diagnostics_nitrification(&
         nitrif, denitrif, marbl_interior_forcing_diags)

    call store_diagnostics_oxygen(domain, &
         interior_forcings(interior_forcing_ind%potemp_id)%field_1d(1,:), &
         interior_forcings(interior_forcing_ind%salinity_id)%field_1d(1,:), &
         column_o2, o2_production, o2_consumption, marbl_interior_forcing_diags)

    call store_diagnostics_PAR(domain, &
         PAR%col_frac(:), PAR%avg(:,:), marbl_interior_forcing_diags)

    call store_diagnostics_dissolved_organic_matter(domain, &
         dissolved_organic_matter, dissolved_organic_matter_shadow, marbl_interior_forcing_diags)

    call store_diagnostics_iron_cycle(domain, &
         fe_scavenge, fe_scavenge_rate, Lig_prod, Lig_loss, Lig_scavenge, &
         Fefree, Lig_photochem, Lig_deg, marbl_interior_forcing_diags)

    call store_diagnostics_nitrogen_fluxes(domain, &
         PON_sed_loss, denitrif, sed_denitrif, autotroph_secondary_species, dtracers, &
         marbl_tracer_indices, marbl_interior_forcing_diags, marbl_status_log)
    if (marbl_status_log%labort_marbl) then
      call marbl_status_log%log_error_trace('store_diagnostics_nitrogen_fluxes', subname)
      return
    end if

    associate( POP => marbl_particulate_share%POP )
    call store_diagnostics_phosphorus_fluxes(domain, POP, &
         autotroph_secondary_species, dtracers, &
         marbl_tracer_indices, marbl_interior_forcing_diags, marbl_status_log)
    if (marbl_status_log%labort_marbl) then
      call marbl_status_log%log_error_trace('store_diagnostics_phosphorus_fluxes', subname)
      return
    end if
    end associate

    associate( P_SiO2 => marbl_particulate_share%P_SiO2 )
    call store_diagnostics_silicon_fluxes(domain, P_SiO2, dtracers,           &
         marbl_tracer_indices, marbl_interior_forcing_diags, marbl_status_log)
    if (marbl_status_log%labort_marbl) then
      call marbl_status_log%log_error_trace('store_diagnostics_silicon_fluxes', subname)
      return
    end if
    end associate

    associate( dust   => marbl_particulate_share%dust, &
               P_iron => marbl_particulate_share%P_iron )
    call store_diagnostics_iron_fluxes(domain, P_iron, dust,                  &
         interior_forcings(interior_forcing_ind%fesedflux_id)%field_1d(1,:),  &
         dtracers, marbl_tracer_indices, marbl_interior_forcing_diags, marbl_status_log)
    if (marbl_status_log%labort_marbl) then
      call marbl_status_log%log_error_trace('store_diagnostics_iron_fluxes', subname)
      return
    end if
    end associate

    call store_diagnostics_interior_restore(interior_restore,                 &
                                            marbl_interior_forcing_diags)

    call store_diagnostics_interior_partial_derivs( &
         marbl_interior_forcing_diags)

  end subroutine marbl_diagnostics_set_interior_forcing

  !***********************************************************************

  subroutine marbl_diagnostics_set_surface_forcing( &
       surface_forcing_ind,                         &
       surface_input_forcings,                      &
       surface_forcing_internal,                    &
       marbl_tracer_indices,                        &
       saved_state,                                 &
       saved_state_ind,                             &
       surface_forcing_diags)

    ! !DESCRIPTION:
    !  Compute surface fluxes for ecosys tracer module.

    use marbl_interface_private_types , only : marbl_surface_forcing_indexing_type
    use marbl_interface_private_types , only : marbl_surface_saved_state_indexing_type
    use marbl_settings_mod   , only : lflux_gas_o2
    use marbl_settings_mod   , only : lflux_gas_co2
    use marbl_settings_mod   , only : lNK_shadow_tracers
    use marbl_constants_mod  , only : mpercm

    type(marbl_surface_forcing_indexing_type) , intent(in)    :: surface_forcing_ind
    type(marbl_forcing_fields_type)           , intent(in)    :: surface_input_forcings(:)
    type(marbl_tracer_index_type)             , intent(in)    :: marbl_tracer_indices
    type(marbl_saved_state_type)              , intent(in)    :: saved_state
    type(marbl_surface_saved_state_indexing_type), intent(in) :: saved_state_ind
    type(marbl_surface_forcing_internal_type) , intent(in)    :: surface_forcing_internal
    type(marbl_diagnostics_type)              , intent(inout) :: surface_forcing_diags

    !-----------------------------------------------------------------------
    !  local variables
    !-----------------------------------------------------------------------
    character(len=*), parameter :: subname = 'marbl_diagnostics_mod:marbl_diagnostics_set_surface_forcing'
    !-----------------------------------------------------------------------

    !-----------------------------------------------------------------------
    !  calculate gas flux quantities if necessary
    !-----------------------------------------------------------------------

    associate(                                                                                  &
         ind_diag          => marbl_surface_forcing_diag_ind,                                   &
         ind_forc          => surface_forcing_ind,                                              &

         diags             => surface_forcing_diags%diags(:),                                   &
         u10_sqr           => surface_input_forcings(surface_forcing_ind%u10_sqr_id)%field_0d,         &
         xco2              => surface_input_forcings(surface_forcing_ind%xco2_id)%field_0d,            &
         xco2_alt_co2      => surface_input_forcings(surface_forcing_ind%xco2_alt_co2_id)%field_0d,    &
         ap_used           => surface_input_forcings(surface_forcing_ind%atm_pressure_id)%field_0d,    &
         ifrac             => surface_input_forcings(surface_forcing_ind%ifrac_id)%field_0d,           &
         dust_flux_in      => surface_input_forcings(surface_forcing_ind%dust_flux_id)%field_0d,       &
         iron_flux_in      => surface_input_forcings(surface_forcing_ind%iron_flux_id)%field_0d,       &

         piston_velocity   => surface_forcing_internal%piston_velocity,                         &
         flux_co2          => surface_forcing_internal%flux_co2,                                &
         flux_alt_co2      => surface_forcing_internal%flux_alt_co2,                            &
         co2star           => surface_forcing_internal%co2star,                                 &
         dco2star          => surface_forcing_internal%dco2star,                                &
         pco2surf          => surface_forcing_internal%pco2surf,                                &
         dpco2             => surface_forcing_internal%dpco2,                                   &
         co2star_alt       => surface_forcing_internal%co2star_alt,                             &
         dco2star_alt      => surface_forcing_internal%dco2star_alt,                            &
         pco2surf_alt      => surface_forcing_internal%pco2surf_alt,                            &
         dpco2_alt         => surface_forcing_internal%dpco2_alt,                               &
         pv_co2            => surface_forcing_internal%pv_co2,                                  &
         pv_o2             => surface_forcing_internal%pv_o2,                                   &
         schmidt_co2       => surface_forcing_internal%schmidt_co2,                             &
         schmidt_o2        => surface_forcing_internal%schmidt_o2,                              &
         o2sat             => surface_forcing_internal%o2sat,                                   &
         nhx_surface_emis  => surface_forcing_internal%nhx_surface_emis,                        &

         flux_co2_shadow   => surface_forcing_internal%flux_co2_shadow,                         &
         d_sf_dic_shadow_d_dic_shadow => surface_forcing_internal%d_sf_dic_shadow_d_dic_shadow, &
         d_sf_dic_shadow_d_alk_shadow => surface_forcing_internal%d_sf_dic_shadow_d_alk_shadow, &

         ph_prev           => saved_state%state(saved_state_ind%ph_surf)%field_2d,              &
         ph_prev_alt_co2   => saved_state%state(saved_state_ind%ph_alt_co2_surf)%field_2d,      &

         po4_ind           => marbl_tracer_indices%po4_ind,                                     &
         no3_ind           => marbl_tracer_indices%no3_ind,                                     &
         sio3_ind          => marbl_tracer_indices%sio3_ind,                                     &
         nh4_ind           => marbl_tracer_indices%nh4_ind,                                     &
         fe_ind            => marbl_tracer_indices%fe_ind,                                      &
         o2_ind            => marbl_tracer_indices%o2_ind,                                      &
         dic_ind           => marbl_tracer_indices%dic_ind,                                     &
         dic_alt_co2_ind   => marbl_tracer_indices%dic_alt_co2_ind,                             &
         alk_ind           => marbl_tracer_indices%alk_ind,                                     &
         doc_ind           => marbl_tracer_indices%doc_ind,                                     &
         don_ind           => marbl_tracer_indices%don_ind,                                     &
         dop_ind           => marbl_tracer_indices%dop_ind,                                     &
         dopr_ind          => marbl_tracer_indices%dopr_ind,                                    &
         donr_ind          => marbl_tracer_indices%donr_ind,                                    &
         docr_ind          => marbl_tracer_indices%docr_ind                                     &
         )

    if (lflux_gas_o2 .or. lflux_gas_co2) then

       diags(ind_diag%ECOSYS_IFRAC)%field_2d(:)     = ifrac(:)
       diags(ind_diag%ECOSYS_XKW)%field_2d(:)       = piston_velocity(:)
       diags(ind_diag%ECOSYS_ATM_PRESS)%field_2d(:) = ap_used(:)

    endif  ! lflux_gas_o2 .or. lflux_gas_co2

    if (lflux_gas_o2) then

       diags(ind_diag%PV_O2)%field_2d(:)      = pv_o2(:)
       diags(ind_diag%SCHMIDT_O2)%field_2d(:) = schmidt_o2(:)
       diags(ind_diag%O2SAT)%field_2d(:)      = o2sat(:)

    endif  ! lflux_gas_o2

    !-----------------------------------------------------------------------
    !  compute CO2 flux, computing disequilibrium one row at a time
    !-----------------------------------------------------------------------

    if (lflux_gas_co2) then

       diags(ind_diag%CO2STAR)%field_2d(:)              = co2star(:)
       diags(ind_diag%DCO2STAR)%field_2d(:)             = dco2star(:)
       diags(ind_diag%pCO2SURF)%field_2d(:)             = pco2surf(:)
       diags(ind_diag%DpCO2)%field_2d(:)                = dpco2(:)

       diags(ind_diag%CO2STAR_ALT_CO2)%field_2d(:)      = co2star_alt(:)
       diags(ind_diag%DCO2STAR_ALT_CO2)%field_2d(:)     = dco2star_alt(:)
       diags(ind_diag%pCO2SURF_ALT_CO2)%field_2d(:)     = pco2surf_alt(:)
       diags(ind_diag%DpCO2_ALT_CO2)%field_2d(:)        = dpco2_alt(:)

       diags(ind_diag%PV_CO2)%field_2d(:)               = pv_co2(:)
       diags(ind_diag%SCHMIDT_CO2)%field_2d(:)          = schmidt_co2(:)
       diags(ind_diag%DIC_GAS_FLUX)%field_2d(:)         = flux_co2(:)
       diags(ind_diag%PH)%field_2d(:)                   = ph_prev(:)
       diags(ind_diag%ATM_CO2)%field_2d(:)              = xco2(:)

       diags(ind_diag%DIC_GAS_FLUX_ALT_CO2)%field_2d(:) = flux_alt_co2(:)
       diags(ind_diag%PH_ALT_CO2)%field_2d(:)           = ph_prev_alt_co2(:)
       diags(ind_diag%ATM_ALT_CO2)%field_2d(:)          = xco2_alt_co2(:)

       if (lNK_shadow_tracers) then
         diags(ind_diag%DIC_SHADOW_GAS_FLUX)%field_2d(:)           = flux_co2_shadow(:)
         diags(ind_diag%d_SF_DIC_SHADOW_d_DIC_SHADOW)%field_2d(:) = d_sf_dic_shadow_d_dic_shadow(:)
         diags(ind_diag%d_SF_DIC_SHADOW_d_ALK_SHADOW)%field_2d(:) = d_sf_dic_shadow_d_alk_shadow(:)
       endif

    endif  !  lflux_gas_co2

    !-----------------------------------------------------------------------
    !  calculate iron and dust fluxes if necessary
    !-----------------------------------------------------------------------

    ! multiply IRON flux by mpercm (.01) to convert from model units (cm/s)(mmol/m^3) to mmol/s/m^2

   if (ind_diag%IRON_FLUX.ne.0) then
       diags(ind_diag%IRON_FLUX)%field_2d(:) = iron_flux_in(:) * mpercm
   endif

    !-----------------------------------------------------------------------
    !  calculate nox and nhy fluxes if necessary
    !-----------------------------------------------------------------------

    if (ind_forc%nox_flux_id.ne.0) then
       diags(ind_diag%NOx_FLUX)%field_2d(:) = surface_input_forcings(ind_forc%nox_flux_id)%field_0d
    endif
    if (ind_forc%nox_flux_id.ne.0) then
       diags(ind_diag%NHy_FLUX)%field_2d(:) = surface_input_forcings(ind_forc%nhy_flux_id)%field_0d
    endif

    diags(ind_diag%NHx_SURFACE_EMIS)%field_2d(:) = nhx_surface_emis(:)
    diags(ind_diag%DUST_FLUX)%field_2d(:) = DUST_FLUX_IN(:)

    end associate

  end subroutine marbl_diagnostics_set_surface_forcing

  !***********************************************************************

  subroutine store_diagnostics_carbonate(marbl_domain, carbonate,             &
             marbl_interior_diags, marbl_status_log)

    type(marbl_domain_type)      , intent(in)    :: marbl_domain
    type(carbonate_type)         , intent(in)    :: carbonate(:)
    type(marbl_diagnostics_type) , intent(inout) :: marbl_interior_diags
    type(marbl_log_type)         , intent(inout) :: marbl_status_log

    !-----------------------------------------------------------------------
    !  local variables
    !-----------------------------------------------------------------------
    character(len=*), parameter :: subname = 'marbl_diagnostics_mod:store_diagnostics_carbonate'

    integer(int_kind) :: k
    !-----------------------------------------------------------------------

    associate(                                               &
         km                => marbl_domain%km,               &
         diags             => marbl_interior_diags%diags,    &
         ind               => marbl_interior_diag_ind,       &
         CO3               => carbonate(:)%CO3,              &
         CO3_sat_calcite   => carbonate(:)%CO3_sat_calcite,  &
         CO3_sat_aragonite => carbonate(:)%CO3_sat_aragonite &
         )

    ! Find depth where CO3 = CO3_sat_calcite or CO3_sat_argonite
    diags(ind%zsatcalc)%field_2d(1) =  compute_saturation_depth(marbl_domain, &
                                               CO3, CO3_sat_calcite,          &
                                               marbl_status_log)
    if (marbl_status_log%labort_marbl) then
      call marbl_status_log%log_error_trace('compute_sat_depth (calcite)',    &
           subname)
      return
    end if
    diags(ind%zsatarag)%field_2d(1) =  compute_saturation_depth(marbl_domain, &
                                               CO3, CO3_sat_aragonite,        &
                                               marbl_status_log)
    if (marbl_status_log%labort_marbl) then
      call marbl_status_log%log_error_trace('compute_sat_depth (aragonite)',  &
           subname)
      return
    end if

    do k = 1, km
       diags(ind%CO3)%field_3d(k, 1)           = carbonate(k)%CO3
       diags(ind%HCO3)%field_3d(k, 1)          = carbonate(k)%HCO3
       diags(ind%H2CO3)%field_3d(k, 1)         = carbonate(k)%H2CO3
       diags(ind%pH_3D)%field_3d(k, 1)         = carbonate(k)%pH
       diags(ind%CO3_ALT_CO2)%field_3d(k, 1)   = carbonate(k)%CO3_ALT_CO2
       diags(ind%HCO3_ALT_CO2)%field_3d(k, 1)  = carbonate(k)%HCO3_ALT_CO2
       diags(ind%H2CO3_ALT_CO2)%field_3d(k, 1) = carbonate(k)%H2CO3_ALT_CO2
       diags(ind%pH_3D_ALT_CO2)%field_3d(k, 1) = carbonate(k)%pH_ALT_CO2
       diags(ind%co3_sat_calc)%field_3d(k, 1)  = carbonate(k)%CO3_sat_calcite
       diags(ind%co3_sat_arag)%field_3d(k, 1)  = carbonate(k)%CO3_sat_aragonite
    end do

    end associate

  end subroutine store_diagnostics_carbonate

  !***********************************************************************

  function compute_saturation_depth(marbl_domain, CO3, sat_val, marbl_status_log)

    use marbl_utils_mod, only : marbl_utils_linear_root

    type(marbl_domain_type) , intent(in)    :: marbl_domain
    real(r8)                , intent(in)    :: CO3(:)
    real(r8)                , intent(in)    :: sat_val(:)
    type(marbl_log_type)    , intent(inout) :: marbl_status_log

    real(r8) :: compute_saturation_depth

    !-----------------------------------------------------------------------
    !  local variables
    !-----------------------------------------------------------------------
    character(len=*), parameter :: subname = 'marbl_diagnostics_mod:compute_saturation_depth'

    real(r8) :: anomaly(marbl_domain%km) ! CO3 concentration above saturation at level
    integer  :: k
    !-----------------------------------------------------------------------

    associate(                    &
         kmt => marbl_domain%kmt, &
         zt  => marbl_domain%zt,  &
         zw  => marbl_domain%zw   &
         )

    anomaly(:) = CO3(:) - sat_val(:)

    if (all(anomaly(1:kmt).gt.c0)) then
       compute_saturation_depth = zw(kmt)
    elseif (anomaly(1).le.c0) then
       compute_saturation_depth = c0
    else
       do k=2,kmt
          if (anomaly(k).le.c0) exit
       end do

       ! saturation depth is location of root of anomaly
       compute_saturation_depth = marbl_utils_linear_root(zt(k-1:k), anomaly(k-1:k), marbl_status_log)
       if (marbl_status_log%labort_marbl) then
         call marbl_status_log%log_error_trace('marbl_utils_linear_root', subname)
         return
       end if
    end if

    end associate

  end function compute_saturation_depth

  !***********************************************************************

  subroutine store_diagnostics_nitrification(nitrif, denitrif, marbl_interior_diags)

    real(r8)                     , intent(in)    :: nitrif(:)
    real(r8)                     , intent(in)    :: denitrif(:)
    type(marbl_diagnostics_type) , intent(inout) :: marbl_interior_diags

    associate(                                   &
         diags => marbl_interior_diags%diags,    &
         ind   => marbl_interior_diag_ind        &
         )

    diags(ind%NITRIF)%field_3d(:, 1)   = nitrif
    diags(ind%DENITRIF)%field_3d(:, 1) = denitrif

    end associate

  end subroutine store_diagnostics_nitrification

  !***********************************************************************

  subroutine store_diagnostics_autotrophs(marbl_domain, &
       autotroph_local, autotroph_secondary_species, marbl_interior_diags)

    type(marbl_domain_type)                , intent(in)    :: marbl_domain
    type(autotroph_local_type)             , intent(in)    :: autotroph_local(:,:) ! autotroph_cnt, km
    type(autotroph_secondary_species_type) , intent(in)    :: autotroph_secondary_species(:,:) ! autotroph_cnt, km
    type(marbl_diagnostics_type)           , intent(inout) :: marbl_interior_diags

    !-----------------------------------------------------------------------
    !  local variables
    !-----------------------------------------------------------------------
    integer(int_kind) :: n
    real(r8) :: autotrophC_weight(marbl_domain%km)
    real(r8) :: autotrophC_zint_100m
    real(r8) :: limterm(marbl_domain%km)
    real(r8) :: limterm_zint_100m
    !-----------------------------------------------------------------------

    associate(                                     &
         diags   => marbl_interior_diags%diags,    &
         ind     => marbl_interior_diag_ind,       &
         kmt     => marbl_domain%kmt,              &
         delta_z => marbl_domain%delta_z           &
         )

    diags(ind%tot_bSi_form)%field_3d(:, 1) = c0
    diags(ind%tot_CaCO3_form)%field_3d(:, 1) = c0
    diags(ind%tot_Nfix)%field_3d(:, 1) = c0
    diags(ind%auto_graze_TOT)%field_3d(:, 1) = c0
    diags(ind%photoC_TOT)%field_3d(:, 1) = c0
    diags(ind%photoC_NO3_TOT)%field_3d(:, 1) = c0
    diags(ind%tot_CaCO3_form_zint)%field_2d(1) = c0
    diags(ind%tot_CaCO3_form_zint_100m)%field_2d(1) = c0
    diags(ind%photoC_TOT_zint)%field_2d(1) = c0
    diags(ind%photoC_TOT_zint_100m)%field_2d(1) = c0
    diags(ind%photoC_NO3_TOT_zint)%field_2d(1) = c0

    do n = 1, autotroph_cnt
       ! compute biomass weighted average of limitation terms over 0..100m
       autotrophC_weight(:) = autotroph_local(n,:)%C
       call compute_vertical_integrals(autotrophC_weight, delta_z, kmt, near_surface_integral=autotrophC_zint_100m)

       ! if biomass integral is zero, treat biomass as 1.0, in order to weight all layers equally wrt biomass
       if (autotrophC_zint_100m == c0) then
         autotrophC_weight(:) = c1
         call compute_vertical_integrals(autotrophC_weight, delta_z, kmt, near_surface_integral=autotrophC_zint_100m)
       end if

       ! normalize weight, so that its integral is 1
       autotrophC_weight(:) = autotrophC_weight(:) / autotrophC_zint_100m

       diags(ind%N_lim_surf(n))%field_2d(1) = autotroph_secondary_species(n,1)%VNtot
       limterm = autotroph_secondary_species(n,:)%VNtot * autotrophC_weight(:)
       call compute_vertical_integrals(limterm, delta_z, kmt, &
            near_surface_integral=diags(ind%N_lim_Cweight_avg_100m(n))%field_2d(1))

       diags(ind%P_lim_surf(n))%field_2d(1) = autotroph_secondary_species(n,1)%VPtot
       limterm = autotroph_secondary_species(n,:)%VPtot * autotrophC_weight(:)
       call compute_vertical_integrals(limterm, delta_z, kmt, &
            near_surface_integral=diags(ind%P_lim_Cweight_avg_100m(n))%field_2d(1))

       diags(ind%Fe_lim_surf(n))%field_2d(1) = autotroph_secondary_species(n,1)%VFe
       limterm = autotroph_secondary_species(n,:)%VFe * autotrophC_weight(:)
       call compute_vertical_integrals(limterm, delta_z, kmt, &
            near_surface_integral=diags(ind%Fe_lim_Cweight_avg_100m(n))%field_2d(1))

       if (ind%SiO3_lim_surf(n).ne.-1) then
          diags(ind%SiO3_lim_surf(n))%field_2d(1) = autotroph_secondary_species(n,1)%VSiO3
       endif
       if (ind%SiO3_lim_Cweight_avg_100m(n).ne.-1) then
          limterm = autotroph_secondary_species(n,:)%VSiO3 * autotrophC_weight(:)
          call compute_vertical_integrals(limterm, delta_z, kmt, &
               near_surface_integral=diags(ind%SiO3_lim_Cweight_avg_100m(n))%field_2d(1))
       endif

       diags(ind%light_lim_surf(n))%field_2d(1) = autotroph_secondary_species(n,1)%light_lim
       limterm = autotroph_secondary_species(n,:)%light_lim * autotrophC_weight(:)
       call compute_vertical_integrals(limterm, delta_z, kmt, &
            near_surface_integral=diags(ind%light_lim_Cweight_avg_100m(n))%field_2d(1))

       if (ind%Qp(n).ne.-1) then
         diags(ind%Qp(n))%field_3d(:, 1)        = autotroph_secondary_species(n,:)%Qp
       end if

       diags(ind%photoNO3(n))%field_3d(:, 1)    = autotroph_secondary_species(n,:)%NO3_V
       diags(ind%photoNH4(n))%field_3d(:, 1)    = autotroph_secondary_species(n,:)%NH4_V
       diags(ind%PO4_uptake(n))%field_3d(:, 1)  = autotroph_secondary_species(n,:)%PO4_V
       diags(ind%DOP_uptake(n))%field_3d(:, 1)  = autotroph_secondary_species(n,:)%DOP_V
       diags(ind%photoFE(n))%field_3d(:, 1)     = autotroph_secondary_species(n,:)%photoFe

       if (ind%bSi_form(n).ne.-1) then
          diags(ind%bSi_form(n))%field_3d(:, 1)  = autotroph_secondary_species(n,:)%photoSi
          diags(ind%tot_bSi_form)%field_3d(:, 1) = diags(ind%tot_bSi_form)%field_3d(:, 1) + &
               diags(ind%bSi_form(n))%field_3d(:, 1)
       endif

       if (ind%CaCO3_form(n).ne.-1) then
          diags(ind%CaCO3_form(n))%field_3d(:, 1)  = autotroph_secondary_species(n,:)%CaCO3_form
          diags(ind%tot_CaCO3_form)%field_3d(:, 1) = diags(ind%tot_CaCO3_form)%field_3d(:, 1) + &
               diags(ind%CaCO3_form(n))%field_3d(:, 1)
       end if

       if (ind%Nfix(n).ne.-1) then
          diags(ind%Nfix(n))%field_3d(:, 1)  = autotroph_secondary_species(n,:)%Nfix
          diags(ind%tot_Nfix)%field_3d(:, 1) = diags(ind%tot_Nfix)%field_3d(:, 1) + &
               diags(ind%Nfix(n))%field_3d(:, 1)
       end if

       diags(ind%auto_graze(n))%field_3d(:, 1)     = autotroph_secondary_species(n,:)%auto_graze
       diags(ind%auto_graze_TOT)%field_3d(:, 1)    = diags(ind%auto_graze_TOT)%field_3d(:, 1) + &
            autotroph_secondary_species(n,:)%auto_graze
       diags(ind%auto_graze_poc(n))%field_3d(:, 1) = autotroph_secondary_species(n,:)%auto_graze_poc
       diags(ind%auto_graze_doc(n))%field_3d(:, 1) = autotroph_secondary_species(n,:)%auto_graze_doc
       diags(ind%auto_graze_zoo(n))%field_3d(:, 1) = autotroph_secondary_species(n,:)%auto_graze_zoo
       diags(ind%auto_loss(n))%field_3d(:, 1)      = autotroph_secondary_species(n,:)%auto_loss
       diags(ind%auto_loss_poc(n))%field_3d(:, 1)  = autotroph_secondary_species(n,:)%auto_loss_poc
       diags(ind%auto_loss_doc(n))%field_3d(:, 1)  = autotroph_secondary_species(n,:)%auto_loss_doc
       diags(ind%auto_agg(n))%field_3d(:, 1)       = autotroph_secondary_species(n,:)%auto_agg
       diags(ind%photoC(n))%field_3d(:, 1)         = autotroph_secondary_species(n,:)%photoC
       diags(ind%photoC_TOT)%field_3d(:, 1)        = diags(ind%photoC_TOT)%field_3d(:, 1) + &
            autotroph_secondary_species(n,:)%photoC

       diags(ind%photoC_NO3(n))%field_3d(:, 1) = c0
       where (autotroph_secondary_species(n,:)%VNtot > c0)
          diags(ind%photoC_NO3(n))%field_3d(:, 1) = autotroph_secondary_species(n,:)%photoC * &
               (autotroph_secondary_species(n,:)%VNO3 / autotroph_secondary_species(n,:)%VNtot)

          diags(ind%photoC_NO3_TOT)%field_3d(:, 1) = diags(ind%photoC_NO3_TOT)%field_3d(:, 1) + &
               diags(ind%photoC_NO3(n))%field_3d(:, 1)
       end where

       ! per-autotroph vertical integrals and their sums
       if (ind%CaCO3_form_zint(n).ne.-1) then
          call compute_vertical_integrals(autotroph_secondary_species(n,:)%CaCO3_form, &
               delta_z, kmt, full_depth_integral=diags(ind%CaCO3_form_zint(n))%field_2d(1), &
               near_surface_integral=diags(ind%CaCO3_form_zint_100m(n))%field_2d(1))

          diags(ind%tot_CaCO3_form_zint)%field_2d(1) = diags(ind%tot_CaCO3_form_zint)%field_2d(1) + &
               diags(ind%CaCO3_form_zint(n))%field_2d(1)

          diags(ind%tot_CaCO3_form_zint_100m)%field_2d(1) = diags(ind%tot_CaCO3_form_zint_100m)%field_2d(1) + &
               diags(ind%CaCO3_form_zint_100m(n))%field_2d(1)
       end if

       call compute_vertical_integrals(autotroph_secondary_species(n,:)%photoC, &
            delta_z, kmt, full_depth_integral=diags(ind%photoC_zint(n))%field_2d(1), &
            near_surface_integral=diags(ind%photoC_zint_100m(n))%field_2d(1))

       diags(ind%photoC_TOT_zint)%field_2d(1) = diags(ind%photoC_TOT_zint)%field_2d(1) + &
            diags(ind%photoC_zint(n))%field_2d(1)

       diags(ind%photoC_TOT_zint_100m)%field_2d(1) = diags(ind%photoC_TOT_zint_100m)%field_2d(1) + &
            diags(ind%photoC_zint_100m(n))%field_2d(1)

       call compute_vertical_integrals(diags(ind%photoC_NO3(n))%field_3d(:, 1), &
            delta_z, kmt, full_depth_integral=diags(ind%photoC_NO3_zint(n))%field_2d(1))

       diags(ind%photoC_NO3_TOT_zint)%field_2d(1) = diags(ind%photoC_NO3_TOT_zint)%field_2d(1) + &
            diags(ind%photoC_NO3_zint(n))%field_2d(1)

       call compute_vertical_integrals(diags(ind%auto_graze(n))%field_3d(:, 1), &
            delta_z, kmt, full_depth_integral=diags(ind%auto_graze_zint(n))%field_2d(1), &
            near_surface_integral=diags(ind%auto_graze_zint_100m(n))%field_2d(1))

       call compute_vertical_integrals(diags(ind%auto_graze_poc(n))%field_3d(:, 1), &
            delta_z, kmt, full_depth_integral=diags(ind%auto_graze_poc_zint(n))%field_2d(1), &
            near_surface_integral=diags(ind%auto_graze_poc_zint_100m(n))%field_2d(1))

       call compute_vertical_integrals(diags(ind%auto_graze_doc(n))%field_3d(:, 1), &
            delta_z, kmt, full_depth_integral=diags(ind%auto_graze_doc_zint(n))%field_2d(1), &
            near_surface_integral=diags(ind%auto_graze_doc_zint_100m(n))%field_2d(1))

       call compute_vertical_integrals(diags(ind%auto_graze_zoo(n))%field_3d(:, 1), &
            delta_z, kmt, full_depth_integral=diags(ind%auto_graze_zoo_zint(n))%field_2d(1), &
            near_surface_integral=diags(ind%auto_graze_zoo_zint_100m(n))%field_2d(1))

       call compute_vertical_integrals(diags(ind%auto_loss(n))%field_3d(:, 1), &
            delta_z, kmt, full_depth_integral=diags(ind%auto_loss_zint(n))%field_2d(1), &
            near_surface_integral=diags(ind%auto_loss_zint_100m(n))%field_2d(1))

       call compute_vertical_integrals(diags(ind%auto_loss_poc(n))%field_3d(:, 1), &
            delta_z, kmt, full_depth_integral=diags(ind%auto_loss_poc_zint(n))%field_2d(1), &
            near_surface_integral=diags(ind%auto_loss_poc_zint_100m(n))%field_2d(1))

       call compute_vertical_integrals(diags(ind%auto_loss_doc(n))%field_3d(:, 1), &
            delta_z, kmt, full_depth_integral=diags(ind%auto_loss_doc_zint(n))%field_2d(1), &
            near_surface_integral=diags(ind%auto_loss_doc_zint_100m(n))%field_2d(1))

       call compute_vertical_integrals(diags(ind%auto_agg(n))%field_3d(:, 1), &
            delta_z, kmt, full_depth_integral=diags(ind%auto_agg_zint(n))%field_2d(1), &
            near_surface_integral=diags(ind%auto_agg_zint_100m(n))%field_2d(1))
    end do ! do n

    end associate

  end subroutine store_diagnostics_autotrophs

  !***********************************************************************

  subroutine store_diagnostics_particulates(marbl_domain, &
       marbl_particulate_share, &
       PON_remin, PON_sed_loss, &
       sed_denitrif, other_remin, marbl_interior_forcing_diags)

    !-----------------------------------------------------------------------
    ! - Set tavg variables.
    ! - Accumulte losses of BGC tracers to sediments
    !-----------------------------------------------------------------------

    use marbl_settings_mod, only : POCremin_refract
    use marbl_settings_mod, only : PONremin_refract
    use marbl_settings_mod, only : POPremin_refract

    type(marbl_domain_type)            , intent(in)    :: marbl_domain
    type(marbl_particulate_share_type) , intent(in)    :: marbl_particulate_share
    real(r8), dimension(:)             , intent(in)    :: PON_remin    ! km
    real(r8), dimension(:)             , intent(in)    :: PON_sed_loss ! km
    real(r8), dimension(:)             , intent(in)    :: sed_denitrif ! km
    real(r8), dimension(:)             , intent(in)    :: other_remin  ! km
    type(marbl_diagnostics_type)       , intent(inout) :: marbl_interior_forcing_diags

    associate(                                                       &
         ind             => marbl_interior_diag_ind,                 &
         diags           => marbl_interior_forcing_diags%diags,      &
         delta_z         => marbl_domain%delta_z,                    &
         kmt             => marbl_domain%kmt,                        &
         zw              => marbl_domain%zw,                         &
         POC             => marbl_particulate_share%POC,             &
         POP             => marbl_particulate_share%POP,             &
         P_CaCO3         => marbl_particulate_share%P_CaCO3,         &
         P_CaCO3_ALT_CO2 => marbl_particulate_share%P_CaCO3_ALT_CO2, &
         P_SiO2          => marbl_particulate_share%P_SiO2,          &
         dust            => marbl_particulate_share%dust,            &
         P_iron          => marbl_particulate_share%P_iron           &
         )

    diags(ind%POC_FLUX_at_ref_depth)%field_2d(1) = POC%flux_at_ref_depth
    diags(ind%POC_FLUX_IN)%field_3d(:, 1)        = POC%sflux_in + POC%hflux_in
    diags(ind%POC_PROD)%field_3d(:, 1)           = POC%prod
    call compute_vertical_integrals(diags(ind%POC_PROD)%field_3d(:, 1), &
         delta_z, kmt, full_depth_integral=diags(ind%POC_PROD_zint)%field_2d(1), &
         near_surface_integral=diags(ind%POC_PROD_zint_100m)%field_2d(1))
    diags(ind%POC_REMIN_DOCr)%field_3d(:, 1)     = POC%remin * POCremin_refract
    call compute_vertical_integrals(diags(ind%POC_REMIN_DOCr)%field_3d(:, 1), &
         delta_z, kmt, full_depth_integral=diags(ind%POC_REMIN_DOCr_zint)%field_2d(1), &
         near_surface_integral=diags(ind%POC_REMIN_DOCr_zint_100m)%field_2d(1))
    diags(ind%POC_REMIN_DIC)%field_3d(:, 1)      = POC%remin * (c1 - POCremin_refract)
    call compute_vertical_integrals(diags(ind%POC_REMIN_DIC)%field_3d(:, 1), &
         delta_z, kmt, full_depth_integral=diags(ind%POC_REMIN_DIC_zint)%field_2d(1), &
         near_surface_integral=diags(ind%POC_REMIN_DIC_zint_100m)%field_2d(1))

    diags(ind%POP_FLUX_at_ref_depth)%field_2d(1) = POP%flux_at_ref_depth
    diags(ind%POP_FLUX_IN)%field_3d(:, 1)        = POP%sflux_in + POP%hflux_in
    diags(ind%POP_PROD)%field_3d(:, 1)           = POP%prod
    diags(ind%POP_REMIN_DOPr)%field_3d(:, 1)     = POP%remin * POPremin_refract
    diags(ind%POP_REMIN_PO4)%field_3d(:, 1)      = POP%remin * (c1 - POPremin_refract)

    diags(ind%PON_REMIN_DONr)%field_3d(:, 1) = PON_remin * PONremin_refract
    diags(ind%PON_REMIN_NH4)%field_3d(:, 1)  = PON_remin * (c1 - PONremin_refract)

    diags(ind%CaCO3_FLUX_at_ref_depth)%field_2d(1) = P_CaCO3%flux_at_ref_depth
    diags(ind%CaCO3_FLUX_IN)%field_3d(:, 1)        = P_CaCO3%sflux_in + P_CaCO3%hflux_in
    diags(ind%CaCO3_PROD)%field_3d(:, 1)           = P_CaCO3%prod
    call compute_vertical_integrals(diags(ind%CaCO3_PROD)%field_3d(:, 1), &
         delta_z, kmt, full_depth_integral=diags(ind%CaCO3_PROD_zint)%field_2d(1), &
         near_surface_integral=diags(ind%CaCO3_PROD_zint_100m)%field_2d(1))
    diags(ind%CaCO3_REMIN)%field_3d(:, 1)          = P_CaCO3%remin
    call compute_vertical_integrals(diags(ind%CaCO3_REMIN)%field_3d(:, 1), &
         delta_z, kmt, full_depth_integral=diags(ind%CaCO3_REMIN_zint)%field_2d(1), &
         near_surface_integral=diags(ind%CaCO3_REMIN_zint_100m)%field_2d(1))

    diags(ind%CaCO3_ALT_CO2_FLUX_IN)%field_3d(:, 1) = P_CaCO3_ALT_CO2%sflux_in + P_CaCO3_ALT_CO2%hflux_in
    diags(ind%CaCO3_ALT_CO2_PROD)%field_3d(:, 1)    = P_CaCO3_ALT_CO2%prod
    diags(ind%CaCO3_ALT_CO2_REMIN)%field_3d(:, 1)   = P_CaCO3_ALT_CO2%remin

    diags(ind%SiO2_FLUX_at_ref_depth)%field_2d(1) = P_SiO2%flux_at_ref_depth
    diags(ind%SiO2_FLUX_IN)%field_3d(:, 1)        = P_SiO2%sflux_in + P_SiO2%hflux_in
    diags(ind%SiO2_PROD)%field_3d(:, 1)           = P_SiO2%prod
    diags(ind%SiO2_REMIN)%field_3d(:, 1)          = P_SiO2%remin

    diags(ind%dust_FLUX_IN)%field_3d(:, 1) = dust%sflux_in + dust%hflux_in
    diags(ind%dust_REMIN)%field_3d(:, 1)   = dust%remin

    diags(ind%P_iron_FLUX_at_ref_depth)%field_2d(1) = P_iron%flux_at_ref_depth
    diags(ind%P_iron_FLUX_IN)%field_3d(:, 1)        = P_iron%sflux_in + P_iron%hflux_in
    diags(ind%P_iron_PROD)%field_3d(:, 1)           = P_iron%prod
    diags(ind%P_iron_REMIN)%field_3d(:, 1)          = P_iron%remin

    diags(ind%calcToFloor)%field_2d(1)       = P_CaCO3%to_floor
    diags(ind%calcToSed)%field_2d(1)         = sum(P_CaCO3%sed_loss)
    diags(ind%calcToSed_ALT_CO2)%field_2d(1) = sum(P_CaCO3_ALT_CO2%sed_loss)
    diags(ind%bsiToSed)%field_2d(1)          = sum(P_SiO2%sed_loss)
    diags(ind%pocToSed)%field_2d(1)          = sum(POC%sed_loss)
    diags(ind%SedDenitrif)%field_2d(1)       = sum(sed_denitrif * delta_z)
    diags(ind%OtherRemin)%field_2d(1)        = sum(other_remin * delta_z)
    diags(ind%ponToSed)%field_2d(1)          = sum(PON_sed_loss)
    diags(ind%popToSed)%field_2d(1)          = sum(POP%sed_loss)
    diags(ind%dustToSed)%field_2d(1)         = sum(dust%sed_loss)
    diags(ind%pfeToSed)%field_2d(1)          = sum(P_iron%sed_loss)

    end associate

  end subroutine store_diagnostics_particulates

   !***********************************************************************

  subroutine store_diagnostics_oxygen(marbl_domain, potemp, salinity, &
       column_o2, o2_production, o2_consumption, marbl_interior_diags)

    use marbl_oxygen, only : o2sat_scalar

    type(marbl_domain_type)                 , intent(in)    :: marbl_domain
    real(r8)                                , intent(in)    :: potemp(:)
    real(r8)                                , intent(in)    :: salinity(:)
    real(r8)                                , intent(in)    :: column_o2(:)
    real(r8)                                , intent(in)    :: o2_production(:)
    real(r8)                                , intent(in)    :: o2_consumption(:)
    type(marbl_diagnostics_type)            , intent(inout) :: marbl_interior_diags

    !-----------------------------------------------------------------------
    !  local variables
    !-----------------------------------------------------------------------
    integer(int_kind) :: k, min_ind
    !-----------------------------------------------------------------------

    ! Find min_o2 and depth_min_o2
    associate(                                                    &
         kmt         => marbl_domain%kmt,                         &
         zt          => marbl_domain%zt,                          &
         diags       => marbl_interior_diags%diags,               &
         ind         => marbl_interior_diag_ind                   &
         )

    min_ind = minloc(column_o2(1:kmt), dim=1)

    diags(ind%O2_ZMIN)%field_2d(1)       = column_o2(min_ind)
    diags(ind%O2_ZMIN_DEPTH)%field_2d(1) = zt(min_ind)

    diags(ind%O2_PRODUCTION)%field_3d(:, 1)  = o2_production
    diags(ind%O2_CONSUMPTION)%field_3d(:, 1) = o2_consumption

    do k=1,kmt
       diags(ind%AOU)%field_3d(k, 1) = O2SAT_scalar(potemp(k), salinity(k)) - column_o2(k)
    end do

    end associate

  end subroutine store_diagnostics_oxygen

   !***********************************************************************

  subroutine store_diagnostics_PAR( marbl_domain, PAR_col_frac, PAR_avg, marbl_interior_diags)

    type(marbl_domain_type)      , intent(in)    :: marbl_domain
    real(r8)                     , intent(in)    :: PAR_col_frac(:)
    real(r8)                     , intent(in)    :: PAR_avg(:,:)
    type(marbl_diagnostics_type) , intent(inout) :: marbl_interior_diags

    !-----------------------------------------------------------------------
    !  local variables
    !-----------------------------------------------------------------------
    integer :: k
    !-----------------------------------------------------------------------

    associate(                                   &
         km    => marbl_domain%km,               &
         diags => marbl_interior_diags%diags,    &
         ind   => marbl_interior_diag_ind        &
         )

    do k=1,km
       diags(ind%PAR_avg)%field_3d(k, 1) = sum(PAR_col_frac(:)*PAR_avg(k,:))
    end do

    end associate

  end subroutine store_diagnostics_PAR

  !***********************************************************************

  subroutine store_diagnostics_zooplankton(marbl_domain, &
       zooplankton_secondary_species, marbl_interior_diags)

    type(marbl_domain_type)                  , intent(in)    :: marbl_domain
    type(zooplankton_secondary_species_type) , intent(in)    :: zooplankton_secondary_species(:,:)
    type(marbl_diagnostics_type)             , intent(inout) :: marbl_interior_diags

    !-----------------------------------------------------------------------
    !  local variables
    !-----------------------------------------------------------------------
    integer(int_kind) :: n
    !-----------------------------------------------------------------------

    associate(                                     &
         diags   => marbl_interior_diags%diags,    &
         ind     => marbl_interior_diag_ind,       &
         kmt     => marbl_domain%kmt,              &
         delta_z => marbl_domain%delta_z           &
         )

    do n = 1, zooplankton_cnt
       diags(ind%zoo_loss(n))%field_3d(:, 1)      = zooplankton_secondary_species(n,:)%zoo_loss
       diags(ind%zoo_loss_poc(n))%field_3d(:, 1)  = zooplankton_secondary_species(n,:)%zoo_loss_poc
       diags(ind%zoo_loss_doc(n))%field_3d(:, 1)  = zooplankton_secondary_species(n,:)%zoo_loss_doc
       diags(ind%zoo_graze(n))%field_3d(:, 1)     = zooplankton_secondary_species(n,:)%zoo_graze
       diags(ind%zoo_graze_poc(n))%field_3d(:, 1) = zooplankton_secondary_species(n,:)%zoo_graze_poc
       diags(ind%zoo_graze_doc(n))%field_3d(:, 1) = zooplankton_secondary_species(n,:)%zoo_graze_doc
       diags(ind%zoo_graze_zoo(n))%field_3d(:, 1) = zooplankton_secondary_species(n,:)%zoo_graze_zoo
       diags(ind%x_graze_zoo(n))%field_3d(:, 1)   = zooplankton_secondary_species(n,:)%x_graze_zoo

       ! vertical integrals

       call compute_vertical_integrals(diags(ind%zoo_loss(n))%field_3d(:, 1), &
            delta_z, kmt, full_depth_integral=diags(ind%zoo_loss_zint(n))%field_2d(1), &
            near_surface_integral=diags(ind%zoo_loss_zint_100m(n))%field_2d(1))

       call compute_vertical_integrals(diags(ind%zoo_loss_poc(n))%field_3d(:, 1), &
            delta_z, kmt, full_depth_integral=diags(ind%zoo_loss_poc_zint(n))%field_2d(1), &
            near_surface_integral=diags(ind%zoo_loss_poc_zint_100m(n))%field_2d(1))

       call compute_vertical_integrals(diags(ind%zoo_loss_doc(n))%field_3d(:, 1), &
            delta_z, kmt, full_depth_integral=diags(ind%zoo_loss_doc_zint(n))%field_2d(1), &
            near_surface_integral=diags(ind%zoo_loss_doc_zint_100m(n))%field_2d(1))

       call compute_vertical_integrals(diags(ind%zoo_graze(n))%field_3d(:, 1), &
            delta_z, kmt, full_depth_integral=diags(ind%zoo_graze_zint(n))%field_2d(1), &
            near_surface_integral=diags(ind%zoo_graze_zint_100m(n))%field_2d(1))

       call compute_vertical_integrals(diags(ind%zoo_graze_poc(n))%field_3d(:, 1), &
            delta_z, kmt, full_depth_integral=diags(ind%zoo_graze_poc_zint(n))%field_2d(1), &
            near_surface_integral=diags(ind%zoo_graze_poc_zint_100m(n))%field_2d(1))

       call compute_vertical_integrals(diags(ind%zoo_graze_doc(n))%field_3d(:, 1), &
            delta_z, kmt, full_depth_integral=diags(ind%zoo_graze_doc_zint(n))%field_2d(1), &
            near_surface_integral=diags(ind%zoo_graze_doc_zint_100m(n))%field_2d(1))

       call compute_vertical_integrals(diags(ind%zoo_graze_zoo(n))%field_3d(:, 1), &
            delta_z, kmt, full_depth_integral=diags(ind%zoo_graze_zoo_zint(n))%field_2d(1), &
            near_surface_integral=diags(ind%zoo_graze_zoo_zint_100m(n))%field_2d(1))

       call compute_vertical_integrals(diags(ind%x_graze_zoo(n))%field_3d(:, 1), &
            delta_z, kmt, full_depth_integral=diags(ind%x_graze_zoo_zint(n))%field_2d(1), &
            near_surface_integral=diags(ind%x_graze_zoo_zint_100m(n))%field_2d(1))
    end do

    end associate

  end subroutine store_diagnostics_zooplankton

  !***********************************************************************

  subroutine store_diagnostics_dissolved_organic_matter(marbl_domain, &
       dissolved_organic_matter, dissolved_organic_matter_shadow, marbl_diags)

    use marbl_settings_mod, only : lNK_shadow_tracers

    type(marbl_domain_type)      , intent(in)    :: marbl_domain
    type(dissolved_organic_matter_type) , intent(in)    :: dissolved_organic_matter(:) ! (km)
    type(dissolved_organic_matter_type) , intent(in)    :: dissolved_organic_matter_shadow(:) ! (km)
    type(marbl_diagnostics_type)        , intent(inout) :: marbl_diags

    !-----------------------------------------------------------------------
    !  local variables
    !-----------------------------------------------------------------------
    integer(int_kind) :: k
    !-----------------------------------------------------------------------

    associate(                               &
         km      => marbl_domain%km,         &
         delta_z => marbl_domain%delta_z,    &
         kmt     => marbl_domain%kmt,        &
         diags   => marbl_diags%diags,       &
         ind     => marbl_interior_diag_ind  &
         )

    do k = 1, km
       diags(ind%DOC_prod)%field_3d(k, 1)         = dissolved_organic_matter(k)%DOC_prod
       diags(ind%DOC_remin)%field_3d(k, 1)        = dissolved_organic_matter(k)%DOC_remin
       diags(ind%DOCr_remin)%field_3d(k, 1)       = dissolved_organic_matter(k)%DOCr_remin
       diags(ind%DON_prod)%field_3d(k, 1)         = dissolved_organic_matter(k)%DON_prod
       diags(ind%DON_remin)%field_3d(k, 1)        = dissolved_organic_matter(k)%DON_remin
       diags(ind%DONr_remin)%field_3d(k, 1)       = dissolved_organic_matter(k)%DONr_remin
       diags(ind%DOP_prod)%field_3d(k, 1)         = dissolved_organic_matter(k)%DOP_prod
       diags(ind%DOP_remin)%field_3d(k, 1)        = dissolved_organic_matter(k)%DOP_remin
       diags(ind%DOPr_remin)%field_3d(k, 1)       = dissolved_organic_matter(k)%DOPr_remin
    end do

    if (lNK_shadow_tracers) then
      do k = 1, km
        diags(ind%DOC_SHADOW_remin)%field_3d(k, 1)  = dissolved_organic_matter_shadow(k)%DOC_remin
        diags(ind%DOCr_SHADOW_remin)%field_3d(k, 1) = dissolved_organic_matter_shadow(k)%DOCr_remin
        diags(ind%DON_SHADOW_remin)%field_3d(k, 1)  = dissolved_organic_matter_shadow(k)%DON_remin
        diags(ind%DONr_SHADOW_remin)%field_3d(k, 1) = dissolved_organic_matter_shadow(k)%DONr_remin
        diags(ind%DOP_SHADOW_remin)%field_3d(k, 1)  = dissolved_organic_matter_shadow(k)%DOP_remin
        diags(ind%DOPr_SHADOW_remin)%field_3d(k, 1) = dissolved_organic_matter_shadow(k)%DOPr_remin
      end do
    end if

    call compute_vertical_integrals(diags(ind%DOC_prod)%field_3d(:,1), &
         delta_z, kmt, full_depth_integral=diags(ind%DOC_prod_zint)%field_2d(1), &
         near_surface_integral=diags(ind%DOC_prod_zint_100m)%field_2d(1))

    call compute_vertical_integrals(diags(ind%DOC_remin)%field_3d(:,1), &
         delta_z, kmt, full_depth_integral=diags(ind%DOC_remin_zint)%field_2d(1), &
         near_surface_integral=diags(ind%DOC_remin_zint_100m)%field_2d(1))

    call compute_vertical_integrals(diags(ind%DOCr_remin)%field_3d(:,1), &
         delta_z, kmt, full_depth_integral=diags(ind%DOCr_remin_zint)%field_2d(1), &
         near_surface_integral=diags(ind%DOCr_remin_zint_100m)%field_2d(1))

    end associate

  end subroutine store_diagnostics_dissolved_organic_matter

  !***********************************************************************

  subroutine store_diagnostics_iron_cycle(marbl_domain, &
       fe_scavenge, fe_scavenge_rate, Lig_prod, Lig_loss, Lig_scavenge, &
       Fefree, Lig_photochem, Lig_deg, marbl_diags)

    type(marbl_domain_type)             , intent(in)    :: marbl_domain
    real(r8)                            , intent(in)    :: fe_scavenge(:)      ! (km)
    real(r8)                            , intent(in)    :: fe_scavenge_rate(:) ! (km)
    real(r8)                            , intent(in)    :: Lig_prod(:)         ! (km)
    real(r8)                            , intent(in)    :: Lig_loss(:)         ! (km)
    real(r8)                            , intent(in)    :: Lig_scavenge(:)     ! (km)
    real(r8)                            , intent(in)    :: Fefree(:)           ! (km)
    real(r8)                            , intent(in)    :: Lig_photochem(:)    ! (km)
    real(r8)                            , intent(in)    :: Lig_deg(:)          ! (km)
    type(marbl_diagnostics_type)        , intent(inout) :: marbl_diags

    !-----------------------------------------------------------------------
    !  local variables
    !-----------------------------------------------------------------------
    integer(int_kind) :: k
    !-----------------------------------------------------------------------

    associate(                            &
         km    => marbl_domain%km,        &
         diags => marbl_diags%diags,      &
         ind   => marbl_interior_diag_ind &
         )

    do k = 1, km
       diags(ind%Fe_scavenge)%field_3d(k, 1)      = Fe_scavenge(k)
       diags(ind%Fe_scavenge_rate)%field_3d(k, 1) = Fe_scavenge_rate(k)
       diags(ind%Lig_prod)%field_3d(k, 1)         = Lig_prod(k)
       diags(ind%Lig_loss)%field_3d(k, 1)         = Lig_loss(k)
       diags(ind%Lig_scavenge)%field_3d(k, 1)     = Lig_scavenge(k)
       diags(ind%Fefree)%field_3d(k, 1)           = Fefree(k)
       diags(ind%Lig_photochem)%field_3d(k, 1)    = Lig_photochem(k)
       diags(ind%Lig_deg)%field_3d(k, 1)          = Lig_deg(k)
    end do

    end associate

  end subroutine store_diagnostics_iron_cycle

  !***********************************************************************

  subroutine store_diagnostics_carbon_fluxes(marbl_domain, POC, P_CaCO3, dtracers, &
             marbl_tracer_indices, marbl_diags, marbl_status_log)

    use marbl_settings_mod, only : Jint_Ctot_thres

    type(marbl_domain_type)     , intent(in)    :: marbl_domain
    type(column_sinking_particle_type) , intent(in)    :: POC
    type(column_sinking_particle_type) , intent(in)    :: P_CaCO3
    real(r8)                           , intent(in)    :: dtracers(:,:)         ! tracer_cnt, km
    type(marbl_tracer_index_type)      , intent(in)    :: marbl_tracer_indices
    type(marbl_diagnostics_type)       , intent(inout) :: marbl_diags
    type(marbl_log_type)               , intent(inout) :: marbl_status_log

    !-----------------------------------------------------------------------
    !  local variables
    !-----------------------------------------------------------------------
    character(len=*), parameter :: subname = 'marbl_diagnostics_mod:store_diagnostics_carbon_fluxes'
    character(len=char_len)     :: log_message
    integer(int_kind) :: n, auto_ind
    real(r8), dimension(marbl_domain%km) :: work
    !-----------------------------------------------------------------------

    associate(                               &
         diags   => marbl_diags%diags,       &
         ind     => marbl_interior_diag_ind, &
         kmt     => marbl_domain%kmt,        &
         delta_z => marbl_domain%delta_z,    &

         dic_ind  => marbl_tracer_indices%dic_ind,                            &
         doc_ind  => marbl_tracer_indices%doc_ind,                            &
         docr_ind => marbl_tracer_indices%docr_ind                            &
         )

    ! vertical integrals
    work = dtracers(dic_ind,:) + dtracers(doc_ind,:) +                        &
         dtracers(docr_ind,:) +                                               &
         sum(dtracers(marbl_tracer_indices%zoo_inds(:)%C_ind,:), dim=1) +     &
         sum(dtracers(marbl_tracer_indices%auto_inds(:)%C_ind,:),dim=1)

    do auto_ind = 1, autotroph_cnt
       n = marbl_tracer_indices%auto_inds(auto_ind)%CaCO3_ind
       if (n .gt. 0) then
          work = work + dtracers(n,:)
       end if
    end do

    call compute_vertical_integrals(work, delta_z, kmt,                       &
         full_depth_integral=diags(ind%Jint_Ctot)%field_2d(1),                &
         integrated_terms = POC%sed_loss + P_CaCO3%sed_loss)

    if (abs(diags(ind%Jint_Ctot)%field_2d(1)) .gt. Jint_Ctot_thres) then
       write(log_message,"(A,E11.3e3,A,E11.3e3)") &
            'abs(Jint_Ctot)=', abs(diags(ind%Jint_Ctot)%field_2d(1)), &
            ' exceeds Jint_Ctot_thres=', Jint_Ctot_thres
       call marbl_status_log%log_error(log_message, subname, ElemInd=1)
       return
    end if

    end associate

  end subroutine store_diagnostics_carbon_fluxes

  !***********************************************************************

  subroutine store_diagnostics_nitrogen_fluxes(marbl_domain, &
       PON_sed_loss, denitrif, sed_denitrif, autotroph_secondary_species, dtracers, &
       marbl_tracer_indices, marbl_diags, marbl_status_log)

    use marbl_settings_mod, only : Q
    use marbl_settings_mod, only : Jint_Ntot_thres

    type(marbl_domain_type)         , intent(in)    :: marbl_domain
    real(r8)                               , intent(in)    :: PON_sed_loss(:) ! km
    real(r8)                               , intent(in)    :: denitrif(:)     ! km
    real(r8)                               , intent(in)    :: sed_denitrif(:) ! km
    type(autotroph_secondary_species_type) , intent(in)    :: autotroph_secondary_species(:,:)
    real(r8)                               , intent(in)    :: dtracers(:,:)         ! tracer_cnt, km
    type(marbl_tracer_index_type)          , intent(in)    :: marbl_tracer_indices
    type(marbl_diagnostics_type)           , intent(inout) :: marbl_diags
    type(marbl_log_type)                   , intent(inout) :: marbl_status_log

    !-----------------------------------------------------------------------
    !  local variables
    !-----------------------------------------------------------------------
    character(len=*), parameter :: subname = 'marbl_diagnostics_mod:store_diagnostics_nitrogen_fluxes'
    character(len=char_len)     :: log_message
    integer(int_kind) :: n
    real(r8), dimension(marbl_domain%km) :: work
    !-----------------------------------------------------------------------

    associate(                               &
         diags   => marbl_diags%diags,       &
         ind     => marbl_interior_diag_ind, &
         kmt     => marbl_domain%kmt,        &
         delta_z => marbl_domain%delta_z,    &

         no3_ind  => marbl_tracer_indices%no3_ind,                            &
         nh4_ind  => marbl_tracer_indices%nh4_ind,                            &
         don_ind  => marbl_tracer_indices%don_ind,                            &
         donr_ind => marbl_tracer_indices%donr_ind                            &
         )

    ! vertical integrals
    work = dtracers(no3_ind,:) + dtracers(nh4_ind,:) +                        &
           dtracers(don_ind,:) + dtracers(donr_ind,:) +                       &
           Q * sum(dtracers(marbl_tracer_indices%zoo_inds(:)%C_ind,:), dim=1) +  &
           Q * sum(dtracers(marbl_tracer_indices%auto_inds(:)%C_ind,:), dim=1) + &
           denitrif(:) + sed_denitrif(:)

    ! subtract out N fixation
    do n = 1, autotroph_cnt
       if (autotrophs(n)%Nfixer) then
          work = work - autotroph_secondary_species(n,:)%Nfix
       end if
    end do

    call compute_vertical_integrals(work, delta_z, kmt,                       &
         full_depth_integral=diags(ind%Jint_Ntot)%field_2d(1),                &
         integrated_terms = PON_sed_loss)

    if (abs(diags(ind%Jint_Ntot)%field_2d(1)) .gt. Jint_Ntot_thres) then
       write(log_message,"(A,E11.3e3,A,E11.3e3)") &
            'abs(Jint_Ntot)=', abs(diags(ind%Jint_Ntot)%field_2d(1)), &
            ' exceeds Jint_Ntot_thres=', Jint_Ntot_thres
       call marbl_status_log%log_error(log_message, subname, ElemInd=1)
       return
    end if

    end associate

  end subroutine store_diagnostics_nitrogen_fluxes

  !***********************************************************************

  subroutine store_diagnostics_phosphorus_fluxes(marbl_domain, POP, &
       autotroph_secondary_species, dtracers, &
       marbl_tracer_indices, marbl_diags, marbl_status_log)

    use marbl_pft_mod, only : Qp_zoo
    use marbl_settings_mod, only : lvariable_PtoC
    use marbl_settings_mod, only : Jint_Ptot_thres

    type(marbl_domain_type)                , intent(in)    :: marbl_domain
    type(column_sinking_particle_type)     , intent(in)    :: POP
    type(autotroph_secondary_species_type) , intent(in)    :: autotroph_secondary_species(:,:)
    real(r8)                               , intent(in)    :: dtracers(:,:)         ! tracer_cnt, km
    type(marbl_tracer_index_type)          , intent(in)    :: marbl_tracer_indices
    type(marbl_diagnostics_type)           , intent(inout) :: marbl_diags
    type(marbl_log_type)                   , intent(inout) :: marbl_status_log

    !-----------------------------------------------------------------------
    !  local variables
    !-----------------------------------------------------------------------
    character(len=*), parameter :: subname = 'marbl_diagnostics_mod:store_diagnostics_phosphorus_fluxes'
    character(len=char_len)     :: log_message
    integer(int_kind) :: n
    real(r8), dimension(marbl_domain%km) :: work
    !-----------------------------------------------------------------------

    associate(                                       &
         diags    => marbl_diags%diags,              &
         ind      => marbl_interior_diag_ind,        &
         kmt      => marbl_domain%kmt,               &
         delta_z  => marbl_domain%delta_z,           &
         po4_ind  => marbl_tracer_indices%po4_ind,   &
         dop_ind  => marbl_tracer_indices%dop_ind,   &
         dopr_ind => marbl_tracer_indices%dopr_ind   &
         )

    ! vertical integrals
    work = dtracers(po4_ind,:) + dtracers(dop_ind,:) + dtracers(dopr_ind,:) + &
         Qp_zoo * sum(dtracers(marbl_tracer_indices%zoo_inds(:)%C_ind,:), dim=1)

    if (lvariable_PtoC) then
       work = work + sum(dtracers(marbl_tracer_indices%auto_inds(:)%P_ind,:),dim=1)
    else
       do n = 1, autotroph_cnt
          work = work + autotroph_secondary_species(n,:)%Qp * dtracers(marbl_tracer_indices%auto_inds(n)%C_ind,:)
       end do
    endif

    call compute_vertical_integrals(work, delta_z, kmt,                       &
         full_depth_integral=diags(ind%Jint_Ptot)%field_2d(1),                &
         integrated_terms = POP%sed_loss)

    if (abs(diags(ind%Jint_Ptot)%field_2d(1)) .gt. Jint_Ptot_thres) then
       write(log_message,"(A,E11.3e3,A,E11.3e3)") &
            'abs(Jint_Ptot)=', abs(diags(ind%Jint_Ptot)%field_2d(1)), &
            ' exceeds Jint_Ptot_thres=', Jint_Ptot_thres
       call marbl_status_log%log_error(log_message, subname, ElemInd=1)
       return
    end if

    end associate

  end subroutine store_diagnostics_phosphorus_fluxes

  !***********************************************************************

  subroutine store_diagnostics_silicon_fluxes(marbl_domain, P_SiO2, dtracers, &
       marbl_tracer_indices, marbl_diags, marbl_status_log)

    use marbl_settings_mod, only : Jint_Sitot_thres

    type(marbl_domain_type)            , intent(in)    :: marbl_domain
    type(column_sinking_particle_type) , intent(in)    :: P_SiO2
    real(r8)                           , intent(in)    :: dtracers(:,:)         ! tracer_cnt, km
    type(marbl_tracer_index_type)      , intent(in)    :: marbl_tracer_indices
    type(marbl_diagnostics_type)       , intent(inout) :: marbl_diags
    type(marbl_log_type)               , intent(inout) :: marbl_status_log

    !-----------------------------------------------------------------------
    !  local variables
    !-----------------------------------------------------------------------
    character(len=*), parameter :: subname = 'marbl_diagnostics_mod:store_diagnostics_silicon_fluxes'
    character(len=char_len)     :: log_message
    integer(int_kind) :: n
    real(r8), dimension(marbl_domain%km) :: work
    !-----------------------------------------------------------------------

    associate(                               &
         diags   => marbl_diags%diags,       &
         ind     => marbl_interior_diag_ind, &
         kmt     => marbl_domain%kmt,        &
         zw      => marbl_domain%zw,         &
         delta_z => marbl_domain%delta_z     &
         )

    ! vertical integrals
    work = dtracers(marbl_tracer_indices%sio3_ind,:)

    do n = 1, autotroph_cnt
       if (marbl_tracer_indices%auto_inds(n)%Si_ind > 0) then
          work = work + dtracers(marbl_tracer_indices%auto_inds(n)%Si_ind,:)
       end if
    end do

    call compute_vertical_integrals(work, delta_z, kmt,                       &
         full_depth_integral=diags(ind%Jint_Sitot)%field_2d(1),               &
         integrated_terms = P_SiO2%sed_loss)

    if (abs(diags(ind%Jint_Sitot)%field_2d(1)) .gt. Jint_Sitot_thres) then
       write(log_message,"(A,E11.3e3,A,E11.3e3)") &
            'abs(Jint_Sitot)=', abs(diags(ind%Jint_Sitot)%field_2d(1)), &
            ' exceeds Jint_Sitot_thres=', Jint_Sitot_thres
       call marbl_status_log%log_error(log_message, subname, ElemInd=1)
       return
    end if

    end associate

  end subroutine store_diagnostics_silicon_fluxes

  !***********************************************************************

  subroutine store_diagnostics_iron_fluxes(marbl_domain, P_iron, dust, &
             fesedflux, dtracers, marbl_tracer_indices, marbl_diags, marbl_status_log)

    use marbl_settings_mod, only : Qfe_zoo
    use marbl_settings_mod, only : dust_to_Fe
    use marbl_settings_mod, only : Jint_Fetot_thres

    type(marbl_domain_type)            , intent(in)    :: marbl_domain
    type(column_sinking_particle_type) , intent(in)    :: P_iron
    type(column_sinking_particle_type) , intent(in)    :: dust
    real(r8)                           , intent(in)    :: fesedflux(:)          ! km
    real(r8)                           , intent(in)    :: dtracers(:,:)         ! tracer_cnt, km
    type(marbl_tracer_index_type)      , intent(in)    :: marbl_tracer_indices
    type(marbl_diagnostics_type)       , intent(inout) :: marbl_diags
    type(marbl_log_type)               , intent(inout) :: marbl_status_log

    !-----------------------------------------------------------------------
    !  local variables
    !-----------------------------------------------------------------------
    character(len=*), parameter :: subname = 'marbl_diagnostics_mod:store_diagnostics_iron_fluxes'
    character(len=char_len)     :: log_message
    real(r8), dimension(marbl_domain%km) :: work
    !-----------------------------------------------------------------------

    associate(                               &
         diags   => marbl_diags%diags,       &
         ind     => marbl_interior_diag_ind, &
         kmt     => marbl_domain%kmt,        &
         zw      => marbl_domain%zw,         &
         delta_z => marbl_domain%delta_z,    &
         fe_ind  => marbl_tracer_indices%fe_ind &
         )

    diags(ind%fesedflux)%field_3d(:,1) = fesedflux(:)
    ! vertical integrals
    work = dtracers(fe_ind, :) +                                              &
           sum(dtracers(marbl_tracer_indices%auto_inds(:)%Fe_ind, :),dim=1) + &
           Qfe_zoo * sum(dtracers(marbl_tracer_indices%zoo_inds(:)%C_ind, :),dim=1) - &
           dust%remin(:) * dust_to_Fe

    call compute_vertical_integrals(work, delta_z, kmt,                       &
         full_depth_integral=diags(ind%Jint_Fetot)%field_2d(1),               &
         integrated_terms = P_iron%sed_loss - fesedflux)

    if (abs(diags(ind%Jint_Fetot)%field_2d(1)) .gt. Jint_Fetot_thres) then
       write(log_message,"(A,E11.3e3,A,E11.3e3)") &
            'abs(Jint_Fetot)=', abs(diags(ind%Jint_Fetot)%field_2d(1)), &
            ' exceeds Jint_Fetot_thres=', Jint_Fetot_thres
       call marbl_status_log%log_error(log_message, subname, ElemInd=1)
       return
    end if

    end associate

  end subroutine store_diagnostics_iron_fluxes

  !***********************************************************************

  subroutine store_diagnostics_interior_restore(interior_restore, marbl_diags)

    real(r8), dimension(:,:)           , intent(in)    :: interior_restore
    type(marbl_diagnostics_type)       , intent(inout) :: marbl_diags

    integer :: n

    associate(                               &
         diags   => marbl_diags%diags,       &
         ind     => marbl_interior_diag_ind  &
         )

    do n=1, size(ind%restore_tend)
       diags(ind%restore_tend(n))%field_3d(:,1) = interior_restore(n,:)
    end do

    end associate

  end subroutine store_diagnostics_interior_restore

  !***********************************************************************

  subroutine store_diagnostics_interior_partial_derivs( &
         marbl_diags)

    type(marbl_diagnostics_type), intent(inout) :: marbl_diags

    integer :: n

    associate(                               &
         diags   => marbl_diags%diags,       &
         ind     => marbl_interior_diag_ind  &
         )

    end associate

  end subroutine store_diagnostics_interior_partial_derivs

  !*****************************************************************************

  subroutine store_diagnostics_ciso_interior(&
       marbl_domain,        &
       autotroph_d13C,      &
       autotroph_d14C,      &
       autotrophCaCO3_d13C, &
       autotrophCaCO3_d14C, &
       photo13C,            &
       photo14C,            &
       eps_autotroph,       &
       mui_to_co2star,      &
       Ca13CO3_prod,        &
       Ca14CO3_prod,        &
       DIC_d13C,            &
       DIC_d14C,            &
       DOCtot_d13C,         &
       DOCtot_d14C,         &
       zooC_d13C,           &
       zooC_d14C,           &
       DO13Ctot_prod,       &
       DO14Ctot_prod,       &
       DO13Ctot_remin,      &
       DO14Ctot_remin,      &
       eps_aq_g,            &
       eps_dic_g,           &
       decay_14Ctot,        &
       PO13C,               &
       PO14C,               &
       P_Ca13CO3,           &
       P_Ca14CO3,           &
       DO13C_SHADOW_remin,  &
       DO14C_SHADOW_remin,  &
       dtracers,            &
       marbl_tracer_indices,&
       marbl_diags,         &
       marbl_status_log)

    !---------------------------------------------------------------------
    ! !DESCRIPTION:
    !  Update marbl_interior_ciso_diags data type
    !---------------------------------------------------------------------

<<<<<<< HEAD
    use marbl_settings_mod, only : lNK_ciso_shadow_tracers

    implicit none
=======
    use marbl_settings_mod, only : CISO_Jint_13Ctot_thres
    use marbl_settings_mod, only : CISO_Jint_14Ctot_thres
>>>>>>> a1a3e99f

    type(marbl_domain_type), intent(in)    :: marbl_domain

    real (r8), intent(in),  dimension(autotroph_cnt, marbl_domain%km) :: &
         autotroph_d13C      , & ! d13C of autotroph C
         autotroph_d14C      , & ! d14C of autotroph C
         autotrophCaCO3_d13C , & ! d13C of autotrophCaCO3
         autotrophCaCO3_d14C , & ! d14C of autotrophCaCO3
         photo13C            , & ! Carbon autotroph 13C-fixation (mmol C/m^3/sec)
         photo14C            , & ! Carbon autotroph 14C-fixation (mmol C/m^3/sec)
         eps_autotroph       , & ! Permil fractionation (or discrimination factor) for Carbon autotroph types sp, diat, diaz
         mui_to_co2star      , & ! Carbon autotroph instanteous growth rate over [CO2*] (m^3 /mmol C /s)
         Ca13CO3_prod        , & ! prod. of 13C CaCO3 by small phyto (mmol CaCO3/m^3/sec)
         Ca14CO3_prod            ! prod. of 13C CaCO3 by small phyto (mmol CaCO3/m^3/sec)

    real (r8), intent(in),  dimension(marbl_domain%km) :: &
         DIC_d13C       , & ! d13C of DIC
         DIC_d14C       , & ! d14C of DIC
         DOCtot_d13C    , & ! d13C of DOCtot
         DOCtot_d14C    , & ! d14C of DOCtot
         zooC_d13C      , & ! d13C of zooC
         zooC_d14C      , & ! d14C of zooC
         DO13Ctot_prod  , & ! production of 13C DOCtot (mmol C/m^3/sec)
         DO14Ctot_prod  , & ! production of 14C DOCtot (mmol C/m^3/sec)
         DO13Ctot_remin , & ! remineralization of 13C DOCtot (mmol C/m^3/sec)
         DO14Ctot_remin , & ! remineralization of 14C DOCtot (mmol C/m^3/sec)
         eps_aq_g       , & ! equilibrium fractionation (CO2_gaseous <-> CO2_aq)
<<<<<<< HEAD
         eps_dic_g          ! equilibrium fractionation between total DIC and gaseous CO2

    real (r8), intent(in),  dimension(marbl_domain%km) :: &
         DO13C_SHADOW_remin,& ! remineralization of 13C DOC_SHADOW (mmol C/m^3/sec)
         DO14C_SHADOW_remin   ! remineralization of 13C DOC_SHADOW (mmol C/m^3/sec)

    real (r8), intent(in) :: dtracers(:,:) ! (tracer_cnt, km) computed source/sink terms

    type(marbl_tracer_index_type), intent(in)      :: marbl_tracer_indices
=======
         eps_dic_g      , & ! equilibrium fractionation between total DIC and gaseous CO2
         decay_14Ctot       ! 14C decay loss term
>>>>>>> a1a3e99f

    type(column_sinking_particle_type), intent(in) :: &
         PO13C,        &  ! base units = nmol 13C
         PO14C,        &  ! base units = nmol 14C
         P_Ca13CO3,    &  ! base units = nmol 13C CaCO3
         P_Ca14CO3        ! base units = nmol 14C CaCO3

    real (r8), intent(in) :: dtracers(:,:) ! (tracer_cnt, km) computed source/sink terms

    type(marbl_tracer_index_type), intent(in)      :: marbl_tracer_indices

    type(marbl_diagnostics_type), intent(inout) :: &
         marbl_diags

    type(marbl_log_type), intent(inout) :: &
         marbl_status_log

    !-----------------------------------------------------------------------
    !  local variables
    !-----------------------------------------------------------------------
    character(len=*), parameter :: subname = 'marbl_diagnostics_mod:store_diagnostics_ciso_interior'
    character(len=char_len)     :: log_message
    integer (int_kind) :: k, n, auto_ind
    real (r8)          :: work(marbl_domain%km)
    !-----------------------------------------------------------------------

    associate( &
         km      => marbl_domain%km,         &
         kmt     => marbl_domain%kmt,        &
         zw      => marbl_domain%zw,         &
         delta_z => marbl_domain%delta_z,    &
         diags   => marbl_diags%diags,       &
         ind     => marbl_interior_diag_ind, &
         di13c_ind     => marbl_tracer_indices%di13c_ind,    &
         do13ctot_ind  => marbl_tracer_indices%do13ctot_ind, &
         zoo13Ctot_ind    => marbl_tracer_indices%zoo13Ctot_ind,   &
         di14c_ind     => marbl_tracer_indices%di14c_ind,    &
         do14ctot_ind  => marbl_tracer_indices%do14ctot_ind, &
         zoo14Ctot_ind    => marbl_tracer_indices%zoo14Ctot_ind    &
         )

    diags(ind%calcToSed_13C)%field_2d(1) = sum(P_Ca13CO3%sed_loss)
    diags(ind%calcToSed_14C)%field_2d(1) = sum(P_Ca14CO3%sed_loss)

    diags(ind%pocToSed_13C)%field_2d(1)  = sum(PO13C%sed_loss)
    diags(ind%pocToSed_14C)%field_2d(1)  = sum(PO14C%sed_loss)

    diags(ind%CISO_photo13C_TOT)%field_3d(:, 1) = sum(photo13C, dim=1)
    diags(ind%CISO_photo14C_TOT)%field_3d(:, 1) = sum(photo14C, dim=1)

    diags(ind%CISO_photo13C_TOT_zint)%field_2d(1) = sum(delta_z * sum(photo13C, dim=1))
    diags(ind%CISO_photo14C_TOT_zint)%field_2d(1) = sum(delta_z * sum(photo14C, dim=1))

    ! Vertical integrals - CISO_Jint_13Ctot

    work(:) = dtracers(di13c_ind,:) + dtracers(do13ctot_ind,:) + dtracers(zoo13Ctot_ind,:) &
         + sum(dtracers(marbl_tracer_indices%auto_inds(:)%C13_ind,:), dim=1)
    do auto_ind = 1, autotroph_cnt
       n = marbl_tracer_indices%auto_inds(auto_ind)%Ca13CO3_ind
       if (n > 0) then
          work = work + dtracers(n,:)
       end if
    end do
    call compute_vertical_integrals(work, delta_z, kmt,                       &
         full_depth_integral=diags(ind%CISO_Jint_13Ctot)%field_2d(1),         &
         integrated_terms = PO13C%sed_loss + P_Ca13CO3%sed_loss)

    if (abs(diags(ind%CISO_Jint_13Ctot)%field_2d(1)) .gt. CISO_Jint_13Ctot_thres) then
       write(log_message,"(A,E11.3e3,A,E11.3e3)") &
            'abs(CISO_Jint_13Ctot)=', abs(diags(ind%CISO_Jint_13Ctot)%field_2d(1)), &
            ' exceeds CISO_Jint_13Ctot_thres=', CISO_Jint_13Ctot_thres
       call marbl_status_log%log_error(log_message, subname, ElemInd=1)
       return
    end if

    ! Vertical integral - CISO_Jint_14Ctot

    work(:) = dtracers(di14c_ind,:) + dtracers(do14ctot_ind,:) + dtracers(zoo14Ctot_ind,:) &
         + sum(dtracers(marbl_tracer_indices%auto_inds(:)%C14_ind,:), dim=1) + decay_14Ctot
    do auto_ind = 1, autotroph_cnt
       n = marbl_tracer_indices%auto_inds(auto_ind)%Ca14CO3_ind
       if (n > 0) then
          work = work + dtracers(n,:)
       end if
    end do
    call compute_vertical_integrals(work, delta_z, kmt,                       &
         full_depth_integral=diags(ind%CISO_Jint_14Ctot)%field_2d(1),         &
         integrated_terms = PO14C%sed_loss + P_Ca14CO3%sed_loss)

    if (abs(diags(ind%CISO_Jint_14Ctot)%field_2d(1)) .gt. CISO_Jint_14Ctot_thres) then
       write(log_message,"(A,E11.3e3,A,E11.3e3)") &
            'abs(CISO_Jint_14Ctot)=', abs(diags(ind%CISO_Jint_14Ctot)%field_2d(1)), &
            ' exceeds CISO_Jint_14Ctot_thres=', CISO_Jint_14Ctot_thres
       call marbl_status_log%log_error(log_message, subname, ElemInd=1)
       return
    end if

    ! Other vertical integrals

    do n = 1,autotroph_cnt
       call compute_vertical_integrals(photo13C(n,:), delta_z, kmt,           &
            full_depth_integral=diags(ind%CISO_photo13C_zint(n))%field_2d(1))

       call compute_vertical_integrals(photo14C(n,:), delta_z, kmt,           &
            full_depth_integral=diags(ind%CISO_photo14C_zint(n))%field_2d(1))

       if (ind%CISO_Ca13CO3_form_zint(n) .gt. 0) &
         call compute_vertical_integrals(Ca13CO3_prod(n,:), delta_z, kmt,       &
              full_depth_integral=diags(ind%CISO_Ca13CO3_form_zint(n))%field_2d(1))

       if (ind%CISO_Ca14CO3_form_zint(n) .gt. 0) &
         call compute_vertical_integrals(Ca14CO3_prod(n,:), delta_z, kmt,       &
              full_depth_integral=diags(ind%CISO_Ca14CO3_form_zint(n))%field_2d(1))
    end do

    do k = 1,km
       do n = 1, autotroph_cnt
          diags(ind%CISO_d13C(n))%field_3d(k, 1)                = autotroph_d13C(n,k)
          diags(ind%CISO_d14C(n))%field_3d(k, 1)                = autotroph_d14C(n,k)

          if (ind%CISO_autotrophCaCO3_d13C(n) .gt. 0) &
            diags(ind%CISO_autotrophCaCO3_d13C(n))%field_3d(k, 1) = autotrophCaCO3_d13C(n,k)
          if (ind%CISO_autotrophCaCO3_d14C(n) .gt. 0) &
            diags(ind%CISO_autotrophCaCO3_d14C(n))%field_3d(k, 1) = autotrophCaCO3_d14C(n,k)

          diags(ind%CISO_photo13C(n))%field_3d(k, 1)            = photo13C(n,k)
          diags(ind%CISO_photo14C(n))%field_3d(k, 1)            = photo14C(n,k)

          diags(ind%CISO_eps_autotroph(n))%field_3d(k, 1)       = eps_autotroph(n,k)

          diags(ind%CISO_mui_to_co2star(n))%field_3d(k, 1)      = mui_to_co2star(n,k)

          if (ind%CISO_Ca13CO3_form(n) .gt. 0) &
             diags(ind%CISO_Ca13CO3_form(n))%field_3d(k, 1)     = Ca13CO3_prod(n,k)
          if (ind%CISO_Ca14CO3_form(n) .gt. 0) &
             diags(ind%CISO_Ca14CO3_form(n))%field_3d(k, 1)     = Ca14CO3_prod(n,k)
       end do  ! end loop over autotrophs
    end do  ! end loop over k

    do k = 1,km
       diags(ind%CISO_DIC_d13C)%field_3d(k, 1)        = DIC_d13C(k)
       diags(ind%CISO_DIC_d14C)%field_3d(k, 1)        = DIC_d14C(k)

       diags(ind%CISO_DOCtot_d13C)%field_3d(k, 1)     = DOCtot_d13C(k)
       diags(ind%CISO_DOCtot_d14C)%field_3d(k, 1)     = DOCtot_d14C(k)

       diags(ind%CISO_DO13Ctot_prod)%field_3d(k, 1)   = DO13Ctot_prod(k)
       diags(ind%CISO_DO14Ctot_prod)%field_3d(k, 1)   = DO14Ctot_prod(k)

       diags(ind%CISO_DO13Ctot_remin)%field_3d(k, 1)  = DO13Ctot_remin(k)
       diags(ind%CISO_DO14Ctot_remin)%field_3d(k, 1)  = DO14Ctot_remin(k)

       diags(ind%CISO_zooC_d13C)%field_3d(k, 1)       = zooC_d13C(k)
       diags(ind%CISO_zooC_d14C)%field_3d(k, 1)       = zooC_d14C(k)

       diags(ind%CISO_eps_aq_g)%field_3d(k, 1)        = eps_aq_g(k)
       diags(ind%CISO_eps_dic_g)%field_3d(k, 1)       = eps_dic_g(k)

       diags(ind%CISO_Ca13CO3_flux_in)%field_3d(k, 1) = P_Ca13CO3%sflux_in(k) + P_Ca13CO3%hflux_in(k)
       diags(ind%CISO_Ca14CO3_flux_in)%field_3d(k, 1) = P_Ca14CO3%sflux_in(k) + P_Ca14CO3%hflux_in(k)

       diags(ind%CISO_Ca13CO3_prod)%field_3d(k, 1)    = P_Ca13CO3%prod(k)
       diags(ind%CISO_Ca14CO3_prod)%field_3d(k, 1)    = P_Ca14CO3%prod(k)

       diags(ind%CISO_Ca13CO3_remin)%field_3d(k, 1)   = P_Ca13CO3%remin(k)
       diags(ind%CISO_Ca14CO3_remin)%field_3d(k, 1)   = P_Ca14CO3%remin(k)

       diags(ind%CISO_PO13C_flux_in)%field_3d(k, 1)   = PO13C%sflux_in(k) + PO13C%hflux_in(k)
       diags(ind%CISO_PO14C_flux_in)%field_3d(k, 1)   = PO14C%sflux_in(k) + PO14C%hflux_in(k)

       diags(ind%CISO_PO13C_prod)%field_3d(k, 1)      = PO13C%prod(k)
       diags(ind%CISO_PO14C_prod)%field_3d(k, 1)      = PO14C%prod(k)

       diags(ind%CISO_PO13C_remin)%field_3d(k, 1)     = PO13C%remin(k)
       diags(ind%CISO_PO14C_remin)%field_3d(k, 1)     = PO14C%remin(k)

       if (lNK_ciso_shadow_tracers) then
          diags(ind%CISO_DO13C_SHADOW_remin)%field_3d(k, 1) = DO13C_SHADOW_remin(k)
          diags(ind%CISO_DO14C_SHADOW_remin)%field_3d(k, 1) = DO14C_SHADOW_remin(k)
       end if
    end do

    end associate

  end subroutine store_diagnostics_ciso_interior

  !***********************************************************************

  subroutine store_diagnostics_ciso_surface_forcing( &
       num_elements,   &
       D13C,           &
       D14C,           &
       FLUX,           &
       FLUX13,         &
       FLUX14,         &
       FLUX_as,        &
       FLUX13_as,      &
       FLUX14_as,      &
       FLUX_sa,        &
       FLUX13_sa,      &
       FLUX14_sa,      &
       R13C_DIC,       &
       R14C_DIC,       &
       R13C_atm,       &
       R14C_atm,       &
       eps_aq_g_surf,  &
       eps_dic_g_surf, &
       d_SF_DI13C_SHADOW_d_DI13C_SHADOW,&
       d_SF_DI14C_SHADOW_d_DI14C_SHADOW,&
       marbl_surface_forcing_diags)

    ! !DESCRIPTION:
    !  Compute surface fluxes for ecosys tracer module.

<<<<<<< HEAD
    use marbl_constants_mod, only : R13c_std, R14c_std, c1000
    use marbl_settings_mod,  only : lNK_ciso_shadow_tracers

    implicit none
=======
    use marbl_constants_mod, only : R13C_std, R14C_std, c1000
>>>>>>> a1a3e99f

    integer (int_kind)                 , intent(in)    :: num_elements
    real (r8), dimension(num_elements) , intent(in)    :: D13C           ! atm 13co2 value
    real (r8), dimension(num_elements) , intent(in)    :: D14C           ! atm 14co2 value
    real (r8), dimension(num_elements) , intent(in)    :: FLUX           ! gas flux of CO2 (nmol/cm^2/s)
    real (r8), dimension(num_elements) , intent(in)    :: FLUX13         ! gas flux of 13CO2 (nmol/cm^2/s)
    real (r8), dimension(num_elements) , intent(in)    :: FLUX14         ! gas flux of 14CO2 (nmol/cm^2/s)
    real (r8), dimension(num_elements) , intent(in)    :: FLUX_as        ! air-to-sea gas flux of CO2 (nmol/cm^2/s)
    real (r8), dimension(num_elements) , intent(in)    :: FLUX13_as      ! air-to-sea gas flux of 13CO2 (nmol/cm^2/s)
    real (r8), dimension(num_elements) , intent(in)    :: FLUX14_as      ! air-to-sea gas flux of 14CO2 (nmol/cm^2/s)
    real (r8), dimension(num_elements) , intent(in)    :: FLUX_sa        ! sea-to-air gas flux of CO2 (nmol/cm^2/s)
    real (r8), dimension(num_elements) , intent(in)    :: FLUX13_sa      ! sea-to-air gas flux of 13CO2 (nmol/cm^2/s)
    real (r8), dimension(num_elements) , intent(in)    :: FLUX14_sa      ! sea-to-air gas flux of 14CO2 (nmol/cm^2/s)
    real (r8), dimension(num_elements) , intent(in)    :: R13C_DIC       ! 13C/12C ratio in DIC
    real (r8), dimension(num_elements) , intent(in)    :: R14C_DIC       ! 14C/12C ratio in total DIC
    real (r8), dimension(num_elements) , intent(in)    :: R13C_atm       ! 13C/12C ratio in atmospheric CO2
    real (r8), dimension(num_elements) , intent(in)    :: R14C_atm       ! 14C/12C ratio in atmospheric CO2
    real (r8), dimension(num_elements) , intent(in)    :: eps_aq_g_surf  ! equilibrium fractionation (CO2_gaseous <-> CO2_aq)
    real (r8), dimension(num_elements) , intent(in)    :: eps_dic_g_surf ! equilibrium fractionation between total DIC and gaseous CO2

    real (r8), dimension(num_elements) , intent(in)    :: d_SF_DI13C_SHADOW_d_DI13C_SHADOW ! deriv of gas flux of 13CO2_SHADOW wrt DI13C_SHADOW (cm/s)
    real (r8), dimension(num_elements) , intent(in)    :: d_SF_DI14C_SHADOW_d_DI14C_SHADOW ! deriv of gas flux of 14CO2_SHADOW wrt DI14C_SHADOW (cm/s)
    type(marbl_diagnostics_type)       , intent(inout) :: marbl_surface_forcing_diags

    !-----------------------------------------------------------------------
    !  local variables
    !-----------------------------------------------------------------------
    character(len=*), parameter :: subname = 'marbl_diagnostics_mod:store_diagnostics_ciso_surface_forcing'
    !-----------------------------------------------------------------------

    associate(                                          &
         diags => marbl_surface_forcing_diags%diags,    &
         ind   => marbl_surface_forcing_diag_ind        &
         )

    !-----------------------------------------------------------------------
    !    Tavg variables
    !-----------------------------------------------------------------------

    diags(ind%CISO_DI13C_GAS_FLUX)%field_2d(:) = FLUX13(:)
    diags(ind%CISO_DI14C_GAS_FLUX)%field_2d(:) = FLUX14(:)

    diags(ind%CISO_DI13C_AS_GAS_FLUX)%field_2d(:) = FLUX13_as(:)
    diags(ind%CISO_DI14C_AS_GAS_FLUX)%field_2d(:) = FLUX14_as(:)

    diags(ind%CISO_DI13C_SA_GAS_FLUX)%field_2d(:) = FLUX13_sa(:)
    diags(ind%CISO_DI14C_SA_GAs_FLUX)%field_2d(:) = FLUX14_sa(:)

    where ( FLUX(:) /= c0 )
       diags(ind%CISO_D13C_GAS_FLUX)%field_2d(:) = ( FLUX13(:) / FLUX(:) / R13C_std - c1 ) * c1000
       diags(ind%CISO_D14C_GAS_FLUX)%field_2d(:) = ( FLUX14(:) / FLUX(:) / R14C_std - c1 ) * c1000
    elsewhere
       diags(ind%CISO_D13C_GAS_FLUX)%field_2d(:) = c0
       diags(ind%CISO_D14C_GAS_FLUX)%field_2d(:) = c0
    endwhere

    diags(ind%CISO_R13C_DIC_surf)%field_2d(:) = R13C_DIC(:)
    diags(ind%CISO_R14C_DIC_surf)%field_2d(:) = R14C_DIC(:)

    diags(ind%ciso_r13c_atm)%field_2d(:) = R13C_atm(:)
    diags(ind%ciso_r14c_atm)%field_2d(:) = R14C_atm(:)

    diags(ind%ciso_d13c_atm)%field_2d(:) = d13c(:)
    diags(ind%ciso_d14c_atm)%field_2d(:) = d14c(:)

    diags(ind%CISO_eps_aq_g_surf)%field_2d(:)  = eps_aq_g_surf(:)
    diags(ind%CISO_eps_dic_g_surf)%field_2d(:) = eps_dic_g_surf(:)

    if (lNK_ciso_shadow_tracers) then
       diags(ind%d_SF_DI13C_SHADOW_d_DI13C_SHADOW)%field_2d(:) = d_SF_DI13C_SHADOW_d_DI13C_SHADOW(:)
       diags(ind%d_SF_DI14C_SHADOW_d_DI14C_SHADOW)%field_2d(:) = d_SF_DI14C_SHADOW_d_DI14C_SHADOW(:)
    end if

    end associate

  end subroutine store_diagnostics_ciso_surface_forcing

  !*****************************************************************************

  subroutine compute_vertical_integrals(integrand, delta_z, kmt, &
       full_depth_integral, near_surface_integral, integrated_terms, &
       shallow_depth)

    real(kind=r8) , intent(in)             :: integrand(:)
    real(kind=r8) , intent(in)             :: delta_z(:)
    integer       , intent(in)             :: kmt
    ! For some vertical integral diagnostics, we need to add additional terms
    ! that have already been integrated, so they are separated from the
    ! integrand
    real(kind=r8) , intent(in)  , optional :: integrated_terms(:)
    real(kind=r8) , intent(in)  , optional :: shallow_depth
    real(kind=r8) , intent(out) , optional :: full_depth_integral
    real(kind=r8) , intent(out) , optional :: near_surface_integral

    !-----------------------------------------------------------------------
    !  local variables
    !-----------------------------------------------------------------------
    integer (int_kind) :: k
    real(kind=r8)      :: integrated_terms_used(size(integrand))
    real(kind=r8)      :: zw
    real(kind=r8)      :: ztop
    real(kind=r8)      :: shallow_depth_used
    !-----------------------------------------------------------------------

    if (present(integrated_terms)) then
       integrated_terms_used = integrated_terms
    else
       integrated_terms_used = c0
    end if

    if (present(shallow_depth)) then
      shallow_depth_used = shallow_depth
    else
      shallow_depth_used = 100.0e2_r8
    end if

    if (present(full_depth_integral)) then
       full_depth_integral = sum(delta_z(1:kmt)*integrand(1:kmt) + integrated_terms_used(1:kmt))
    end if

    if (present(near_surface_integral)) then
       ! initialize integral to zero
       near_surface_integral = c0
       ztop = c0
       zw = c0
       do k=1,kmt
          zw = zw + delta_z(k)
          near_surface_integral = near_surface_integral +                     &
                              min(shallow_depth_used-ztop,delta_z(k))*integrand(k)
          if (zw.le.shallow_depth_used) then
             near_surface_integral = near_surface_integral + integrated_terms_used(k)
          else
             exit
          end if
          ztop = zw
       end do
    end if

  end subroutine compute_vertical_integrals

  !*****************************************************************************

  subroutine log_add_diagnostics_error(marbl_status_log, sname, subname)

    type(marbl_log_type), intent(inout) :: marbl_status_log
    character(len=*),     intent(in)    :: sname, subname
    character(len=char_len) :: routine_name

    write(routine_name,"(3A)") "diags%add_diagnostic(", trim(sname), ")"
    call marbl_status_log%log_error_trace(routine_name, subname)

  end subroutine log_add_diagnostics_error

  !*****************************************************************************

  function interior_diag_ind_constructed(this) result(constructed)

    class(marbl_interior_diagnostics_indexing_type), intent(inout) :: this
    logical(log_kind) :: constructed

    constructed = allocated(this%restore_tend)

  end function interior_diag_ind_constructed

  !*****************************************************************************

  subroutine interior_diag_ind_destructor(this)

    use marbl_settings_mod, only : ciso_on

    class(marbl_interior_diagnostics_indexing_type), intent(inout) :: this

    if (this%lconstructed()) then
      deallocate(this%N_lim_surf)
      deallocate(this%N_lim_Cweight_avg_100m)
      deallocate(this%P_lim_surf)
      deallocate(this%P_lim_Cweight_avg_100m)
      deallocate(this%Fe_lim_surf)
      deallocate(this%Fe_lim_Cweight_avg_100m)
      deallocate(this%SiO3_lim_surf)
      deallocate(this%SiO3_lim_Cweight_avg_100m)
      deallocate(this%light_lim_surf)
      deallocate(this%light_lim_Cweight_avg_100m)
      deallocate(this%photoC_zint)
      deallocate(this%photoC_zint_100m)
      deallocate(this%photoC_NO3_zint)
      deallocate(this%CaCO3_form_zint)
      deallocate(this%CaCO3_form_zint_100m)
      deallocate(this%auto_graze_zint)
      deallocate(this%auto_graze_zint_100m)
      deallocate(this%auto_graze_poc_zint)
      deallocate(this%auto_graze_poc_zint_100m)
      deallocate(this%auto_graze_doc_zint)
      deallocate(this%auto_graze_doc_zint_100m)
      deallocate(this%auto_graze_zoo_zint)
      deallocate(this%auto_graze_zoo_zint_100m)
      deallocate(this%auto_loss_zint)
      deallocate(this%auto_loss_zint_100m)
      deallocate(this%auto_loss_poc_zint)
      deallocate(this%auto_loss_poc_zint_100m)
      deallocate(this%auto_loss_doc_zint)
      deallocate(this%auto_loss_doc_zint_100m)
      deallocate(this%auto_agg_zint)
      deallocate(this%auto_agg_zint_100m)
      deallocate(this%zoo_loss_zint)
      deallocate(this%zoo_loss_zint_100m)
      deallocate(this%zoo_loss_poc_zint)
      deallocate(this%zoo_loss_poc_zint_100m)
      deallocate(this%zoo_loss_doc_zint)
      deallocate(this%zoo_loss_doc_zint_100m)
      deallocate(this%zoo_graze_zint)
      deallocate(this%zoo_graze_zint_100m)
      deallocate(this%zoo_graze_poc_zint)
      deallocate(this%zoo_graze_poc_zint_100m)
      deallocate(this%zoo_graze_doc_zint)
      deallocate(this%zoo_graze_doc_zint_100m)
      deallocate(this%zoo_graze_zoo_zint)
      deallocate(this%zoo_graze_zoo_zint_100m)
      deallocate(this%x_graze_zoo_zint)
      deallocate(this%x_graze_zoo_zint_100m)
      deallocate(this%Qp)
      deallocate(this%photoC)
      deallocate(this%photoC_NO3)
      deallocate(this%photoFe)
      deallocate(this%photoNO3)
      deallocate(this%photoNH4)
      deallocate(this%DOP_uptake)
      deallocate(this%PO4_uptake)
      deallocate(this%auto_graze)
      deallocate(this%auto_graze_poc)
      deallocate(this%auto_graze_doc)
      deallocate(this%auto_graze_zoo)
      deallocate(this%auto_loss)
      deallocate(this%auto_loss_poc)
      deallocate(this%auto_loss_doc)
      deallocate(this%auto_agg)
      deallocate(this%bSi_form)
      deallocate(this%CaCO3_form)
      deallocate(this%Nfix)
      deallocate(this%zoo_loss)
      deallocate(this%zoo_loss_poc)
      deallocate(this%zoo_loss_doc)
      deallocate(this%zoo_graze)
      deallocate(this%zoo_graze_poc)
      deallocate(this%zoo_graze_doc)
      deallocate(this%zoo_graze_zoo)
      deallocate(this%x_graze_zoo)
      if (ciso_on) then
        deallocate(this%CISO_eps_autotroph)
        deallocate(this%CISO_mui_to_co2star)
        deallocate(this%CISO_Ca13CO3_form)
        deallocate(this%CISO_Ca14CO3_form)
        deallocate(this%CISO_Ca13CO3_form_zint)
        deallocate(this%CISO_Ca14CO3_form_zint)
        deallocate(this%CISO_photo13C)
        deallocate(this%CISO_photo14C)
        deallocate(this%CISO_photo13C_zint)
        deallocate(this%CISO_photo14C_zint)
        deallocate(this%CISO_d13C)
        deallocate(this%CISO_d14C)
        deallocate(this%CISO_autotrophCaCO3_d14C)
        deallocate(this%CISO_autotrophCaCO3_d13C)
      end if
      deallocate(this%restore_tend)
    end if

  end subroutine interior_diag_ind_destructor

  !*****************************************************************************

end module marbl_diagnostics_mod<|MERGE_RESOLUTION|>--- conflicted
+++ resolved
@@ -5615,12 +5615,12 @@
        eps_aq_g,            &
        eps_dic_g,           &
        decay_14Ctot,        &
+       DO13C_SHADOW_remin,  &
+       DO14C_SHADOW_remin,  &
        PO13C,               &
        PO14C,               &
        P_Ca13CO3,           &
        P_Ca14CO3,           &
-       DO13C_SHADOW_remin,  &
-       DO14C_SHADOW_remin,  &
        dtracers,            &
        marbl_tracer_indices,&
        marbl_diags,         &
@@ -5631,14 +5631,9 @@
     !  Update marbl_interior_ciso_diags data type
     !---------------------------------------------------------------------
 
-<<<<<<< HEAD
     use marbl_settings_mod, only : lNK_ciso_shadow_tracers
-
-    implicit none
-=======
     use marbl_settings_mod, only : CISO_Jint_13Ctot_thres
     use marbl_settings_mod, only : CISO_Jint_14Ctot_thres
->>>>>>> a1a3e99f
 
     type(marbl_domain_type), intent(in)    :: marbl_domain
 
@@ -5666,20 +5661,12 @@
          DO13Ctot_remin , & ! remineralization of 13C DOCtot (mmol C/m^3/sec)
          DO14Ctot_remin , & ! remineralization of 14C DOCtot (mmol C/m^3/sec)
          eps_aq_g       , & ! equilibrium fractionation (CO2_gaseous <-> CO2_aq)
-<<<<<<< HEAD
-         eps_dic_g          ! equilibrium fractionation between total DIC and gaseous CO2
-
-    real (r8), intent(in),  dimension(marbl_domain%km) :: &
+         eps_dic_g      , & ! equilibrium fractionation between total DIC and gaseous CO2
+         decay_14Ctot       ! 14C decay loss term
+
+    real (r8), dimension(marbl_domain%km) :: &
          DO13C_SHADOW_remin,& ! remineralization of 13C DOC_SHADOW (mmol C/m^3/sec)
          DO14C_SHADOW_remin   ! remineralization of 13C DOC_SHADOW (mmol C/m^3/sec)
-
-    real (r8), intent(in) :: dtracers(:,:) ! (tracer_cnt, km) computed source/sink terms
-
-    type(marbl_tracer_index_type), intent(in)      :: marbl_tracer_indices
-=======
-         eps_dic_g      , & ! equilibrium fractionation between total DIC and gaseous CO2
-         decay_14Ctot       ! 14C decay loss term
->>>>>>> a1a3e99f
 
     type(column_sinking_particle_type), intent(in) :: &
          PO13C,        &  ! base units = nmol 13C
@@ -5894,14 +5881,8 @@
     ! !DESCRIPTION:
     !  Compute surface fluxes for ecosys tracer module.
 
-<<<<<<< HEAD
     use marbl_constants_mod, only : R13c_std, R14c_std, c1000
     use marbl_settings_mod,  only : lNK_ciso_shadow_tracers
-
-    implicit none
-=======
-    use marbl_constants_mod, only : R13C_std, R14C_std, c1000
->>>>>>> a1a3e99f
 
     integer (int_kind)                 , intent(in)    :: num_elements
     real (r8), dimension(num_elements) , intent(in)    :: D13C           ! atm 13co2 value
