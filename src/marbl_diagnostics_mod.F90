! -*- mode: f90; indent-tabs-mode: nil; f90-do-indent:3; f90-if-indent:3; f90-type-indent:3; f90-program-indent:2; f90-associate-indent:0; f90-continuation-indent:5  -*-
!|||||||||||||||||||||||||||||||||||||||||||||||||||||||||||||||||||||||

module marbl_diagnostics_mod

  use marbl_kinds_mod, only : r8
  use marbl_kinds_mod, only : int_kind
  use marbl_kinds_mod, only : log_kind
  use marbl_kinds_mod, only : char_len

  use marbl_settings_mod, only : autotroph_cnt
  use marbl_settings_mod, only : zooplankton_cnt
  use marbl_settings_mod, only : autotrophs
  use marbl_settings_mod, only : zooplankton

  use marbl_constants_mod, only : c0
  use marbl_constants_mod, only : c1

  use marbl_interface_private_types, only : carbonate_type
  use marbl_interface_private_types, only : dissolved_organic_matter_type
  use marbl_interface_private_types, only : column_sinking_particle_type
  use marbl_interface_private_types, only : marbl_PAR_type
  use marbl_interface_private_types, only : marbl_particulate_share_type
  use marbl_interface_private_types, only : marbl_interior_share_type
  use marbl_interface_private_types, only : marbl_surface_forcing_share_type
  use marbl_interface_private_types, only : marbl_surface_forcing_internal_type
  use marbl_interface_private_types, only : marbl_tracer_index_type

  use marbl_interface_public_types, only : marbl_domain_type
  use marbl_interface_public_types, only : marbl_tracer_metadata_type
  use marbl_interface_public_types, only : marbl_forcing_fields_type
  use marbl_interface_public_types, only : marbl_saved_state_type
  use marbl_interface_public_types, only : marbl_diagnostics_type

  use marbl_pft_mod, only : marbl_autotroph_share_type
  use marbl_pft_mod, only : marbl_zooplankton_share_type
  use marbl_pft_mod, only : autotroph_secondary_species_type
  use marbl_pft_mod, only : zooplankton_secondary_species_type

  use marbl_logging,          only : marbl_log_type

  implicit none
  public

  !-----------------------------------------------------------------------
  !  public/private member procedure declarations
  !-----------------------------------------------------------------------

  public :: marbl_diagnostics_init
  public :: marbl_diagnostics_set_interior_forcing
  public :: marbl_diagnostics_set_surface_forcing

  private :: store_diagnostics_carbonate
  private :: store_diagnostics_nitrification
  private :: store_diagnostics_autotrophs
  private :: store_diagnostics_autotroph_sums
  private :: store_diagnostics_particulates
  private :: store_diagnostics_oxygen
  private :: store_diagnostics_PAR
  private :: store_diagnostics_zooplankton
  private :: store_diagnostics_dissolved_organic_matter
  private :: store_diagnostics_iron_cycle
  private :: store_diagnostics_carbon_fluxes
  private :: store_diagnostics_nitrogen_fluxes
  private :: store_diagnostics_phosphorus_fluxes
  private :: store_diagnostics_silicon_fluxes
  private :: store_diagnostics_iron_fluxes
  private :: compute_saturation_depth

  !-----------------------------------------------------------------------
  !  Largest possible size for each class of diagnostics
  !-----------------------------------------------------------------------

  !-----------------------------------------------------------------------
  !  indices for diagnostic values written to tavg files
  !-----------------------------------------------------------------------

  type, private :: marbl_interior_diagnostics_indexing_type
    ! General 2D diags
    integer(int_kind) :: zsatcalc
    integer(int_kind) :: zsatarag
    integer(int_kind) :: O2_ZMIN
    integer(int_kind) :: O2_ZMIN_DEPTH
    integer(int_kind) :: photoC_TOT_zint
    integer(int_kind) :: photoC_NO3_TOT_zint
    integer(int_kind) :: Jint_Ctot
    integer(int_kind) :: Jint_100m_Ctot
    integer(int_kind) :: Jint_Ntot
    integer(int_kind) :: Jint_100m_Ntot
    integer(int_kind) :: Jint_Ptot
    integer(int_kind) :: Jint_100m_Ptot
    integer(int_kind) :: Jint_Sitot
    integer(int_kind) :: Jint_100m_Sitot
    integer(int_kind) :: Jint_Fetot
    integer(int_kind) :: Jint_100m_Fetot

    ! Particulate 2D diags
    integer(int_kind) :: calcToFloor
    integer(int_kind) :: calcToSed
    integer(int_kind) :: calcToSed_ALT_CO2
    integer(int_kind) :: pocToSed
    integer(int_kind) :: ponToSed
    integer(int_kind) :: SedDenitrif
    integer(int_kind) :: OtherRemin
    integer(int_kind) :: popToSed
    integer(int_kind) :: bsiToSed
    integer(int_kind) :: dustToSed
    integer(int_kind) :: pfeToSed

    ! Autotroph 2D diags
    integer(int_kind), allocatable :: photoC_zint(:)
    integer(int_kind), allocatable :: photoC_NO3_zint(:)
    integer(int_kind), allocatable :: CaCO3_form_zint(:)
    integer(int_kind) :: tot_CaCO3_form_zint

    ! General 3D diags
    integer(int_kind) :: insitu_temp
    integer(int_kind) :: CO3
    integer(int_kind) :: HCO3
    integer(int_kind) :: H2CO3
    integer(int_kind) :: pH_3D
    integer(int_kind) :: CO3_ALT_CO2
    integer(int_kind) :: HCO3_ALT_CO2
    integer(int_kind) :: H2CO3_ALT_CO2
    integer(int_kind) :: pH_3D_ALT_CO2
    integer(int_kind) :: co3_sat_calc
    integer(int_kind) :: co3_sat_arag
    integer(int_kind) :: NITRIF
    integer(int_kind) :: DENITRIF
    integer(int_kind) :: O2_PRODUCTION
    integer(int_kind) :: O2_CONSUMPTION
    integer(int_kind) :: AOU
    integer(int_kind) :: PAR_avg
    integer(int_kind) :: auto_graze_TOT
    integer(int_kind) :: photoC_TOT
    integer(int_kind) :: photoC_NO3_TOT
    integer(int_kind) :: DOC_prod
    integer(int_kind) :: DOC_remin
    integer(int_kind) :: DOCr_remin
    integer(int_kind) :: DON_prod
    integer(int_kind) :: DON_remin
    integer(int_kind) :: DONr_remin
    integer(int_kind) :: DOP_prod
    integer(int_kind) :: DOP_remin
    integer(int_kind) :: DOPr_remin
    integer(int_kind) :: Fe_scavenge
    integer(int_kind) :: Fe_scavenge_rate
    integer(int_kind) :: Lig_prod
    integer(int_kind) :: Lig_loss
    integer(int_kind) :: Lig_scavenge
    integer(int_kind) :: Fefree
    integer(int_kind) :: Lig_photochem
    integer(int_kind) :: Lig_deg

    ! Particulate 3D diags
    integer(int_kind) :: POC_FLUX_IN
    integer(int_kind) :: POC_PROD
    integer(int_kind) :: POC_REMIN
    integer(int_kind) :: POC_REMIN_DIC
    integer(int_kind) :: POP_FLUX_IN
    integer(int_kind) :: POP_PROD
    integer(int_kind) :: POP_REMIN
    integer(int_kind) :: POP_REMIN_PO4
    integer(int_kind) :: PON_REMIN_NH4
    integer(int_kind) :: CaCO3_FLUX_IN
    integer(int_kind) :: CaCO3_PROD
    integer(int_kind) :: CaCO3_REMIN
    integer(int_kind) :: CaCO3_ALT_CO2_FLUX_IN
    integer(int_kind) :: CaCO3_ALT_CO2_PROD
    integer(int_kind) :: CaCO3_ALT_CO2_REMIN
    integer(int_kind) :: SiO2_FLUX_IN
    integer(int_kind) :: SiO2_PROD
    integer(int_kind) :: SiO2_REMIN
    integer(int_kind) :: dust_FLUX_IN
    integer(int_kind) :: dust_REMIN
    integer(int_kind) :: P_iron_FLUX_IN
    integer(int_kind) :: P_iron_PROD
    integer(int_kind) :: P_iron_REMIN

    ! Autotroph 3D diags
    integer(int_kind), allocatable :: Qp(:)
    integer(int_kind), allocatable :: N_lim(:)
    integer(int_kind), allocatable :: P_lim(:)
    integer(int_kind), allocatable :: Fe_lim(:)
    integer(int_kind), allocatable :: SiO3_lim(:)
    integer(int_kind), allocatable :: light_lim(:)
    integer(int_kind), allocatable :: photoC(:)
    integer(int_kind), allocatable :: photoC_NO3(:)
    integer(int_kind), allocatable :: photoFe(:)
    integer(int_kind), allocatable :: photoNO3(:)
    integer(int_kind), allocatable :: photoNH4(:)
    integer(int_kind), allocatable :: DOP_uptake(:)
    integer(int_kind), allocatable :: PO4_uptake(:)
    integer(int_kind), allocatable :: auto_graze(:)
    integer(int_kind), allocatable :: auto_graze_poc(:)
    integer(int_kind), allocatable :: auto_graze_doc(:)
    integer(int_kind), allocatable :: auto_graze_zoo(:)
    integer(int_kind), allocatable :: auto_loss(:)
    integer(int_kind), allocatable :: auto_loss_poc(:)
    integer(int_kind), allocatable :: auto_loss_doc(:)
    integer(int_kind), allocatable :: auto_agg(:)
    integer(int_kind), allocatable :: bSi_form(:)
    integer(int_kind), allocatable :: CaCO3_form(:)
    integer(int_kind), allocatable :: Nfix(:)
    integer(int_kind) :: tot_bSi_form
    integer(int_kind) :: tot_CaCO3_form
    integer(int_kind) :: tot_Nfix

    ! zooplankton 3D diags
    integer(int_kind), allocatable :: zoo_loss(:)
    integer(int_kind), allocatable :: zoo_loss_poc(:)
    integer(int_kind), allocatable :: zoo_loss_doc(:)
    integer(int_kind), allocatable :: zoo_graze(:)
    integer(int_kind), allocatable :: zoo_graze_poc(:)
    integer(int_kind), allocatable :: zoo_graze_doc(:)
    integer(int_kind), allocatable :: zoo_graze_zoo(:)
    integer(int_kind), allocatable :: x_graze_zoo(:)

    ! ciso ids for nonstandard 3d fields
    integer(int_kind) :: DOC_SHADOW_remin
    integer(int_kind) :: DOCr_SHADOW_remin
    integer(int_kind) :: DON_SHADOW_remin
    integer(int_kind) :: DONr_SHADOW_remin
    integer(int_kind) :: DOP_SHADOW_remin
    integer(int_kind) :: DOPr_SHADOW_remin

     !  ciso ids for nonstandard 3d fields
     integer (int_kind) :: CISO_PO13C_FLUX_IN                                 ! po13c flux into cell
     integer (int_kind) :: CISO_PO14C_FLUX_IN                                 ! po14c flux into cell
     integer (int_kind) :: CISO_PO13C_PROD                                    ! po13c production
     integer (int_kind) :: CISO_PO14C_PROD                                    ! po14c production
     integer (int_kind) :: CISO_PO13C_REMIN                                   ! po13c remineralization
     integer (int_kind) :: CISO_PO14C_REMIN                                   ! po14c remineralization
     integer (int_kind) :: CISO_Ca13CO3_PROD                                  ! ca13co3 production
     integer (int_kind) :: CISO_Ca14CO3_PROD                                  ! ca14co3 production
     integer (int_kind) :: CISO_Ca13CO3_REMIN                                 ! ca13co3 remineralization
     integer (int_kind) :: CISO_Ca14CO3_REMIN                                 ! ca14co3 remineralization
     integer (int_kind) :: CISO_Ca13CO3_FLUX_IN                               ! ca13co3 flux into cell
     integer (int_kind) :: CISO_Ca14CO3_FLUX_IN                               ! ca14co3 flux into cell
     integer (int_kind) :: CISO_photo13C_TOT                                  ! total 13C fixation
     integer (int_kind) :: CISO_photo14C_TOT                                  ! total 14C fixation
     integer (int_kind) :: CISO_photo13C_TOT_zint                             ! total 13C fixation vertical integral
     integer (int_kind) :: CISO_photo14C_TOT_zint                             ! total 14C fixation vertical integral

     ! ciso ids for  MORE nonstandard 3d fields
     integer (int_kind), allocatable :: CISO_eps_autotroph(:)       ! epsilon for each autotroph
     integer (int_kind), allocatable :: CISO_mui_to_co2star(:)      ! mui_to_co2star for each autotroph
     integer (int_kind), allocatable :: CISO_Ca13CO3_form(:)        ! Ca13CO3 formation
     integer (int_kind), allocatable :: CISO_Ca14CO3_form(:)        ! Ca14CO3 formation
     integer (int_kind), allocatable :: CISO_Ca13CO3_form_zint(:)   ! Ca13CO3 formation vertical integral 0-100 m
     integer (int_kind), allocatable :: CISO_Ca14CO3_form_zint(:)   ! Ca14CO3 formation vertical integral 0-100 m
     integer (int_kind), allocatable :: CISO_photo13C(:)            ! 13C fixation
     integer (int_kind), allocatable :: CISO_photo14C(:)            ! 14C fixation
     integer (int_kind), allocatable :: CISO_photo13C_zint(:)       ! 13C fixation vertical integral
     integer (int_kind), allocatable :: CISO_photo14C_zint(:)       ! 14C fixation vertical integral
     integer (int_kind), allocatable :: CISO_d13C(:)                ! if for d13C of autotroph carbon
     integer (int_kind), allocatable :: CISO_d14C(:)                ! if for d14C of autotroph carbon
     integer (int_kind), allocatable :: CISO_autotrophCaCO3_d14C(:) ! if for d14C of autotrophCaCO3
     integer (int_kind), allocatable :: CISO_autotrophCaCO3_d13C(:) ! if for d13C of autotrophCaCO3

     integer (int_kind) :: CISO_eps_aq_g                                      ! eps_aq_g
     integer (int_kind) :: CISO_eps_dic_g                                     ! eps_dic_g
     integer (int_kind) :: CISO_DO13C_prod                                    ! do13c production
     integer (int_kind) :: CISO_DO14C_prod                                    ! do14c production
     integer (int_kind) :: CISO_DO13C_remin                                   ! do13c remineralization
     integer (int_kind) :: CISO_DO14C_remin                                   ! do14c remineralization
     integer (int_kind) :: CISO_Jint_13Ctot                                   ! vertically integrated source sink term, 13Ctot
     integer (int_kind) :: CISO_Jint_14Ctot                                   ! vertically integrated source sink term, 14Ctot
     integer (int_kind) :: CISO_Jint_100m_13Ctot                              ! vertically integrated source sink term, 0-100m, 13Ctot
     integer (int_kind) :: CISO_Jint_100m_14Ctot                              ! vertically integrated source sink term, 0-100m, 14Ctot
     integer (int_kind) :: CISO_zooC_d13C                                     ! if for d13C of zooC
     integer (int_kind) :: CISO_zooC_d14C                                     ! if for d14C of zooC
     integer (int_kind) :: CISO_DOC_d13C                                      ! if for d13C of DOC
     integer (int_kind) :: CISO_DOC_d14C                                      ! if for d14C of DOC
     integer (int_kind) :: CISO_DIC_d13C                                      ! if for d13C of DIC
     integer (int_kind) :: CISO_DIC_d14C                                      ! if for d14C of DIC
     integer (int_kind) :: calcToSed_13C                                      ! calcite flux sedimentary burial
     integer (int_kind) :: calcToSed_14C                                      ! calcite flux sedimentary burial
     integer (int_kind) :: pocToSed_13C                                       ! poc burial flux to sediments
     integer (int_kind) :: pocToSed_14C                                       ! poc burial flux to sediments

     integer (int_kind) :: CISO_DO13C_SHADOW_remin                            ! DO13C_SHADOW remineralization
     integer (int_kind) :: CISO_DO14C_SHADOW_remin                            ! DO14C_SHADOW remineralization

     ! restoring 3D diags
     integer(int_kind), dimension(:), allocatable :: restore_tend
   contains
     procedure, public :: lconstructed => interior_diag_ind_constructed
     procedure, public :: destruct => interior_diag_ind_destructor
  end type marbl_interior_diagnostics_indexing_type
  type(marbl_interior_diagnostics_indexing_type), public :: marbl_interior_diag_ind

  !***********************************************************************

  type marbl_surface_forcing_diagnostics_indexing_type
     integer(int_kind) :: ECOSYS_IFRAC
     integer(int_kind) :: ECOSYS_XKW
     integer(int_kind) :: ECOSYS_ATM_PRESS
     integer(int_kind) :: PV_O2
     integer(int_kind) :: SCHMIDT_O2
     integer(int_kind) :: O2SAT
     integer(int_kind) :: O2_GAS_FLUX
     integer(int_kind) :: CO2STAR
     integer(int_kind) :: DCO2STAR
     integer(int_kind) :: pCO2SURF
     integer(int_kind) :: DpCO2
     integer(int_kind) :: PV_CO2
     integer(int_kind) :: SCHMIDT_CO2
     integer(int_kind) :: DIC_GAS_FLUX
     integer(int_kind) :: PH
     integer(int_kind) :: ATM_CO2
     integer(int_kind) :: CO2STAR_ALT_CO2
     integer(int_kind) :: DCO2STAR_ALT_CO2
     integer(int_kind) :: pCO2SURF_ALT_CO2
     integer(int_kind) :: DpCO2_ALT_CO2
     integer(int_kind) :: DIC_GAS_FLUX_ALT_CO2
     integer(int_kind) :: PH_ALT_CO2
     integer(int_kind) :: ATM_ALT_CO2
     integer(int_kind) :: IRON_FLUX
     integer(int_kind) :: DUST_FLUX
     integer(int_kind) :: NOx_FLUX
     integer(int_kind) :: NHy_FLUX
     integer(int_kind) :: NHx_SURFACE_EMIS

     integer(int_kind) :: DIC_SHADOW_GAS_FLUX
     integer(int_kind) :: d_SF_DIC_SHADOW_d_DIC_SHADOW
     integer(int_kind) :: d_SF_DIC_SHADOW_d_ALK_SHADOW

     integer(int_kind) :: CISO_DI13C_GAS_FLUX       ! di13c flux
     integer(int_kind) :: CISO_DI14C_GAS_FLUX       ! di14c flux
     integer(int_kind) :: CISO_DI13C_AS_GAS_FLUX    ! air-sea di13c flux
     integer(int_kind) :: CISO_DI14C_AS_GAS_FLUX    ! air-sea di14c flux
     integer(int_kind) :: CISO_DI13C_SA_GAS_FLUX    ! sea-air di13c flux
     integer(int_kind) :: CISO_DI14C_SA_GAS_FLUX    ! sea-air di14c flux
     integer(int_kind) :: CISO_d13C_GAS_FLUX        ! surface ocean delta 13C
     integer(int_kind) :: CISO_d14C_GAS_FLUX        ! surface ocean delta 14C
     integer(int_kind) :: CISO_R13C_DIC_SURF        ! 13C/12C ratio in total DIC
     integer(int_kind) :: CISO_R14C_DIC_SURF        ! 14C/12C ratio in total DIC
     integer(int_kind) :: CISO_R13C_atm             ! atmospheric ratio of 13C/12C
     integer(int_kind) :: CISO_R14C_atm             ! atmospheric ratio of 14C/12C
     integer(int_kind) :: CISO_D13C_atm             ! atmospheric delta13C in permil
     integer(int_kind) :: CISO_D14C_atm             ! atmospheric delta14C in permil
     integer(int_kind) :: CISO_eps_aq_g_surf        ! tavg id for eps_aq_g_surf
     integer(int_kind) :: CISO_eps_dic_g_surf       ! tavg id for eps_dic_g_surf
     integer(int_kind) :: d_SF_DI13C_SHADOW_d_DI13C_SHADOW ! tavg id for d_SF_DI13C_SHADOW_d_DI13C_SHADOW
     integer(int_kind) :: d_SF_DI14C_SHADOW_d_DI14C_SHADOW ! tavg id for d_SF_DI14C_SHADOW_d_DI14C_SHADOW
  end type marbl_surface_forcing_diagnostics_indexing_type
  type(marbl_surface_forcing_diagnostics_indexing_type), public :: marbl_surface_forcing_diag_ind

  !***********************************************************************

contains

  !***********************************************************************

  subroutine marbl_diagnostics_init( &
       marbl_domain,                 &
       marbl_tracer_metadata,        &
       marbl_tracer_indices,         &
       marbl_interior_forcing_diags, &
       marbl_surface_forcing_diags,  &
       marbl_status_log)

    use marbl_settings_mod, only : lNK_shadow_tracers
    use marbl_settings_mod, only : ciso_on

    type(marbl_domain_type)           , intent(in)    :: marbl_domain
    type(marbl_tracer_metadata_type)  , intent(in)    :: marbl_tracer_metadata(:) ! descriptors for each tracer
    type(marbl_tracer_index_type)     , intent(in)    :: marbl_tracer_indices
    type(marbl_diagnostics_type)      , intent(inout) :: marbl_interior_forcing_diags
    type(marbl_diagnostics_type)      , intent(inout) :: marbl_surface_forcing_diags
    type(marbl_log_type)              , intent(inout) :: marbl_status_log

    !-----------------------------------------------------------------------
    !  local variables
    !-----------------------------------------------------------------------
    integer :: n
    logical :: truncate
    character(len=char_len) :: lname, sname, units, vgrid

    character(len=*), parameter :: subname = 'marbl_diagnostics_mod:marbl_diagnostics_init'
    !-----------------------------------------------------------------------

    !-----------------------------------------------------------------
    ! Surface forcing diagnostics
    !-----------------------------------------------------------------

    associate(                                                                &
              num_elements_interior => marbl_domain%num_elements_interior_forcing, &
              num_elements_forcing  => marbl_domain%num_elements_surface_forcing,  &
              num_levels            => marbl_domain%km                             &
             )
      call marbl_surface_forcing_diags%construct (num_elements_forcing , num_levels)
      call marbl_interior_forcing_diags%construct(num_elements_interior, num_levels)
    end associate

    associate(                                  &
              ind => marbl_surface_forcing_diag_ind, &
              diags => marbl_surface_forcing_diags   &
             )

      lname    = 'Ice Fraction for ecosys fluxes'
      sname    = 'ECOSYS_IFRAC'
      units    = 'fraction'
      vgrid    = 'none'
      truncate = .false.
      call diags%add_diagnostic(lname, sname, units, vgrid, truncate,     &
           ind%ECOSYS_IFRAC, marbl_status_log)
      if (marbl_status_log%labort_marbl) then
        call log_add_diagnostics_error(marbl_status_log, sname, subname)
        return
      end if

      lname    = 'XKW for ecosys fluxes'
      sname    = 'ECOSYS_XKW'
      units    = 'cm/s'
      vgrid    = 'none'
      truncate = .false.
      call diags%add_diagnostic(lname, sname, units, vgrid, truncate,     &
           ind%ECOSYS_XKW, marbl_status_log)
      if (marbl_status_log%labort_marbl) then
        call log_add_diagnostics_error(marbl_status_log, sname, subname)
        return
      end if

      lname    = 'Atmospheric Pressure for ecosys fluxes'
      sname    = 'ECOSYS_ATM_PRESS'
      units    = 'atmospheres'
      vgrid    = 'none'
      truncate = .false.
      call diags%add_diagnostic(lname, sname, units, vgrid, truncate,     &
           ind%ECOSYS_ATM_PRESS, marbl_status_log)
      if (marbl_status_log%labort_marbl) then
        call log_add_diagnostics_error(marbl_status_log, sname, subname)
        return
      end if

      lname    = 'PV_O2'
      sname    = 'PV_O2'
      units    = 'cm/s'
      vgrid    = 'none'
      truncate = .false.
      call diags%add_diagnostic(lname, sname, units, vgrid, truncate,     &
           ind%PV_O2, marbl_status_log)
      if (marbl_status_log%labort_marbl) then
        call log_add_diagnostics_error(marbl_status_log, sname, subname)
        return
      end if

      lname    = 'O2 Schmidt Number'
      sname    = 'SCHMIDT_O2'
      units    = 'none'
      vgrid    = 'none'
      truncate = .false.
      call diags%add_diagnostic(lname, sname, units, vgrid, truncate,     &
           ind%SCHMIDT_O2, marbl_status_log)
      if (marbl_status_log%labort_marbl) then
        call log_add_diagnostics_error(marbl_status_log, sname, subname)
        return
      end if

      lname    = 'O2 Saturation'
      sname    = 'O2SAT'
      units    = 'mmol/m^3'      ! = nmol/cm^3
      vgrid    = 'none'
      truncate = .false.
      call diags%add_diagnostic(lname, sname, units, vgrid, truncate,     &
           ind%O2SAT, marbl_status_log)
      if (marbl_status_log%labort_marbl) then
        call log_add_diagnostics_error(marbl_status_log, sname, subname)
        return
      end if

      lname    = 'Dissolved Oxygen Surface Flux'
      sname    = 'STF_O2'
      units    = 'mmol/m^3 cm/s'
      vgrid    = 'none'
      truncate = .false.
      call diags%add_diagnostic(lname, sname, units, vgrid, truncate,     &
           ind%O2_GAS_FLUX, marbl_status_log)
      if (marbl_status_log%labort_marbl) then
        call log_add_diagnostics_error(marbl_status_log, sname, subname)
        return
      end if

      lname    = 'CO2 Star'
      sname    = 'CO2STAR'
      units    = 'mmol/m^3'
      vgrid    = 'none'
      truncate = .false.
      call diags%add_diagnostic(lname, sname, units, vgrid, truncate,     &
           ind%CO2STAR, marbl_status_log)
      if (marbl_status_log%labort_marbl) then
        call log_add_diagnostics_error(marbl_status_log, sname, subname)
        return
      end if

      lname    = 'D CO2 Star'
      sname    = 'DCO2STAR'
      units    = 'mmol/m^3'
      vgrid    = 'none'
      truncate = .false.
      call diags%add_diagnostic(lname, sname, units, vgrid, truncate,     &
           ind%DCO2STAR, marbl_status_log)
      if (marbl_status_log%labort_marbl) then
        call log_add_diagnostics_error(marbl_status_log, sname, subname)
        return
      end if

      lname    = 'surface pCO2'
      sname    = 'pCO2SURF'
      units    = 'ppmv'
      vgrid    = 'none'
      truncate = .false.
      call diags%add_diagnostic(lname, sname, units, vgrid, truncate,     &
           ind%pCO2SURF, marbl_status_log)
      if (marbl_status_log%labort_marbl) then
        call log_add_diagnostics_error(marbl_status_log, sname, subname)
        return
      end if

      lname    = 'D pCO2'
      sname    = 'DpCO2'
      units    = 'ppmv'
      vgrid    = 'none'
      truncate = .false.
      call diags%add_diagnostic(lname, sname, units, vgrid, truncate,     &
           ind%DpCO2, marbl_status_log)
      if (marbl_status_log%labort_marbl) then
        call log_add_diagnostics_error(marbl_status_log, sname, subname)
        return
      end if

      lname    = 'CO2 Piston Velocity'
      sname    = 'PV_CO2'
      units    = 'cm/s'
      vgrid    = 'none'
      truncate = .false.
      call diags%add_diagnostic(lname, sname, units, vgrid, truncate,     &
           ind%PV_CO2, marbl_status_log)
      if (marbl_status_log%labort_marbl) then
        call log_add_diagnostics_error(marbl_status_log, sname, subname)
        return
      end if

      lname    = 'CO2 Schmidt Number'
      sname    = 'SCHMIDT_CO2'
      units    = 'none'
      vgrid    = 'none'
      truncate = .false.
      call diags%add_diagnostic(lname, sname, units, vgrid, truncate,     &
           ind%SCHMIDT_CO2, marbl_status_log)
      if (marbl_status_log%labort_marbl) then
        call log_add_diagnostics_error(marbl_status_log, sname, subname)
        return
      end if

      lname    = 'DIC Surface Gas Flux'
      sname    = 'FG_CO2'
      units    = 'mmol/m^3 cm/s'
      vgrid    = 'none'
      truncate = .false.
      call diags%add_diagnostic(lname, sname, units, vgrid, truncate,     &
           ind%DIC_GAS_FLUX, marbl_status_log)
      if (marbl_status_log%labort_marbl) then
        call log_add_diagnostics_error(marbl_status_log, sname, subname)
        return
      end if

      lname    = 'Surface pH'
      sname    = 'PH'
      units    = 'none'
      vgrid    = 'none'
      truncate = .false.
      call diags%add_diagnostic(lname, sname, units, vgrid, truncate,     &
           ind%PH, marbl_status_log)
      if (marbl_status_log%labort_marbl) then
        call log_add_diagnostics_error(marbl_status_log, sname, subname)
        return
      end if

      lname    = 'Atmospheric CO2'
      sname    = 'ATM_CO2'
      units    = 'ppmv'
      vgrid    = 'none'
      truncate = .false.
      call diags%add_diagnostic(lname, sname, units, vgrid, truncate,     &
           ind%ATM_CO2, marbl_status_log)
      if (marbl_status_log%labort_marbl) then
        call log_add_diagnostics_error(marbl_status_log, sname, subname)
        return
      end if

      lname    = 'CO2 Star, Alternative CO2'
      sname    = 'CO2STAR_ALT_CO2'
      units    = 'mmol/m^3'
      vgrid    = 'none'
      truncate = .false.
      call diags%add_diagnostic(lname, sname, units, vgrid, truncate,     &
           ind%CO2STAR_ALT_CO2, marbl_status_log)
      if (marbl_status_log%labort_marbl) then
        call log_add_diagnostics_error(marbl_status_log, sname, subname)
        return
      end if

      lname    = 'D CO2 Star, Alternative CO2'
      sname    = 'DCO2STAR_ALT_CO2'
      units    = 'mmol/m^3'
      vgrid    = 'none'
      truncate = .false.
      call diags%add_diagnostic(lname, sname, units, vgrid, truncate,     &
           ind%DCO2STAR_ALT_CO2, marbl_status_log)
      if (marbl_status_log%labort_marbl) then
        call log_add_diagnostics_error(marbl_status_log, sname, subname)
        return
      end if

      lname    = 'surface pCO2, Alternative CO2'
      sname    = 'pCO2SURF_ALT_CO2'
      units    = 'ppmv'
      vgrid    = 'none'
      truncate = .false.
      call diags%add_diagnostic(lname, sname, units, vgrid, truncate,     &
           ind%pCO2SURF_ALT_CO2, marbl_status_log)
      if (marbl_status_log%labort_marbl) then
        call log_add_diagnostics_error(marbl_status_log, sname, subname)
        return
      end if

      lname    = 'D pCO2, Alternative CO2'
      sname    = 'DpCO2_ALT_CO2'
      units    = 'ppmv'
      vgrid    = 'none'
      truncate = .false.
      call diags%add_diagnostic(lname, sname, units, vgrid, truncate,     &
           ind%DpCO2_ALT_CO2, marbl_status_log)
      if (marbl_status_log%labort_marbl) then
        call log_add_diagnostics_error(marbl_status_log, sname, subname)
        return
      end if

      lname    = 'DIC Surface Gas Flux, Alternative CO2'
      sname    = 'FG_ALT_CO2'
      units    = 'mmol/m^3 cm/s'
      vgrid    = 'none'
      truncate = .false.
      call diags%add_diagnostic(lname, sname, units, vgrid, truncate,     &
           ind%DIC_GAS_FLUX_ALT_CO2, marbl_status_log)
      if (marbl_status_log%labort_marbl) then
        call log_add_diagnostics_error(marbl_status_log, sname, subname)
        return
      end if

      lname    = 'Surface pH, Alternative CO2'
      sname    = 'PH_ALT_CO2'
      units    = 'none'
      vgrid    = 'none'
      truncate = .false.
      call diags%add_diagnostic(lname, sname, units, vgrid, truncate,     &
           ind%PH_ALT_CO2, marbl_status_log)
      if (marbl_status_log%labort_marbl) then
        call log_add_diagnostics_error(marbl_status_log, sname, subname)
        return
      end if

      lname    = 'Atmospheric Alternative CO2'
      sname    = 'ATM_ALT_CO2'
      units    = 'ppmv'
      vgrid    = 'none'
      truncate = .false.
      call diags%add_diagnostic(lname, sname, units, vgrid, truncate,     &
           ind%ATM_ALT_CO2, marbl_status_log)
      if (marbl_status_log%labort_marbl) then
        call log_add_diagnostics_error(marbl_status_log, sname, subname)
        return
      end if

      lname    = 'Atmospheric Iron Flux'
      sname    = 'IRON_FLUX'
      units    = 'mmol/m^2/s'
      vgrid    = 'none'
      truncate = .false.
      call diags%add_diagnostic(lname, sname, units, vgrid, truncate,     &
           ind%IRON_FLUX, marbl_status_log)
      if (marbl_status_log%labort_marbl) then
        call log_add_diagnostics_error(marbl_status_log, sname, subname)
        return
      end if

      lname    = 'Dust Flux'
      sname    = 'DUST_FLUX'
      units    = 'g/cm^2/s'
      vgrid    = 'none'
      truncate = .false.
      call diags%add_diagnostic(lname, sname, units, vgrid, truncate,     &
           ind%DUST_FLUX, marbl_status_log)
      if (marbl_status_log%labort_marbl) then
        call log_add_diagnostics_error(marbl_status_log, sname, subname)
        return
      end if

      lname    = 'Flux of NOx from Atmosphere'
      sname    = 'NOx_FLUX'
      units    = 'nmol/cm^2/s'
      vgrid    = 'none'
      truncate = .false.
      call diags%add_diagnostic(lname, sname, units, vgrid, truncate,     &
           ind%NOx_FLUX, marbl_status_log)
      if (marbl_status_log%labort_marbl) then
        call log_add_diagnostics_error(marbl_status_log, sname, subname)
        return
      end if

      lname    = 'Flux of NHy from Atmosphere'
      sname    = 'NHy_FLUX'
      units    = 'nmol/cm^2/s'
      vgrid    = 'none'
      truncate = .false.
      call diags%add_diagnostic(lname, sname, units, vgrid, truncate,     &
           ind%NHy_FLUX, marbl_status_log)
      if (marbl_status_log%labort_marbl) then
        call log_add_diagnostics_error(marbl_status_log, sname, subname)
        return
      end if

      lname    = 'Emission of NHx to Atmosphere'
      sname    = 'NHx_SURFACE_EMIS'
      units    = 'nmol/cm^2/s'
      vgrid    = 'none'
      truncate = .false.
      call diags%add_diagnostic(lname, sname, units, vgrid, truncate,     &
           ind%NHx_SURFACE_EMIS, marbl_status_log)
      if (marbl_status_log%labort_marbl) then
        call log_add_diagnostics_error(marbl_status_log, sname, subname)
        return
      end if

      !-----------------------------------------------------------------------
      !  surface diagnostics related to NK shadow tracers
      !-----------------------------------------------------------------------

      if (lNK_shadow_tracers) then
        lname    = 'DIC Shadow Surface Gas Flux'
        sname    = 'FG_CO2_SHADOW'
        units    = 'mmol/m^3 cm/s'
        vgrid    = 'none'
        truncate = .false.
        call diags%add_diagnostic(lname, sname, units, vgrid, truncate,     &
             ind%DIC_SHADOW_GAS_FLUX, marbl_status_log)
        if (marbl_status_log%labort_marbl) then
          call log_add_diagnostics_error(marbl_status_log, sname, subname)
          return
        end if

        lname    = 'd_SF_DIC_SHADOW_d_DIC_SHADOW'
        sname    = 'd_SF_DIC_SHADOW_d_DIC_SHADOW'
        units    = 'cm/s'
        vgrid    = 'none'
        truncate = .false.
        call diags%add_diagnostic(lname, sname, units, vgrid, truncate,     &
             ind%d_SF_DIC_SHADOW_d_DIC_SHADOW, marbl_status_log)
        if (marbl_status_log%labort_marbl) then
          call log_add_diagnostics_error(marbl_status_log, sname, subname)
          return
        end if

        lname    = 'd_SF_DIC_SHADOW_d_ALK_SHADOW'
        sname    = 'd_SF_DIC_SHADOW_d_ALK_SHADOW'
        units    = 'cm/s'
        vgrid    = 'none'
        truncate = .false.
        call diags%add_diagnostic(lname, sname, units, vgrid, truncate,     &
             ind%d_SF_DIC_SHADOW_d_ALK_SHADOW, marbl_status_log)
        if (marbl_status_log%labort_marbl) then
          call log_add_diagnostics_error(marbl_status_log, sname, subname)
          return
        end if
      end if

      !-----------------------------------------------------------------------
      !  2D fields related to C13/C14 surface fluxes
      !-----------------------------------------------------------------------

      if (ciso_on) then

        lname    = 'DI13C Surface Gas Flux'
        sname    = 'CISO_FG_13CO2'
        units    = 'mmol/m^3 cm/s'
        vgrid    = 'none'
        truncate = .false.
        call diags%add_diagnostic(lname, sname, units, vgrid, truncate,  &
             ind%CISO_DI13C_GAS_FLUX, marbl_status_log)
        if (marbl_status_log%labort_marbl) then
          call log_add_diagnostics_error(marbl_status_log, sname, subname)
          return
        end if

        lname    = 'DI13C Surface Air-Sea Gas Flux'
        sname    = 'CISO_FG_as_13CO2'
        units    = 'mmol/m^3 cm/s'
        vgrid    = 'none'
        truncate = .false.
        call diags%add_diagnostic(lname, sname, units, vgrid, truncate,  &
             ind%CISO_DI13C_AS_GAS_FLUX, marbl_status_log)
        if (marbl_status_log%labort_marbl) then
          call log_add_diagnostics_error(marbl_status_log, sname, subname)
          return
        end if

        lname    = 'DI13C Surface Sea-Air Gas Flux'
        sname    = 'CISO_FG_sa_13CO2'
        units    = 'mmol/m^3 cm/s'
        vgrid    = 'none'
        truncate = .false.
        call diags%add_diagnostic(lname, sname, units, vgrid, truncate,  &
             ind%CISO_DI13C_SA_GAS_FLUX, marbl_status_log)
        if (marbl_status_log%labort_marbl) then
          call log_add_diagnostics_error(marbl_status_log, sname, subname)
          return
        end if

        lname    = 'D13C Surface GAS FLUX'
        sname    = 'CISO_FG_d13C'
        units    = 'permil'
        vgrid    = 'none'
        truncate = .false.
        call diags%add_diagnostic(lname, sname, units, vgrid, truncate,  &
             ind%CISO_d13C_GAS_FLUX, marbl_status_log)
        if (marbl_status_log%labort_marbl) then
          call log_add_diagnostics_error(marbl_status_log, sname, subname)
          return
        end if

        lname    = 'Atmospheric Delta 13C in permil'
        sname    = 'CISO_D13C_atm'
        units    = 'permil'
        vgrid    = 'none'
        truncate = .false.
        call diags%add_diagnostic(lname, sname, units, vgrid, truncate,  &
             ind%CISO_D13C_atm, marbl_status_log)
        if (marbl_status_log%labort_marbl) then
          call log_add_diagnostics_error(marbl_status_log, sname, subname)
          return
        end if

        lname    = '13C/12C ratio in total DIC'
        sname    = 'CISO_R13C_DIC_surf'
        units    = 'permil'
        vgrid    = 'none'
        truncate = .false.
        call diags%add_diagnostic(lname, sname, units, vgrid, truncate,  &
             ind%CISO_R13C_DIC_surf, marbl_status_log)
        if (marbl_status_log%labort_marbl) then
          call log_add_diagnostics_error(marbl_status_log, sname, subname)
          return
        end if

        lname    = '13C/12C ratio in atmosphere'
        sname    = 'CISO_R13C_atm'
        units    = 'permil'
        vgrid    = 'none'
        truncate = .false.
        call diags%add_diagnostic(lname, sname, units, vgrid, truncate,  &
             ind%CISO_R13C_atm, marbl_status_log)
        if (marbl_status_log%labort_marbl) then
          call log_add_diagnostics_error(marbl_status_log, sname, subname)
          return
        end if

        lname    = 'Surface equilibrium fractionation (CO2_gaseous <-> CO2_aq)'
        sname    = 'CISO_eps_aq_g_surf'
        units    = 'permil'
        vgrid    = 'none'
        truncate = .false.
        call diags%add_diagnostic(lname, sname, units, vgrid, truncate,  &
             ind%CISO_eps_aq_g_surf, marbl_status_log)
        if (marbl_status_log%labort_marbl) then
          call log_add_diagnostics_error(marbl_status_log, sname, subname)
          return
        end if

        lname    = 'Surface equilibrium fractionation between total DIC and gaseous CO2'
        sname    = 'CISO_eps_dic_g_surf'
        units    = 'permil'
        vgrid    = 'none'
        truncate = .false.
        call diags%add_diagnostic(lname, sname, units, vgrid, truncate,  &
             ind%CISO_eps_dic_g_surf, marbl_status_log)
        if (marbl_status_log%labort_marbl) then
          call log_add_diagnostics_error(marbl_status_log, sname, subname)
          return
        end if

        lname    = 'DI14C Surface Gas Flux'
        sname    = 'CISO_FG_14CO2'
        units    = 'mmol/m^3 cm/s'
        vgrid    = 'none'
        truncate = .false.
        call diags%add_diagnostic(lname, sname, units, vgrid, truncate,  &
             ind%CISO_DI14C_GAS_FLUX, marbl_status_log)
        if (marbl_status_log%labort_marbl) then
          call log_add_diagnostics_error(marbl_status_log, sname, subname)
          return
        end if

        lname    = 'DI14C Surface Air-Sea Gas Flux'
        sname    = 'CISO_FG_as_14CO2'
        units    = 'mmol/m^3 cm/s'
        vgrid    = 'none'
        truncate = .false.
        call diags%add_diagnostic(lname, sname, units, vgrid, truncate,  &
             ind%CISO_DI14C_AS_GAS_FLUX, marbl_status_log)
        if (marbl_status_log%labort_marbl) then
          call log_add_diagnostics_error(marbl_status_log, sname, subname)
          return
        end if

        lname    = 'DI14C Surface Sea-Air Gas Flux'
        sname    = 'CISO_FG_sa_14CO2'
        units    = 'mmol/m^3 cm/s'
        vgrid    = 'none'
        truncate = .false.
        call diags%add_diagnostic(lname, sname, units, vgrid, truncate,  &
             ind%CISO_DI14C_SA_GAS_FLUX, marbl_status_log)
        if (marbl_status_log%labort_marbl) then
          call log_add_diagnostics_error(marbl_status_log, sname, subname)
          return
        end if

        lname    = 'D14C Surface GAS FLUX'
        sname    = 'CISO_FG_d14C'
        units    = 'permil'
        vgrid    = 'none'
        truncate = .false.
        call diags%add_diagnostic(lname, sname, units, vgrid, truncate,  &
             ind%CISO_d14C_GAS_FLUX, marbl_status_log)
        if (marbl_status_log%labort_marbl) then
          call log_add_diagnostics_error(marbl_status_log, sname, subname)
          return
        end if

        lname    = 'Atmospheric Delta 14C in permil'
        sname    = 'CISO_D14C_atm'
        units    = 'permil'
        vgrid    = 'none'
        truncate = .false.
        call diags%add_diagnostic(lname, sname, units, vgrid, truncate,  &
             ind%CISO_D14C_atm, marbl_status_log)
        if (marbl_status_log%labort_marbl) then
          call log_add_diagnostics_error(marbl_status_log, sname, subname)
          return
        end if

        lname    = '14C/12C ratio in total DIC'
        sname    = 'CISO_R14C_DIC_surf'
        units    = 'permil'
        vgrid    = 'none'
        truncate = .false.
        call diags%add_diagnostic(lname, sname, units, vgrid, truncate,  &
             ind%CISO_R14C_DIC_surf, marbl_status_log)
        if (marbl_status_log%labort_marbl) then
          call log_add_diagnostics_error(marbl_status_log, sname, subname)
          return
        end if

        lname    = '14C/12C ratio in atmosphere'
        sname    = 'CISO_R14C_atm'
        units    = 'permil'
        vgrid    = 'none'
        truncate = .false.
        call diags%add_diagnostic(lname, sname, units, vgrid, truncate,  &
             ind%CISO_R14C_atm, marbl_status_log)
        if (marbl_status_log%labort_marbl) then
          call log_add_diagnostics_error(marbl_status_log, sname, subname)
          return
        end if

        lname    = 'deriv of flux of 13CO2_SHADOW wrt DI14C_SHADOW'
        sname    = 'd_SF_DI13C_SHADOW_d_DI13C_SHADOW'
        units    = 'cm/s'
        vgrid    = 'none'
        truncate = .false.
        call diags%add_diagnostic(lname, sname, units, vgrid, truncate,  &
             ind%d_SF_DI13C_SHADOW_d_DI13C_SHADOW, marbl_status_log)
        if (marbl_status_log%labort_marbl) then
          call log_add_diagnostics_error(marbl_status_log, sname, subname)
          return
        end if

        lname    = 'deriv of flux of 14CO2_SHADOW wrt DI14C_SHADOW'
        sname    = 'd_SF_DI14C_SHADOW_d_DI14C_SHADOW'
        units    = 'cm/s'
        vgrid    = 'none'
        truncate = .false.
        call diags%add_diagnostic(lname, sname, units, vgrid, truncate,  &
             ind%d_SF_DI14C_SHADOW_d_DI14C_SHADOW, marbl_status_log)
        if (marbl_status_log%labort_marbl) then
          call log_add_diagnostics_error(marbl_status_log, sname, subname)
          return
        end if
      end if ! ciso_on

    end associate

    !-----------------------------------------------------------------
    ! Interior diagnostics
    !-----------------------------------------------------------------

    associate(                                 &
              ind => marbl_interior_diag_ind,       &
              diags => marbl_interior_forcing_diags &
             )

      ! General 2D diags
      lname = 'Calcite Saturation Depth'
      sname = 'zsatcalc'
      units = 'cm'
      vgrid = 'none'
      truncate = .false.
      call diags%add_diagnostic(lname, sname, units, vgrid, truncate,     &
           ind%zsatcalc, marbl_status_log)
      if (marbl_status_log%labort_marbl) then
        call log_add_diagnostics_error(marbl_status_log, sname, subname)
        return
      end if

      lname = 'Aragonite Saturation Depth'
      sname = 'zsatarag'
      units = 'cm'
      vgrid = 'none'
      truncate = .false.
      call diags%add_diagnostic(lname, sname, units, vgrid, truncate,     &
           ind%zsatarag, marbl_status_log)
      if (marbl_status_log%labort_marbl) then
        call log_add_diagnostics_error(marbl_status_log, sname, subname)
        return
      end if

      lname = 'Vertical Minimum of O2'
      sname = 'O2_ZMIN'
      units = 'mmol/m^3'
      vgrid = 'none'
      truncate = .false.
      call diags%add_diagnostic(lname, sname, units, vgrid, truncate,     &
           ind%O2_ZMIN, marbl_status_log)
      if (marbl_status_log%labort_marbl) then
        call log_add_diagnostics_error(marbl_status_log, sname, subname)
        return
      end if

      lname = 'Depth of Vertical Minimum of O2'
      sname = 'O2_ZMIN_DEPTH'
      units = 'cm'
      vgrid = 'none'
      truncate = .false.
      call diags%add_diagnostic(lname, sname, units, vgrid, truncate,     &
           ind%O2_ZMIN_DEPTH, marbl_status_log)
      if (marbl_status_log%labort_marbl) then
        call log_add_diagnostics_error(marbl_status_log, sname, subname)
        return
      end if

      lname = 'Total C Fixation Vertical Integral'
      sname = 'photoC_TOT_zint'
      units = 'mmol/m^3 cm/s'
      vgrid = 'none'
      truncate = .false.
      call diags%add_diagnostic(lname, sname, units, vgrid, truncate,     &
           ind%photoC_TOT_zint, marbl_status_log)
      if (marbl_status_log%labort_marbl) then
        call log_add_diagnostics_error(marbl_status_log, sname, subname)
        return
      end if

      lname = 'Total C Fixation from NO3 Vertical Integral'
      sname = 'photoC_NO3_TOT_zint'
      units = 'mmol/m^3 cm/s'
      vgrid = 'none'
      truncate = .false.
      call diags%add_diagnostic(lname, sname, units, vgrid, truncate,     &
           ind%photoC_NO3_TOT_zint, marbl_status_log)
      if (marbl_status_log%labort_marbl) then
        call log_add_diagnostics_error(marbl_status_log, sname, subname)
        return
      end if

      lname = 'Vertical Integral of Conservative Subterms of Source Sink Term for Ctot'
      sname = 'Jint_Ctot'
      units = 'mmol/m^3 cm/s'
      vgrid = 'none'
      truncate = .false.
      call diags%add_diagnostic(lname, sname, units, vgrid, truncate,     &
           ind%Jint_Ctot, marbl_status_log)
      if (marbl_status_log%labort_marbl) then
        call log_add_diagnostics_error(marbl_status_log, sname, subname)
        return
      end if

      lname = 'Vertical Integral of Conservative Subterms of Source Sink Term for Ctot, 0-100m'
      sname = 'Jint_100m_Ctot'
      units = 'mmol/m^3 cm/s'
      vgrid = 'none'
      truncate = .false.
      call diags%add_diagnostic(lname, sname, units, vgrid, truncate,     &
           ind%Jint_100m_Ctot, marbl_status_log)
      if (marbl_status_log%labort_marbl) then
        call log_add_diagnostics_error(marbl_status_log, sname, subname)
        return
      end if

      lname = 'Vertical Integral of Conservative Subterms of Source Sink Term for Ntot'
      sname = 'Jint_Ntot'
      units = 'mmol/m^3 cm/s'
      vgrid = 'none'
      truncate = .false.
      call diags%add_diagnostic(lname, sname, units, vgrid, truncate,     &
           ind%Jint_Ntot, marbl_status_log)
      if (marbl_status_log%labort_marbl) then
        call log_add_diagnostics_error(marbl_status_log, sname, subname)
        return
      end if

      lname = 'Vertical Integral of Conservative Subterms of Source Sink Term for Ntot, 0-100m'
      sname = 'Jint_100m_Ntot'
      units = 'mmol/m^3 cm/s'
      vgrid = 'none'
      truncate = .false.
      call diags%add_diagnostic(lname, sname, units, vgrid, truncate,     &
           ind%Jint_100m_Ntot, marbl_status_log)
      if (marbl_status_log%labort_marbl) then
        call log_add_diagnostics_error(marbl_status_log, sname, subname)
        return
      end if

      lname = 'Vertical Integral of Conservative Subterms of Source Sink Term for Ptot'
      sname = 'Jint_Ptot'
      units = 'mmol/m^3 cm/s'
      vgrid = 'none'
      truncate = .false.
      call diags%add_diagnostic(lname, sname, units, vgrid, truncate,     &
           ind%Jint_Ptot, marbl_status_log)
      if (marbl_status_log%labort_marbl) then
        call log_add_diagnostics_error(marbl_status_log, sname, subname)
        return
      end if

      lname = 'Vertical Integral of Conservative Subterms of Source Sink Term for Ptot, 0-100m'
      sname = 'Jint_100m_Ptot'
      units = 'mmol/m^3 cm/s'
      vgrid = 'none'
      truncate = .false.
      call diags%add_diagnostic(lname, sname, units, vgrid, truncate,     &
           ind%Jint_100m_Ptot, marbl_status_log)
      if (marbl_status_log%labort_marbl) then
        call log_add_diagnostics_error(marbl_status_log, sname, subname)
        return
      end if

      lname = 'Vertical Integral of Conservative Subterms of Source Sink Term for Sitot'
      sname = 'Jint_Sitot'
      units = 'mmol/m^3 cm/s'
      vgrid = 'none'
      truncate = .false.
      call diags%add_diagnostic(lname, sname, units, vgrid, truncate,     &
           ind%Jint_Sitot, marbl_status_log)
      if (marbl_status_log%labort_marbl) then
        call log_add_diagnostics_error(marbl_status_log, sname, subname)
        return
      end if

      lname = 'Vertical Integral of Conservative Subterms of Source Sink Term for Sitot, 0-100m'
      sname = 'Jint_100m_Sitot'
      units = 'mmol/m^3 cm/s'
      vgrid = 'none'
      truncate = .false.
      call diags%add_diagnostic(lname, sname, units, vgrid, truncate,     &
           ind%Jint_100m_Sitot, marbl_status_log)
      if (marbl_status_log%labort_marbl) then
        call log_add_diagnostics_error(marbl_status_log, sname, subname)
        return
      end if

      lname = 'Vertical Integral of Conservative Subterms of Source Sink Term for Fetot'
      sname = 'Jint_Fetot'
      units = 'mmol/m^3 cm/s'
      vgrid = 'none'
      truncate = .false.
      call diags%add_diagnostic(lname, sname, units, vgrid, truncate,     &
           ind%Jint_Fetot, marbl_status_log)
      if (marbl_status_log%labort_marbl) then
        call log_add_diagnostics_error(marbl_status_log, sname, subname)
        return
      end if

      lname = 'Vertical Integral of Conservative Subterms of Source Sink Term for Fetot, 0-100m'
      sname = 'Jint_100m_Fetot'
      units = 'mmol/m^3 cm/s'
      vgrid = 'none'
      truncate = .false.
      call diags%add_diagnostic(lname, sname, units, vgrid, truncate,     &
           ind%Jint_100m_Fetot, marbl_status_log)
      if (marbl_status_log%labort_marbl) then
        call log_add_diagnostics_error(marbl_status_log, sname, subname)
        return
      end if

      ! Particulate 2D diags
      lname = 'CaCO3 Flux Hitting Sea Floor'
      sname = 'calcToFloor'
      units = 'nmolC/cm^2/s'
      vgrid = 'none'
      truncate = .false.
      call diags%add_diagnostic(lname, sname, units, vgrid, truncate,     &
           ind%calcToFloor, marbl_status_log)
      if (marbl_status_log%labort_marbl) then
        call log_add_diagnostics_error(marbl_status_log, sname, subname)
        return
      end if

      lname = 'CaCO3 Flux to Sediments'
      sname = 'calcToSed'
      units = 'nmolC/cm^2/s'
      vgrid = 'none'
      truncate = .false.
      call diags%add_diagnostic(lname, sname, units, vgrid, truncate,     &
           ind%calcToSed, marbl_status_log)
      if (marbl_status_log%labort_marbl) then
        call log_add_diagnostics_error(marbl_status_log, sname, subname)
        return
      end if

      lname = 'CaCO3 Flux to Sediments, Alternative CO2'
      sname = 'calcToSed_ALT_CO2'
      units = 'nmolC/cm^2/s'
      vgrid = 'none'
      truncate = .false.
      call diags%add_diagnostic(lname, sname, units, vgrid, truncate,     &
           ind%calcToSed_ALT_CO2, marbl_status_log)
      if (marbl_status_log%labort_marbl) then
        call log_add_diagnostics_error(marbl_status_log, sname, subname)
        return
      end if

      lname = 'POC Flux to Sediments'
      sname = 'pocToSed'
      units = 'nmolC/cm^2/s'
      vgrid = 'none'
      truncate = .false.
      call diags%add_diagnostic(lname, sname, units, vgrid, truncate,     &
           ind%pocToSed, marbl_status_log)
      if (marbl_status_log%labort_marbl) then
        call log_add_diagnostics_error(marbl_status_log, sname, subname)
        return
      end if

      lname = 'nitrogen burial Flux to Sediments'
      sname = 'ponToSed'
      units = 'nmolN/cm^2/s'
      vgrid = 'none'
      truncate = .false.
      call diags%add_diagnostic(lname, sname, units, vgrid, truncate,     &
           ind%ponToSed, marbl_status_log)
      if (marbl_status_log%labort_marbl) then
        call log_add_diagnostics_error(marbl_status_log, sname, subname)
        return
      end if

      lname = 'nitrogen loss in Sediments'
      sname = 'SedDenitrif'
      units = 'nmolN/cm^2/s'
      vgrid = 'none'
      truncate = .false.
      call diags%add_diagnostic(lname, sname, units, vgrid, truncate,     &
           ind%SedDenitrif, marbl_status_log)
      if (marbl_status_log%labort_marbl) then
        call log_add_diagnostics_error(marbl_status_log, sname, subname)
        return
      end if

      lname = 'non-oxic,non-dentr remin in Sediments'
      sname = 'OtherRemin'
      units = 'nmolC/cm^2/s'
      vgrid = 'none'
      truncate = .false.
      call diags%add_diagnostic(lname, sname, units, vgrid, truncate,     &
           ind%OtherRemin, marbl_status_log)
      if (marbl_status_log%labort_marbl) then
        call log_add_diagnostics_error(marbl_status_log, sname, subname)
        return
      end if

      lname = 'phosphorus Flux to Sediments'
      sname = 'popToSed'
      units = 'nmolP/cm^2/s'
      vgrid = 'none'
      truncate = .false.
      call diags%add_diagnostic(lname, sname, units, vgrid, truncate,     &
           ind%popToSed, marbl_status_log)
      if (marbl_status_log%labort_marbl) then
        call log_add_diagnostics_error(marbl_status_log, sname, subname)
        return
      end if

      lname = 'biogenic Si Flux to Sediments'
      sname = 'bsiToSed'
      units = 'nmolSi/cm^2/s'
      vgrid = 'none'
      truncate = .false.
      call diags%add_diagnostic(lname, sname, units, vgrid, truncate,     &
           ind%bsiToSed, marbl_status_log)
      if (marbl_status_log%labort_marbl) then
        call log_add_diagnostics_error(marbl_status_log, sname, subname)
        return
      end if

      lname = 'dust Flux to Sediments'
      sname = 'dustToSed'
      units = 'g/cm^2/s'
      vgrid = 'none'
      truncate = .false.
      call diags%add_diagnostic(lname, sname, units, vgrid, truncate,     &
           ind%dustToSed, marbl_status_log)
      if (marbl_status_log%labort_marbl) then
        call log_add_diagnostics_error(marbl_status_log, sname, subname)
        return
      end if

      lname = 'pFe Flux to Sediments'
      sname = 'pfeToSed'
      units = 'nmolFe/cm^2/s'
      vgrid = 'none'
      truncate = .false.
      call diags%add_diagnostic(lname, sname, units, vgrid, truncate,     &
           ind%pfeToSed, marbl_status_log)
      if (marbl_status_log%labort_marbl) then
        call log_add_diagnostics_error(marbl_status_log, sname, subname)
        return
      end if

      ! Autotroph 2D diags
      if (.not.ind%lconstructed()) then
        allocate(ind%photoC_zint(autotroph_cnt))
        allocate(ind%photoC_NO3_zint(autotroph_cnt))
        allocate(ind%CaCO3_form_zint(autotroph_cnt))
      end if
      do n=1,autotroph_cnt
        lname = trim(autotrophs(n)%lname) // ' C Fixation Vertical Integral'
        sname = 'photoC_' // trim(autotrophs(n)%sname) // '_zint'
        units = 'mmol/m^3 cm/s'
        vgrid = 'none'
        truncate = .false.
        call diags%add_diagnostic(lname, sname, units, vgrid, truncate,  &
             ind%photoC_zint(n), marbl_status_log)
        if (marbl_status_log%labort_marbl) then
          call log_add_diagnostics_error(marbl_status_log, sname, subname)
          return
        end if

        lname = trim(autotrophs(n)%lname) // ' C Fixation from NO3 Vertical Integral'
        sname = 'photoC_NO3_' // trim(autotrophs(n)%sname) // '_zint'
        units = 'mmol/m^3 cm/s'
        vgrid = 'none'
        truncate = .false.
        call diags%add_diagnostic(lname, sname, units, vgrid, truncate,  &
             ind%photoC_NO3_zint(n), marbl_status_log)
        if (marbl_status_log%labort_marbl) then
          call log_add_diagnostics_error(marbl_status_log, sname, subname)
          return
        end if

        if (autotrophs(n)%imp_calcifier .or.                         &
          autotrophs(n)%exp_calcifier) then
          lname = trim(autotrophs(n)%lname) // ' CaCO3 Formation Vertical Integral'
          sname = trim(autotrophs(n)%sname) // '_CaCO3_form_zint'
          units = 'mmol/m^3 cm/s'
          vgrid = 'none'
          truncate = .false.
          call diags%add_diagnostic(lname, sname, units, vgrid, truncate, &
               ind%CaCO3_form_zint(n), marbl_status_log)
          if (marbl_status_log%labort_marbl) then
            call log_add_diagnostics_error(marbl_status_log, sname, subname)
            return
          end if
        else
          ind%CaCO3_form_zint(n) = -1
        end if
      end do

      lname = 'Total CaCO3 Formation Vertical Integral'
      sname = 'CaCO3_form_zint'
      units = 'mmol/m^3 cm/s'
      vgrid = 'none'
      truncate = .false.
      call diags%add_diagnostic(lname, sname, units, vgrid, truncate,     &
           ind%tot_CaCO3_form_zint, marbl_status_log)
      if (marbl_status_log%labort_marbl) then
        call log_add_diagnostics_error(marbl_status_log, sname, subname)
        return
      end if

      ! General 3D diags
      lname = 'in situ temperature'
      sname = 'insitu_temp'
      units = 'degC'
      vgrid = 'layer_avg'
      truncate = .false.
      call diags%add_diagnostic(lname, sname, units, vgrid, truncate,     &
           ind%insitu_temp, marbl_status_log)
      if (marbl_status_log%labort_marbl) then
        call log_add_diagnostics_error(marbl_status_log, sname, subname)
        return
      end if

      lname = 'Carbonate Ion Concentration'
      sname = 'CO3'
      units = 'mmol/m^3'
      vgrid = 'layer_avg'
      truncate = .false.
      call diags%add_diagnostic(lname, sname, units, vgrid, truncate,     &
           ind%CO3, marbl_status_log)
      if (marbl_status_log%labort_marbl) then
        call log_add_diagnostics_error(marbl_status_log, sname, subname)
        return
      end if

      lname = 'Bicarbonate Ion Concentration'
      sname = 'HCO3'
      units = 'mmol/m^3'
      vgrid = 'layer_avg'
      truncate = .false.
      call diags%add_diagnostic(lname, sname, units, vgrid, truncate,     &
           ind%HCO3, marbl_status_log)
      if (marbl_status_log%labort_marbl) then
        call log_add_diagnostics_error(marbl_status_log, sname, subname)
        return
      end if

      lname = 'Carbonic Acid Concentration'
      sname = 'H2CO3'
      units = 'mmol/m^3'
      vgrid = 'layer_avg'
      truncate = .false.
      call diags%add_diagnostic(lname, sname, units, vgrid, truncate,     &
           ind%H2CO3, marbl_status_log)
      if (marbl_status_log%labort_marbl) then
        call log_add_diagnostics_error(marbl_status_log, sname, subname)
        return
      end if

      lname = 'pH'
      sname = 'pH_3D'
      units = 'none'
      vgrid = 'layer_avg'
      truncate = .false.
      call diags%add_diagnostic(lname, sname, units, vgrid, truncate,     &
           ind%ph_3D, marbl_status_log)
      if (marbl_status_log%labort_marbl) then
        call log_add_diagnostics_error(marbl_status_log, sname, subname)
        return
      end if

      lname = 'Carbonate Ion Concentration, Alternative CO2'
      sname = 'CO3_ALT_CO2'
      units = 'mmol/m^3'
      vgrid = 'layer_avg'
      truncate = .false.
      call diags%add_diagnostic(lname, sname, units, vgrid, truncate,     &
           ind%CO3_ALT_CO2, marbl_status_log)
      if (marbl_status_log%labort_marbl) then
        call log_add_diagnostics_error(marbl_status_log, sname, subname)
        return
      end if

      lname = 'Bicarbonate Ion Concentration, Alternative CO2'
      sname = 'HCO3_ALT_CO2'
      units = 'mmol/m^3'
      vgrid = 'layer_avg'
      truncate = .false.
      call diags%add_diagnostic(lname, sname, units, vgrid, truncate,     &
           ind%HCO3_ALT_CO2, marbl_status_log)
      if (marbl_status_log%labort_marbl) then
        call log_add_diagnostics_error(marbl_status_log, sname, subname)
        return
      end if

      lname = 'Carbonic Acid Concentration, Alternative CO2'
      sname = 'H2CO3_ALT_CO2'
      units = 'mmol/m^3'
      vgrid = 'layer_avg'
      truncate = .false.
      call diags%add_diagnostic(lname, sname, units, vgrid, truncate,     &
           ind%H2CO3_ALT_CO2, marbl_status_log)
      if (marbl_status_log%labort_marbl) then
        call log_add_diagnostics_error(marbl_status_log, sname, subname)
        return
      end if

      lname = 'pH, Alternative CO2'
      sname = 'pH_3D_ALT_CO2'
      units = 'none'
      vgrid = 'layer_avg'
      truncate = .false.
      call diags%add_diagnostic(lname, sname, units, vgrid, truncate,     &
           ind%ph_3D_ALT_CO2, marbl_status_log)
      if (marbl_status_log%labort_marbl) then
        call log_add_diagnostics_error(marbl_status_log, sname, subname)
        return
      end if

      lname = 'CO3 concentration at calcite saturation'
      sname = 'co3_sat_calc'
      units = 'mmol/m^3'
      vgrid = 'layer_avg'
      truncate = .false.
      call diags%add_diagnostic(lname, sname, units, vgrid, truncate,     &
           ind%co3_sat_calc, marbl_status_log)
      if (marbl_status_log%labort_marbl) then
        call log_add_diagnostics_error(marbl_status_log, sname, subname)
        return
      end if

      lname = 'CO3 concentration at aragonite saturation'
      sname = 'co3_sat_arag'
      units = 'mmol/m^3'
      vgrid = 'layer_avg'
      truncate = .false.
      call diags%add_diagnostic(lname, sname, units, vgrid, truncate,     &
           ind%co3_sat_arag, marbl_status_log)
      if (marbl_status_log%labort_marbl) then
        call log_add_diagnostics_error(marbl_status_log, sname, subname)
        return
      end if

      lname = 'Nitrification'
      sname = 'NITRIF'
      units = 'mmol/m^3/s'
      vgrid = 'layer_avg'
      truncate = .false.
      call diags%add_diagnostic(lname, sname, units, vgrid, truncate,     &
           ind%NITRIF, marbl_status_log)
      if (marbl_status_log%labort_marbl) then
        call log_add_diagnostics_error(marbl_status_log, sname, subname)
        return
      end if

      lname = 'Denitrification'
      sname = 'DENITRIF'
      units = 'mmol/m^3/s'
      vgrid = 'layer_avg'
      truncate = .false.
      call diags%add_diagnostic(lname, sname, units, vgrid, truncate,     &
           ind%DENITRIF, marbl_status_log)
      if (marbl_status_log%labort_marbl) then
        call log_add_diagnostics_error(marbl_status_log, sname, subname)
        return
      end if

      lname = 'O2 Production'
      sname = 'O2_PRODUCTION'
      units = 'mmol/m^3/s'
      vgrid = 'layer_avg'
      truncate = .false.
      call diags%add_diagnostic(lname, sname, units, vgrid, truncate,     &
           ind%O2_PRODUCTION, marbl_status_log)
      if (marbl_status_log%labort_marbl) then
        call log_add_diagnostics_error(marbl_status_log, sname, subname)
        return
      end if

      lname = 'O2 Consumption'
      sname = 'O2_CONSUMPTION'
      units = 'mmol/m^3/s'
      vgrid = 'layer_avg'
      truncate = .false.
      call diags%add_diagnostic(lname, sname, units, vgrid, truncate,     &
           ind%O2_CONSUMPTION, marbl_status_log)
      if (marbl_status_log%labort_marbl) then
        call log_add_diagnostics_error(marbl_status_log, sname, subname)
        return
      end if

      lname = 'Apparent O2 Utilization'
      sname = 'AOU'
      units = 'mmol/m^3'
      vgrid = 'layer_avg'
      truncate = .false.
      call diags%add_diagnostic(lname, sname, units, vgrid, truncate,     &
           ind%AOU, marbl_status_log)
      if (marbl_status_log%labort_marbl) then
        call log_add_diagnostics_error(marbl_status_log, sname, subname)
        return
      end if

      lname = 'PAR Average over Model Cell'
      sname = 'PAR_avg'
      units = 'W/m^2'
      vgrid = 'layer_avg'
      truncate = .true.
      call diags%add_diagnostic(lname, sname, units, vgrid, truncate,     &
           ind%PAR_avg, marbl_status_log)
      if (marbl_status_log%labort_marbl) then
        call log_add_diagnostics_error(marbl_status_log, sname, subname)
        return
      end if

      lname = 'Total Autotroph Grazing'
      sname = 'graze_auto_TOT'
      units = 'mmol/m^3/s'
      vgrid = 'layer_avg'
      truncate = .true.
      call diags%add_diagnostic(lname, sname, units, vgrid, truncate,     &
           ind%auto_graze_TOT, marbl_status_log)
      if (marbl_status_log%labort_marbl) then
        call log_add_diagnostics_error(marbl_status_log, sname, subname)
        return
      end if

      lname = 'Total C Fixation'
      sname = 'photoC_TOT'
      units = 'mmol/m^3/s'
      vgrid = 'layer_avg'
      truncate = .true.
      call diags%add_diagnostic(lname, sname, units, vgrid, truncate,     &
           ind%photoC_TOT, marbl_status_log)
      if (marbl_status_log%labort_marbl) then
        call log_add_diagnostics_error(marbl_status_log, sname, subname)
        return
      end if

      lname = 'Total C Fixation from NO3'
      sname = 'photoC_NO3_TOT'
      units = 'mmol/m^3/s'
      vgrid = 'layer_avg'
      truncate = .true.
      call diags%add_diagnostic(lname, sname, units, vgrid, truncate,     &
           ind%photoC_NO3_TOT, marbl_status_log)
      if (marbl_status_log%labort_marbl) then
        call log_add_diagnostics_error(marbl_status_log, sname, subname)
        return
      end if

      lname = 'DOC Production'
      sname = 'DOC_prod'
      units = 'mmol/m^3/s'
      vgrid = 'layer_avg'
      truncate = .false.
      call diags%add_diagnostic(lname, sname, units, vgrid, truncate,     &
           ind%DOC_prod, marbl_status_log)
      if (marbl_status_log%labort_marbl) then
        call log_add_diagnostics_error(marbl_status_log, sname, subname)
        return
      end if

      lname = 'DOC Remineralization'
      sname = 'DOC_remin'
      units = 'mmol/m^3/s'
      vgrid = 'layer_avg'
      truncate = .false.
      call diags%add_diagnostic(lname, sname, units, vgrid, truncate,     &
           ind%DOC_remin, marbl_status_log)
      if (marbl_status_log%labort_marbl) then
        call log_add_diagnostics_error(marbl_status_log, sname, subname)
        return
      end if

      lname = 'DOCr Remineralization'
      sname = 'DOCr_remin'
      units = 'mmol/m^3/s'
      vgrid = 'layer_avg'
      truncate = .false.
      call diags%add_diagnostic(lname, sname, units, vgrid, truncate,     &
           ind%DOCr_remin, marbl_status_log)
      if (marbl_status_log%labort_marbl) then
        call log_add_diagnostics_error(marbl_status_log, sname, subname)
        return
      end if

      lname = 'DON Production'
      sname = 'DON_prod'
      units = 'mmol/m^3/s'
      vgrid = 'layer_avg'
      truncate = .false.
      call diags%add_diagnostic(lname, sname, units, vgrid, truncate,     &
           ind%DON_prod, marbl_status_log)
      if (marbl_status_log%labort_marbl) then
        call log_add_diagnostics_error(marbl_status_log, sname, subname)
        return
      end if

      lname = 'DON Remineralization'
      sname = 'DON_remin'
      units = 'mmol/m^3/s'
      vgrid = 'layer_avg'
      truncate = .false.
      call diags%add_diagnostic(lname, sname, units, vgrid, truncate,     &
           ind%DON_remin, marbl_status_log)
      if (marbl_status_log%labort_marbl) then
        call log_add_diagnostics_error(marbl_status_log, sname, subname)
        return
      end if

      lname = 'DONr Remineralization'
      sname = 'DONr_remin'
      units = 'mmol/m^3/s'
      vgrid = 'layer_avg'
      truncate = .false.
      call diags%add_diagnostic(lname, sname, units, vgrid, truncate,     &
           ind%DONr_remin, marbl_status_log)
      if (marbl_status_log%labort_marbl) then
        call log_add_diagnostics_error(marbl_status_log, sname, subname)
        return
      end if

      lname = 'DOP Production'
      sname = 'DOP_prod'
      units = 'mmol/m^3/s'
      vgrid = 'layer_avg'
      truncate = .false.
      call diags%add_diagnostic(lname, sname, units, vgrid, truncate,     &
           ind%DOP_prod, marbl_status_log)
      if (marbl_status_log%labort_marbl) then
        call log_add_diagnostics_error(marbl_status_log, sname, subname)
        return
      end if

      lname = 'DOP Remineralization'
      sname = 'DOP_remin'
      units = 'mmol/m^3/s'
      vgrid = 'layer_avg'
      truncate = .false.
      call diags%add_diagnostic(lname, sname, units, vgrid, truncate,     &
           ind%DOP_remin, marbl_status_log)
      if (marbl_status_log%labort_marbl) then
        call log_add_diagnostics_error(marbl_status_log, sname, subname)
        return
      end if

      lname = 'DOPr Remineralization'
      sname = 'DOPr_remin'
      units = 'mmol/m^3/s'
      vgrid = 'layer_avg'
      truncate = .false.
      call diags%add_diagnostic(lname, sname, units, vgrid, truncate,     &
           ind%DOPr_remin, marbl_status_log)
      if (marbl_status_log%labort_marbl) then
        call log_add_diagnostics_error(marbl_status_log, sname, subname)
        return
      end if

      lname = 'Iron Scavenging'
      sname = 'Fe_scavenge'
      units = 'mmol/m^3/s'
      vgrid = 'layer_avg'
      truncate = .false.
      call diags%add_diagnostic(lname, sname, units, vgrid, truncate,     &
           ind%Fe_scavenge, marbl_status_log)
      if (marbl_status_log%labort_marbl) then
        call log_add_diagnostics_error(marbl_status_log, sname, subname)
        return
      end if

      lname = 'Iron Scavenging Rate'
      sname = 'Fe_scavenge_rate'
      units = '1/y'
      vgrid = 'layer_avg'
      truncate = .false.
      call diags%add_diagnostic(lname, sname, units, vgrid, truncate,     &
           ind%Fe_scavenge_rate, marbl_status_log)
      if (marbl_status_log%labort_marbl) then
        call log_add_diagnostics_error(marbl_status_log, sname, subname)
        return
      end if

      lname = 'Production of Fe-binding Ligand'
      sname = 'Lig_prod'
      units = 'mmol/m^3/s'
      vgrid = 'layer_avg'
      truncate = .false.
      call diags%add_diagnostic(lname, sname, units, vgrid, truncate,     &
           ind%Lig_prod, marbl_status_log)
      if (marbl_status_log%labort_marbl) then
        call log_add_diagnostics_error(marbl_status_log, sname, subname)
        return
      end if

      lname = 'Loss of Fe-binding Ligand'
      sname = 'Lig_loss'
      units = 'mmol/m^3/s'
      vgrid = 'layer_avg'
      truncate = .false.
      call diags%add_diagnostic(lname, sname, units, vgrid, truncate,     &
           ind%Lig_loss, marbl_status_log)
      if (marbl_status_log%labort_marbl) then
        call log_add_diagnostics_error(marbl_status_log, sname, subname)
        return
      end if

      lname = 'Loss of Fe-binding Ligand from Scavenging'
      sname = 'Lig_scavenge'
      units = 'mmol/m^3/s'
      vgrid = 'layer_avg'
      truncate = .false.
      call diags%add_diagnostic(lname, sname, units, vgrid, truncate,     &
           ind%Lig_scavenge, marbl_status_log)
      if (marbl_status_log%labort_marbl) then
        call log_add_diagnostics_error(marbl_status_log, sname, subname)
        return
      end if

      lname = 'Fe not bound to Ligand'
      sname = 'Fefree'
      units = 'mmol/m^3'
      vgrid = 'layer_avg'
      truncate = .false.
      call diags%add_diagnostic(lname, sname, units, vgrid, truncate,     &
           ind%Fefree, marbl_status_log)
      if (marbl_status_log%labort_marbl) then
        call log_add_diagnostics_error(marbl_status_log, sname, subname)
        return
      end if

      lname = 'Loss of Fe-binding Ligand from UV radiation'
      sname = 'Lig_photochem'
      units = 'mmol/m^3/s'
      vgrid = 'layer_avg'
      truncate = .false.
      call diags%add_diagnostic(lname, sname, units, vgrid, truncate,     &
           ind%Lig_photochem, marbl_status_log)
      if (marbl_status_log%labort_marbl) then
        call log_add_diagnostics_error(marbl_status_log, sname, subname)
        return
      end if

      lname = 'Loss of Fe-binding Ligand from Bacterial Degradation'
      sname = 'Lig_deg'
      units = 'mmol/m^3/s'
      vgrid = 'layer_avg'
      truncate = .false.
      call diags%add_diagnostic(lname, sname, units, vgrid, truncate,     &
           ind%Lig_deg, marbl_status_log)
      if (marbl_status_log%labort_marbl) then
        call log_add_diagnostics_error(marbl_status_log, sname, subname)
        return
      end if

      ! Particulate 3D diags
      lname = 'POC Flux into Cell'
      sname = 'POC_FLUX_IN'
      units = 'mmol/m^3 cm/s'
      vgrid = 'layer_avg'
      truncate = .false.
      call diags%add_diagnostic(lname, sname, units, vgrid, truncate,     &
           ind%POC_FLUX_IN, marbl_status_log)
      if (marbl_status_log%labort_marbl) then
        call log_add_diagnostics_error(marbl_status_log, sname, subname)
        return
      end if

      lname = 'POC Production'
      sname = 'POC_PROD'
      units = 'mmol/m^3/s'
      vgrid = 'layer_avg'
      truncate = .false.
      call diags%add_diagnostic(lname, sname, units, vgrid, truncate,     &
           ind%POC_PROD, marbl_status_log)
      if (marbl_status_log%labort_marbl) then
        call log_add_diagnostics_error(marbl_status_log, sname, subname)
        return
      end if

      lname = 'POC Remineralization'
      sname = 'POC_REMIN'
      units = 'mmol/m^3/s'
      vgrid = 'layer_avg'
      truncate = .false.
      call diags%add_diagnostic(lname, sname, units, vgrid, truncate,     &
           ind%POC_REMIN, marbl_status_log)
      if (marbl_status_log%labort_marbl) then
        call log_add_diagnostics_error(marbl_status_log, sname, subname)
        return
      end if

      lname = 'POC Remineralization routed to DIC'
      sname = 'POC_REMIN_DIC'
      units = 'mmol/m^3/s'
      vgrid = 'layer_avg'
      truncate = .false.
      call diags%add_diagnostic(lname, sname, units, vgrid, truncate,     &
           ind%POC_REMIN_DIC, marbl_status_log)
      if (marbl_status_log%labort_marbl) then
        call log_add_diagnostics_error(marbl_status_log, sname, subname)
        return
      end if

      lname = 'POP Flux into Cell'
      sname = 'POP_FLUX_IN'
      units = 'mmol/m^3 cm/s'
      vgrid = 'layer_avg'
      truncate = .false.
      call diags%add_diagnostic(lname, sname, units, vgrid, truncate,     &
           ind%POP_FLUX_IN, marbl_status_log)
      if (marbl_status_log%labort_marbl) then
        call log_add_diagnostics_error(marbl_status_log, sname, subname)
        return
      end if

      lname = 'POP Production'
      sname = 'POP_PROD'
      units = 'mmol/m^3/s'
      vgrid = 'layer_avg'
      truncate = .false.
      call diags%add_diagnostic(lname, sname, units, vgrid, truncate,     &
           ind%POP_PROD, marbl_status_log)
      if (marbl_status_log%labort_marbl) then
        call log_add_diagnostics_error(marbl_status_log, sname, subname)
        return
      end if

      lname = 'POP Remineralization'
      sname = 'POP_REMIN'
      units = 'mmol/m^3/s'
      vgrid = 'layer_avg'
      truncate = .false.
      call diags%add_diagnostic(lname, sname, units, vgrid, truncate,     &
           ind%POP_REMIN, marbl_status_log)
      if (marbl_status_log%labort_marbl) then
        call log_add_diagnostics_error(marbl_status_log, sname, subname)
        return
      end if

      lname = 'POP Remineralization routed to PO4'
      sname = 'POP_REMIN_PO4'
      units = 'mmol/m^3/s'
      vgrid = 'layer_avg'
      truncate = .false.
      call diags%add_diagnostic(lname, sname, units, vgrid, truncate,     &
           ind%POP_REMIN_PO4, marbl_status_log)
      if (marbl_status_log%labort_marbl) then
        call log_add_diagnostics_error(marbl_status_log, sname, subname)
        return
      end if

      lname = 'PON Remineralization routed to NH4'
      sname = 'PON_REMIN_NH4'
      units = 'mmol/m^3/s'
      vgrid = 'layer_avg'
      truncate = .false.
      call diags%add_diagnostic(lname, sname, units, vgrid, truncate,     &
           ind%PON_REMIN_NH4, marbl_status_log)
      if (marbl_status_log%labort_marbl) then
        call log_add_diagnostics_error(marbl_status_log, sname, subname)
        return
      end if

      lname = 'CaCO3 Flux into Cell'
      sname = 'CaCO3_FLUX_IN'
      units = 'mmol/m^3 cm/s'
      vgrid = 'layer_avg'
      truncate = .false.
      call diags%add_diagnostic(lname, sname, units, vgrid, truncate,     &
           ind%CaCO3_FLUX_IN, marbl_status_log)
      if (marbl_status_log%labort_marbl) then
        call log_add_diagnostics_error(marbl_status_log, sname, subname)
        return
      end if

      lname = 'CaCO3 Production'
      sname = 'CaCO3_PROD'
      units = 'mmol/m^3/s'
      vgrid = 'layer_avg'
      truncate = .false.
      call diags%add_diagnostic(lname, sname, units, vgrid, truncate,     &
           ind%CaCO3_PROD, marbl_status_log)
      if (marbl_status_log%labort_marbl) then
        call log_add_diagnostics_error(marbl_status_log, sname, subname)
        return
      end if

      lname = 'CaCO3 Remineralization'
      sname = 'CaCO3_REMIN'
      units = 'mmol/m^3/s'
      vgrid = 'layer_avg'
      truncate = .false.
      call diags%add_diagnostic(lname, sname, units, vgrid, truncate,     &
           ind%CaCO3_REMIN, marbl_status_log)
      if (marbl_status_log%labort_marbl) then
        call log_add_diagnostics_error(marbl_status_log, sname, subname)
        return
      end if

      lname = 'CaCO3 Flux into Cell, Alternative CO2'
      sname = 'CaCO3_ALT_CO2_FLUX_IN'
      units = 'mmol/m^3 cm/s'
      vgrid = 'layer_avg'
      truncate = .false.
      call diags%add_diagnostic(lname, sname, units, vgrid, truncate,     &
           ind%CaCO3_ALT_CO2_FLUX_IN, marbl_status_log)
      if (marbl_status_log%labort_marbl) then
        call log_add_diagnostics_error(marbl_status_log, sname, subname)
        return
      end if

      lname = 'CaCO3 Production, Alternative CO2'
      sname = 'CaCO3_ALT_CO2_PROD'
      units = 'mmol/m^3/s'
      vgrid = 'layer_avg'
      truncate = .false.
      call diags%add_diagnostic(lname, sname, units, vgrid, truncate,     &
           ind%CaCO3_ALT_CO2_PROD, marbl_status_log)
      if (marbl_status_log%labort_marbl) then
        call log_add_diagnostics_error(marbl_status_log, sname, subname)
        return
      end if

      lname = 'CaCO3 Remineralization, Alternative CO2'
      sname = 'CaCO3_ALT_CO2_REMIN'
      units = 'mmol/m^3/s'
      vgrid = 'layer_avg'
      truncate = .false.
      call diags%add_diagnostic(lname, sname, units, vgrid, truncate,     &
           ind%CaCO3_ALT_CO2_REMIN, marbl_status_log)
      if (marbl_status_log%labort_marbl) then
        call log_add_diagnostics_error(marbl_status_log, sname, subname)
        return
      end if

      lname = 'SiO2 Flux into Cell'
      sname = 'SiO2_FLUX_IN'
      units = 'mmol/m^3 cm/s'
      vgrid = 'layer_avg'
      truncate = .false.
      call diags%add_diagnostic(lname, sname, units, vgrid, truncate,     &
           ind%SiO2_FLUX_IN, marbl_status_log)
      if (marbl_status_log%labort_marbl) then
        call log_add_diagnostics_error(marbl_status_log, sname, subname)
        return
      end if

      lname = 'SiO2 Production'
      sname = 'SiO2_PROD'
      units = 'mmol/m^3/s'
      vgrid = 'layer_avg'
      truncate = .false.
      call diags%add_diagnostic(lname, sname, units, vgrid, truncate,     &
           ind%SiO2_PROD, marbl_status_log)
      if (marbl_status_log%labort_marbl) then
        call log_add_diagnostics_error(marbl_status_log, sname, subname)
        return
      end if

      lname = 'SiO2 Remineralization'
      sname = 'SiO2_REMIN'
      units = 'mmol/m^3/s'
      vgrid = 'layer_avg'
      truncate = .false.
      call diags%add_diagnostic(lname, sname, units, vgrid, truncate,     &
           ind%SiO2_REMIN, marbl_status_log)
      if (marbl_status_log%labort_marbl) then
        call log_add_diagnostics_error(marbl_status_log, sname, subname)
        return
      end if

      lname = 'Dust Flux into Cell'
      sname = 'dust_FLUX_IN'
      units = 'ng/s/m^2'
      vgrid = 'layer_avg'
      truncate = .false.
      call diags%add_diagnostic(lname, sname, units, vgrid, truncate,     &
           ind%dust_FLUX_IN, marbl_status_log)
      if (marbl_status_log%labort_marbl) then
        call log_add_diagnostics_error(marbl_status_log, sname, subname)
        return
      end if

      lname = 'Dust Remineralization'
      sname = 'dust_REMIN'
      units = 'mmol/m^3/s'
      vgrid = 'layer_avg'
      truncate = .false.
      call diags%add_diagnostic(lname, sname, units, vgrid, truncate,     &
           ind%dust_REMIN, marbl_status_log)
      if (marbl_status_log%labort_marbl) then
        call log_add_diagnostics_error(marbl_status_log, sname, subname)
        return
      end if

      lname = 'P_iron Flux into Cell'
      sname = 'P_iron_FLUX_IN'
      units = 'mmol/m^3 cm/s'
      vgrid = 'layer_avg'
      truncate = .false.
      call diags%add_diagnostic(lname, sname, units, vgrid, truncate,     &
           ind%P_iron_FLUX_IN, marbl_status_log)
      if (marbl_status_log%labort_marbl) then
        call log_add_diagnostics_error(marbl_status_log, sname, subname)
        return
      end if

      lname = 'P_iron Production'
      sname = 'P_iron_PROD'
      units = 'mmol/m^3/s'
      vgrid = 'layer_avg'
      truncate = .false.
      call diags%add_diagnostic(lname, sname, units, vgrid, truncate,     &
           ind%P_iron_PROD, marbl_status_log)
      if (marbl_status_log%labort_marbl) then
        call log_add_diagnostics_error(marbl_status_log, sname, subname)
        return
      end if

      lname = 'P_iron Remineralization'
      sname = 'P_iron_REMIN'
      units = 'mmol/m^3/s'
      vgrid = 'layer_avg'
      truncate = .false.
      call diags%add_diagnostic(lname, sname, units, vgrid, truncate,     &
           ind%P_iron_REMIN, marbl_status_log)
      if (marbl_status_log%labort_marbl) then
        call log_add_diagnostics_error(marbl_status_log, sname, subname)
        return
      end if

      ! Autotroph 3D diags
      if (.not.ind%lconstructed()) then
        allocate(ind%Qp(autotroph_cnt))
        allocate(ind%N_lim(autotroph_cnt))
        allocate(ind%P_lim(autotroph_cnt))
        allocate(ind%Fe_lim(autotroph_cnt))
        allocate(ind%SiO3_lim(autotroph_cnt))
        allocate(ind%light_lim(autotroph_cnt))
        allocate(ind%photoC(autotroph_cnt))
        allocate(ind%photoC_NO3(autotroph_cnt))
        allocate(ind%photoFe(autotroph_cnt))
        allocate(ind%photoNO3(autotroph_cnt))
        allocate(ind%photoNH4(autotroph_cnt))
        allocate(ind%DOP_uptake(autotroph_cnt))
        allocate(ind%PO4_uptake(autotroph_cnt))
        allocate(ind%auto_graze(autotroph_cnt))
        allocate(ind%auto_graze_poc(autotroph_cnt))
        allocate(ind%auto_graze_doc(autotroph_cnt))
        allocate(ind%auto_graze_zoo(autotroph_cnt))
        allocate(ind%auto_loss(autotroph_cnt))
        allocate(ind%auto_loss_poc(autotroph_cnt))
        allocate(ind%auto_loss_doc(autotroph_cnt))
        allocate(ind%auto_agg(autotroph_cnt))
        allocate(ind%bSi_form(autotroph_cnt))
        allocate(ind%CaCO3_form(autotroph_cnt))
        allocate(ind%Nfix(autotroph_cnt))
      end if
      do n= 1,autotroph_cnt
        lname = trim(autotrophs(n)%lname) // ' P:C ratio'
        sname = trim(autotrophs(n)%sname) // '_Qp'
        units = 'none'
        vgrid = 'layer_avg'
        truncate = .true.
        call diags%add_diagnostic(lname, sname, units, vgrid, truncate,  &
             ind%Qp(n), marbl_status_log)
        if (marbl_status_log%labort_marbl) then
          call log_add_diagnostics_error(marbl_status_log, sname, subname)
          return
        end if

        lname = trim(autotrophs(n)%lname) // ' N Limitation'
        sname = trim(autotrophs(n)%sname) // '_N_lim'
        units = 'none'
        vgrid = 'layer_avg'
        truncate = .true.
        call diags%add_diagnostic(lname, sname, units, vgrid, truncate,  &
             ind%N_lim(n), marbl_status_log)
        if (marbl_status_log%labort_marbl) then
          call log_add_diagnostics_error(marbl_status_log, sname, subname)
          return
        end if

        lname = trim(autotrophs(n)%lname) // ' P Limitation'
        sname = trim(autotrophs(n)%sname) // '_P_lim'
        units = 'none'
        vgrid = 'layer_avg'
        truncate = .true.
        call diags%add_diagnostic(lname, sname, units, vgrid, truncate,  &
             ind%P_lim(n), marbl_status_log)
        if (marbl_status_log%labort_marbl) then
          call log_add_diagnostics_error(marbl_status_log, sname, subname)
          return
        end if

        lname = trim(autotrophs(n)%lname) // ' Fe Limitation'
        sname = trim(autotrophs(n)%sname) // '_Fe_lim'
        units = 'none'
        vgrid = 'layer_avg'
        truncate = .true.
        call diags%add_diagnostic(lname, sname, units, vgrid, truncate,  &
             ind%Fe_lim(n), marbl_status_log)
        if (marbl_status_log%labort_marbl) then
          call log_add_diagnostics_error(marbl_status_log, sname, subname)
          return
        end if

        if (autotrophs(n)%silicifier) then
          lname = trim(autotrophs(n)%lname) // ' SiO3 Limitation'
          sname = trim(autotrophs(n)%sname) // '_SiO3_lim'
          units = 'none'
          vgrid = 'layer_avg'
          truncate = .true.
          call diags%add_diagnostic(lname, sname, units, vgrid, truncate, &
               ind%SiO3_lim(n), marbl_status_log)
          if (marbl_status_log%labort_marbl) then
            call log_add_diagnostics_error(marbl_status_log, sname, subname)
            return
          end if
        else
          ind%SiO3_lim(n) = -1
        end if

        lname = trim(autotrophs(n)%lname) // ' Light Limitation'
        sname = trim(autotrophs(n)%sname) // '_light_lim'
        units = 'none'
        vgrid = 'layer_avg'
        truncate = .true.
        call diags%add_diagnostic(lname, sname, units, vgrid, truncate,  &
             ind%light_lim(n), marbl_status_log)
        if (marbl_status_log%labort_marbl) then
          call log_add_diagnostics_error(marbl_status_log, sname, subname)
          return
        end if

        lname = trim(autotrophs(n)%lname) // ' C Fixation'
        sname = 'photoC_' // trim(autotrophs(n)%sname)
        units = 'mmol/m^3/s'
        vgrid = 'layer_avg'
        truncate = .true.
        call diags%add_diagnostic(lname, sname, units, vgrid, truncate,  &
             ind%photoC(n), marbl_status_log)
        if (marbl_status_log%labort_marbl) then
          call log_add_diagnostics_error(marbl_status_log, sname, subname)
          return
        end if

        lname = trim(autotrophs(n)%lname) // ' C Fixation from NO3'
        sname = 'photoC_NO3_' // trim(autotrophs(n)%sname)
        units = 'mmol/m^3/s'
        vgrid = 'layer_avg'
        truncate = .true.
        call diags%add_diagnostic(lname, sname, units, vgrid, truncate,  &
             ind%photoC_NO3(n), marbl_status_log)
        if (marbl_status_log%labort_marbl) then
          call log_add_diagnostics_error(marbl_status_log, sname, subname)
          return
        end if

        lname = trim(autotrophs(n)%lname) // ' Fe Uptake'
        sname = 'photoFe_' // trim(autotrophs(n)%sname)
        units = 'mmol/m^3/s'
        vgrid = 'layer_avg'
        truncate = .true.
        call diags%add_diagnostic(lname, sname, units, vgrid, truncate,  &
             ind%photoFe(n), marbl_status_log)
        if (marbl_status_log%labort_marbl) then
          call log_add_diagnostics_error(marbl_status_log, sname, subname)
          return
        end if

        lname = trim(autotrophs(n)%lname) // ' NO3 Uptake'
        sname = 'photoNO3_' // trim(autotrophs(n)%sname)
        units = 'mmol/m^3/s'
        vgrid = 'layer_avg'
        truncate = .true.
        call diags%add_diagnostic(lname, sname, units, vgrid, truncate,  &
             ind%photoNO3(n), marbl_status_log)
        if (marbl_status_log%labort_marbl) then
          call log_add_diagnostics_error(marbl_status_log, sname, subname)
          return
        end if

        lname = trim(autotrophs(n)%lname) // ' NH4 Uptake'
        sname = 'photoNH4_' // trim(autotrophs(n)%sname)
        units = 'mmol/m^3/s'
        vgrid = 'layer_avg'
        truncate = .true.
        call diags%add_diagnostic(lname, sname, units, vgrid, truncate,  &
             ind%photoNH4(n), marbl_status_log)
        if (marbl_status_log%labort_marbl) then
          call log_add_diagnostics_error(marbl_status_log, sname, subname)
          return
        end if

        lname = trim(autotrophs(n)%lname) // ' DOP Uptake'
        sname = 'DOP_' // trim(autotrophs(n)%sname) // '_uptake'
        units = 'mmol/m^3/s'
        vgrid = 'layer_avg'
        truncate = .true.
        call diags%add_diagnostic(lname, sname, units, vgrid, truncate,  &
             ind%DOP_uptake(n), marbl_status_log)
        if (marbl_status_log%labort_marbl) then
          call log_add_diagnostics_error(marbl_status_log, sname, subname)
          return
        end if

        lname = trim(autotrophs(n)%lname) // ' PO4 Uptake'
        sname = 'PO4_' // trim(autotrophs(n)%sname) // '_uptake'
        units = 'mmol/m^3/s'
        vgrid = 'layer_avg'
        truncate = .true.
        call diags%add_diagnostic(lname, sname, units, vgrid, truncate,  &
             ind%PO4_uptake(n), marbl_status_log)
        if (marbl_status_log%labort_marbl) then
          call log_add_diagnostics_error(marbl_status_log, sname, subname)
          return
        end if

        lname = trim(autotrophs(n)%lname) // ' Grazing'
        sname = 'graze_' // trim(autotrophs(n)%sname)
        units = 'mmol/m^3/s'
        vgrid = 'layer_avg'
        truncate = .true.
        call diags%add_diagnostic(lname, sname, units, vgrid, truncate,  &
             ind%auto_graze(n), marbl_status_log)
        if (marbl_status_log%labort_marbl) then
          call log_add_diagnostics_error(marbl_status_log, sname, subname)
          return
        end if

        lname = trim(autotrophs(n)%lname) // ' Grazing to POC'
        sname = 'graze_' // trim(autotrophs(n)%sname) // '_poc'
        units = 'mmol/m^3/s'
        vgrid = 'layer_avg'
        truncate = .true.
        call diags%add_diagnostic(lname, sname, units, vgrid, truncate,  &
             ind%auto_graze_poc(n), marbl_status_log)
        if (marbl_status_log%labort_marbl) then
          call log_add_diagnostics_error(marbl_status_log, sname, subname)
          return
        end if

        lname = trim(autotrophs(n)%lname) // ' Grazing to DOC'
        sname = 'graze_' // trim(autotrophs(n)%sname) // '_doc'
        units = 'mmol/m^3/s'
        vgrid = 'layer_avg'
        truncate = .true.
        call diags%add_diagnostic(lname, sname, units, vgrid, truncate,  &
             ind%auto_graze_doc(n), marbl_status_log)
        if (marbl_status_log%labort_marbl) then
          call log_add_diagnostics_error(marbl_status_log, sname, subname)
          return
        end if

        lname = trim(autotrophs(n)%lname) // ' Grazing to ZOO'
        sname = 'graze_' // trim(autotrophs(n)%sname) // '_zoo'
        units = 'mmol/m^3/s'
        vgrid = 'layer_avg'
        truncate = .true.
        call diags%add_diagnostic(lname, sname, units, vgrid, truncate,  &
             ind%auto_graze_zoo(n), marbl_status_log)
        if (marbl_status_log%labort_marbl) then
          call log_add_diagnostics_error(marbl_status_log, sname, subname)
          return
        end if

        lname = trim(autotrophs(n)%lname) // ' Loss'
        sname = trim(autotrophs(n)%sname) // '_loss'
        units = 'mmol/m^3/s'
        vgrid = 'layer_avg'
        truncate = .true.
        call diags%add_diagnostic(lname, sname, units, vgrid, truncate,  &
             ind%auto_loss(n), marbl_status_log)
        if (marbl_status_log%labort_marbl) then
          call log_add_diagnostics_error(marbl_status_log, sname, subname)
          return
        end if

        lname = trim(autotrophs(n)%lname) // ' Loss to POC'
        sname = trim(autotrophs(n)%sname) // '_loss_poc'
        units = 'mmol/m^3/s'
        vgrid = 'layer_avg'
        truncate = .true.
        call diags%add_diagnostic(lname, sname, units, vgrid, truncate,  &
             ind%auto_loss_poc(n), marbl_status_log)
        if (marbl_status_log%labort_marbl) then
          call log_add_diagnostics_error(marbl_status_log, sname, subname)
          return
        end if

        lname = trim(autotrophs(n)%lname) // ' Loss to DOC'
        sname = trim(autotrophs(n)%sname) // '_loss_doc'
        units = 'mmol/m^3/s'
        vgrid = 'layer_avg'
        truncate = .true.
        call diags%add_diagnostic(lname, sname, units, vgrid, truncate,  &
             ind%auto_loss_doc(n), marbl_status_log)
        if (marbl_status_log%labort_marbl) then
          call log_add_diagnostics_error(marbl_status_log, sname, subname)
          return
        end if

        lname = trim(autotrophs(n)%lname) // ' Aggregate'
        sname = trim(autotrophs(n)%sname) // '_agg'
        units = 'mmol/m^3/s'
        vgrid = 'layer_avg'
        truncate = .true.
        call diags%add_diagnostic(lname, sname, units, vgrid, truncate,  &
             ind%auto_agg(n), marbl_status_log)
        if (marbl_status_log%labort_marbl) then
          call log_add_diagnostics_error(marbl_status_log, sname, subname)
          return
        end if

        if (autotrophs(n)%silicifier) then
          lname = trim(autotrophs(n)%lname) // ' Si Uptake'
          sname = trim(autotrophs(n)%sname) // '_bSi_form'
          units = 'mmol/m^3/s'
          vgrid = 'layer_avg'
          truncate = .true.
          call diags%add_diagnostic(lname, sname, units, vgrid, truncate, &
               ind%bSi_form(n), marbl_status_log)
          if (marbl_status_log%labort_marbl) then
            call log_add_diagnostics_error(marbl_status_log, sname, subname)
            return
          end if
        else
          ind%bSi_form(n) = -1
        end if

        if (autotrophs(n)%imp_calcifier .or.                         &
            autotrophs(n)%exp_calcifier) then
          lname = trim(autotrophs(n)%lname) // ' CaCO3 Formation'
          sname = trim(autotrophs(n)%sname) // '_CaCO3_form'
          units = 'mmol/m^3/s'
          vgrid = 'layer_avg'
          truncate = .true.
          call diags%add_diagnostic(lname, sname, units, vgrid, truncate, &
               ind%CaCO3_form(n), marbl_status_log)
          if (marbl_status_log%labort_marbl) then
            call log_add_diagnostics_error(marbl_status_log, sname, subname)
            return
          end if
        else
          ind%CaCO3_form(n) = -1
        end if

        if (autotrophs(n)%Nfixer) then
          lname = trim(autotrophs(n)%lname) // ' N Fixation'
          sname = trim(autotrophs(n)%sname) // '_Nfix'
          units = 'mmol/m^3/s'
          vgrid = 'layer_avg'
          truncate = .true.
          call diags%add_diagnostic(lname, sname, units, vgrid, truncate, &
               ind%Nfix(n), marbl_status_log)
          if (marbl_status_log%labort_marbl) then
            call log_add_diagnostics_error(marbl_status_log, sname, subname)
            return
          end if
        else
          ind%Nfix(n) = -1
        end if

      end do ! end do-loop for autotroph_cnt

      lname    = 'Total Si Uptake'
      sname    = 'bSi_form'
      units    = 'mmol/m^3/s'
      vgrid    = 'layer_avg'
      truncate = .true.
      call diags%add_diagnostic(lname, sname, units, vgrid, truncate,     &
           ind%tot_bSi_form, marbl_status_log)
      if (marbl_status_log%labort_marbl) then
        call log_add_diagnostics_error(marbl_status_log, sname, subname)
        return
      end if

      lname    = 'Total CaCO3 Formation'
      sname    = 'CaCO3_form'
      units    = 'mmol/m^3/s'
      vgrid    = 'layer_avg'
      truncate = .true.
      call diags%add_diagnostic(lname, sname, units, vgrid, truncate,     &
           ind%tot_CaCO3_form, marbl_status_log)
      if (marbl_status_log%labort_marbl) then
        call log_add_diagnostics_error(marbl_status_log, sname, subname)
        return
      end if

      lname    = 'Total N Fixation'
      sname    = 'Nfix'
      units    = 'mmol/m^3/s'
      vgrid    = 'layer_avg'
      truncate = .true.
      call diags%add_diagnostic(lname, sname, units, vgrid, truncate,     &
           ind%tot_Nfix, marbl_status_log)
      if (marbl_status_log%labort_marbl) then
        call log_add_diagnostics_error(marbl_status_log, sname, subname)
        return
      end if

      ! Zooplankton 3D diags
      if (.not.ind%lconstructed()) then
        allocate(ind%zoo_loss(zooplankton_cnt))
        allocate(ind%zoo_loss_poc(zooplankton_cnt))
        allocate(ind%zoo_loss_doc(zooplankton_cnt))
        allocate(ind%zoo_graze(zooplankton_cnt))
        allocate(ind%zoo_graze_poc(zooplankton_cnt))
        allocate(ind%zoo_graze_doc(zooplankton_cnt))
        allocate(ind%zoo_graze_zoo(zooplankton_cnt))
        allocate(ind%x_graze_zoo(zooplankton_cnt))
      end if
      do n = 1,zooplankton_cnt
        lname    = trim(zooplankton(n)%lname) // ' Loss'
        sname    = trim(zooplankton(n)%sname) // '_loss'
        units    = 'mmol/m^3/s'
        vgrid    = 'layer_avg'
        truncate = .true.
        call diags%add_diagnostic(lname, sname, units, vgrid, truncate,  &
             ind%zoo_loss(n), marbl_status_log)
        if (marbl_status_log%labort_marbl) then
          call log_add_diagnostics_error(marbl_status_log, sname, subname)
          return
        end if

        lname    = trim(zooplankton(n)%lname) // ' Loss to POC'
        sname    = trim(zooplankton(n)%sname) // '_loss_poc'
        units    = 'mmol/m^3/s'
        vgrid    = 'layer_avg'
        truncate = .true.
        call diags%add_diagnostic(lname, sname, units, vgrid, truncate,  &
             ind%zoo_loss_poc(n), marbl_status_log)
        if (marbl_status_log%labort_marbl) then
          call log_add_diagnostics_error(marbl_status_log, sname, subname)
          return
        end if

        lname    = trim(zooplankton(n)%lname) // ' Loss to DOC'
        sname    = trim(zooplankton(n)%sname) // '_loss_doc'
        units    = 'mmol/m^3/s'
        vgrid    = 'layer_avg'
        truncate = .true.
        call diags%add_diagnostic(lname, sname, units, vgrid, truncate,  &
             ind%zoo_loss_doc(n), marbl_status_log)
        if (marbl_status_log%labort_marbl) then
          call log_add_diagnostics_error(marbl_status_log, sname, subname)
          return
        end if

        lname    = trim(zooplankton(n)%lname) // ' grazing loss'
        sname    = 'graze_' // trim(zooplankton(n)%sname)
        units    = 'mmol/m^3/s'
        vgrid    = 'layer_avg'
        truncate = .true.
        call diags%add_diagnostic(lname, sname, units, vgrid, truncate,  &
             ind%zoo_graze(n), marbl_status_log)
        if (marbl_status_log%labort_marbl) then
          call log_add_diagnostics_error(marbl_status_log, sname, subname)
          return
        end if

        lname    = trim(zooplankton(n)%lname) // ' grazing loss to POC'
        sname    = 'graze_' // trim(zooplankton(n)%sname) // '_poc'
        units    = 'mmol/m^3/s'
        vgrid    = 'layer_avg'
        truncate = .true.
        call diags%add_diagnostic(lname, sname, units, vgrid, truncate,  &
             ind%zoo_graze_poc(n), marbl_status_log)
        if (marbl_status_log%labort_marbl) then
          call log_add_diagnostics_error(marbl_status_log, sname, subname)
          return
        end if

        lname    = trim(zooplankton(n)%lname) // ' grazing loss to DOC'
        sname    = 'graze_' // trim(zooplankton(n)%sname) // '_doc'
        units    = 'mmol/m^3/s'
        vgrid    = 'layer_avg'
        truncate = .true.
        call diags%add_diagnostic(lname, sname, units, vgrid, truncate,  &
             ind%zoo_graze_doc(n), marbl_status_log)
        if (marbl_status_log%labort_marbl) then
          call log_add_diagnostics_error(marbl_status_log, sname, subname)
          return
        end if

        lname    = trim(zooplankton(n)%lname) // ' grazing loss to ZOO'
        sname    = 'graze_' // trim(zooplankton(n)%sname) // '_zoo'
        units    = 'mmol/m^3/s'
        vgrid    = 'layer_avg'
        truncate = .true.
        call diags%add_diagnostic(lname, sname, units, vgrid, truncate,  &
             ind%zoo_graze_zoo(n), marbl_status_log)
        if (marbl_status_log%labort_marbl) then
          call log_add_diagnostics_error(marbl_status_log, sname, subname)
          return
        end if

        lname    = trim(zooplankton(n)%lname) // ' grazing gain'
        sname    = 'x_graze_' // trim(zooplankton(n)%sname)
        units    = 'mmol/m^3/s'
        vgrid    = 'layer_avg'
        truncate = .true.
        call diags%add_diagnostic(lname, sname, units, vgrid, truncate,  &
             ind%x_graze_zoo(n), marbl_status_log)
        if (marbl_status_log%labort_marbl) then
          call log_add_diagnostics_error(marbl_status_log, sname, subname)
          return
        end if

      end do

      !-----------------------------------------------------------------------
      !  interior diagnostics related to NK shadow tracers
      !-----------------------------------------------------------------------

      if (lNK_shadow_tracers) then
        lname = 'DOC Shadow Remineralization'
        sname = 'DOC_SHADOW_remin'
        units = 'mmol/m^3/s'
        vgrid = 'layer_avg'
        truncate = .false.
        call diags%add_diagnostic(lname, sname, units, vgrid, truncate,     &
             ind%DOC_SHADOW_remin, marbl_status_log)
        if (marbl_status_log%labort_marbl) then
          call log_add_diagnostics_error(marbl_status_log, sname, subname)
          return
        end if

        lname = 'DOCr Shadow Remineralization'
        sname = 'DOCr_SHADOW_remin'
        units = 'mmol/m^3/s'
        vgrid = 'layer_avg'
        truncate = .false.
        call diags%add_diagnostic(lname, sname, units, vgrid, truncate,     &
             ind%DOCr_SHADOW_remin, marbl_status_log)
        if (marbl_status_log%labort_marbl) then
          call log_add_diagnostics_error(marbl_status_log, sname, subname)
          return
        end if

        lname = 'DON Shadow Remineralization'
        sname = 'DON_SHADOW_remin'
        units = 'mmol/m^3/s'
        vgrid = 'layer_avg'
        truncate = .false.
        call diags%add_diagnostic(lname, sname, units, vgrid, truncate,     &
             ind%DON_SHADOW_remin, marbl_status_log)
        if (marbl_status_log%labort_marbl) then
          call log_add_diagnostics_error(marbl_status_log, sname, subname)
          return
        end if

        lname = 'DONr Shadow Remineralization'
        sname = 'DONr_SHADOW_remin'
        units = 'mmol/m^3/s'
        vgrid = 'layer_avg'
        truncate = .false.
        call diags%add_diagnostic(lname, sname, units, vgrid, truncate,     &
             ind%DONr_SHADOW_remin, marbl_status_log)
        if (marbl_status_log%labort_marbl) then
          call log_add_diagnostics_error(marbl_status_log, sname, subname)
          return
        end if

        lname = 'DOP Shadow Remineralization'
        sname = 'DOP_SHADOW_remin'
        units = 'mmol/m^3/s'
        vgrid = 'layer_avg'
        truncate = .false.
        call diags%add_diagnostic(lname, sname, units, vgrid, truncate,     &
             ind%DOP_SHADOW_remin, marbl_status_log)
        if (marbl_status_log%labort_marbl) then
          call log_add_diagnostics_error(marbl_status_log, sname, subname)
          return
        end if

        lname = 'DOPr Shadow Remineralization'
        sname = 'DOPr_SHADOW_remin'
        units = 'mmol/m^3/s'
        vgrid = 'layer_avg'
        truncate = .false.
        call diags%add_diagnostic(lname, sname, units, vgrid, truncate,     &
             ind%DOPr_SHADOW_remin, marbl_status_log)
        if (marbl_status_log%labort_marbl) then
          call log_add_diagnostics_error(marbl_status_log, sname, subname)
          return
        end if
      end if

      if (ciso_on) then

        !  nonstandard 3D fields
        lname    = 'PO13C Flux into Cell'
        sname    = 'CISO_PO13C_FLUX_IN'
        units    = 'mmol/m^3 cm/s'
        vgrid    = 'layer_avg'
        truncate = .false.
        call diags%add_diagnostic(lname, sname, units, vgrid, truncate,  &
             ind%CISO_PO13C_FLUX_IN, marbl_status_log)
        if (marbl_status_log%labort_marbl) then
          call log_add_diagnostics_error(marbl_status_log, sname, subname)
          return
        end if

        lname    = 'PO13C Production'
        sname    = 'CISO_PO13C_PROD'
        units    = 'mmol/m^3/s'
        vgrid    = 'layer_avg'
        truncate = .false.
        call diags%add_diagnostic(lname, sname, units, vgrid, truncate,  &
             ind%CISO_PO13C_PROD, marbl_status_log)
        if (marbl_status_log%labort_marbl) then
          call log_add_diagnostics_error(marbl_status_log, sname, subname)
          return
        end if

        lname    = 'PO13C Remineralization'
        sname    = 'CISO_PO13C_REMIN'
        units    = 'mmol/m^3/s'
        vgrid    = 'layer_avg'
        truncate = .false.
        call diags%add_diagnostic(lname, sname, units, vgrid, truncate,  &
             ind%CISO_PO13C_REMIN, marbl_status_log)
        if (marbl_status_log%labort_marbl) then
          call log_add_diagnostics_error(marbl_status_log, sname, subname)
          return
        end if

        lname    = 'DO13C Production'
        sname    = 'CISO_DO13C_prod'
        units    = 'mmol/m^3/s'
        vgrid    = 'layer_avg'
        truncate = .false.
        call diags%add_diagnostic(lname, sname, units, vgrid, truncate,  &
             ind%CISO_DO13C_prod, marbl_status_log)
        if (marbl_status_log%labort_marbl) then
          call log_add_diagnostics_error(marbl_status_log, sname, subname)
          return
        end if

        lname    = 'DO13C Remineralization'
        sname    = 'CISO_DO13C_remin'
        units    = 'mmol/m^3/s'
        vgrid    = 'layer_avg'
        truncate = .false.
        call diags%add_diagnostic(lname, sname, units, vgrid, truncate,  &
             ind%CISO_DO13C_remin, marbl_status_log)
        if (marbl_status_log%labort_marbl) then
          call log_add_diagnostics_error(marbl_status_log, sname, subname)
          return
        end if

        lname    = 'Ca13CO3 flux into cell'
        sname    = 'CISO_Ca13CO3_FLUX_IN'
        units    = 'mmol/m^3 cm/s'
        vgrid    = 'layer_avg'
        truncate = .false.
        call diags%add_diagnostic(lname, sname, units, vgrid, truncate,  &
             ind%CISO_Ca13CO3_FLUX_IN, marbl_status_log)
        if (marbl_status_log%labort_marbl) then
          call log_add_diagnostics_error(marbl_status_log, sname, subname)
          return
        end if

        lname    = 'Ca13CO3 Production'
        sname    = 'CISO_Ca13CO3_PROD'
        units    = 'mmol/m^3/s'
        vgrid    = 'layer_avg'
        truncate = .false.
        call diags%add_diagnostic(lname, sname, units, vgrid, truncate,  &
             ind%CISO_Ca13CO3_PROD, marbl_status_log)
        if (marbl_status_log%labort_marbl) then
          call log_add_diagnostics_error(marbl_status_log, sname, subname)
          return
        end if

        lname    = 'Ca13CO3 Remineralization'
        sname    = 'CISO_Ca13CO3_REMIN'
        units    = 'mmol/m^3/s'
        vgrid    = 'layer_avg'
        truncate = .false.
        call diags%add_diagnostic(lname, sname, units, vgrid, truncate,  &
             ind%CISO_Ca13CO3_REMIN, marbl_status_log)
        if (marbl_status_log%labort_marbl) then
          call log_add_diagnostics_error(marbl_status_log, sname, subname)
          return
        end if

        lname    = 'Total 13C Fixation'
        sname    = 'CISO_photo13C_TOT'
        units    = 'mmol/m^3/s'
        vgrid    = 'layer_avg'
        truncate = .true.
        call diags%add_diagnostic(lname, sname, units, vgrid, truncate,  &
             ind%CISO_photo13C_TOT, marbl_status_log)
        if (marbl_status_log%labort_marbl) then
          call log_add_diagnostics_error(marbl_status_log, sname, subname)
          return
        end if

        lname    = 'd13C of DIC'
        sname    = 'CISO_DIC_d13C'
        units    = 'permil'
        vgrid    = 'layer_avg'
        truncate = .false.
        call diags%add_diagnostic(lname, sname, units, vgrid, truncate,  &
             ind%CISO_DIC_d13C, marbl_status_log)
        if (marbl_status_log%labort_marbl) then
          call log_add_diagnostics_error(marbl_status_log, sname, subname)
          return
        end if

        lname    = 'd13C of DOC'
        sname    = 'CISO_DOC_d13C'
        units    = 'permil'
        vgrid    = 'layer_avg'
        truncate = .false.
        call diags%add_diagnostic(lname, sname, units, vgrid, truncate,  &
             ind%CISO_DOC_d13C, marbl_status_log)
        if (marbl_status_log%labort_marbl) then
          call log_add_diagnostics_error(marbl_status_log, sname, subname)
          return
        end if

        lname    = 'd13C of zooC'
        sname    = 'CISO_zooC_d13C'
        units    = 'permil'
        vgrid    = 'layer_avg'
        truncate = .false.
        call diags%add_diagnostic(lname, sname, units, vgrid, truncate,  &
             ind%CISO_zooC_d13C, marbl_status_log)
        if (marbl_status_log%labort_marbl) then
          call log_add_diagnostics_error(marbl_status_log, sname, subname)
          return
        end if

        lname    = 'PO14C Flux into Cell'
        sname    = 'CISO_PO14C_FLUX_IN'
        units    = 'mmol/m^3 cm/s'
        vgrid    = 'layer_avg'
        truncate = .false.
        call diags%add_diagnostic(lname, sname, units, vgrid, truncate,  &
             ind%CISO_PO14C_FLUX_IN, marbl_status_log)
        if (marbl_status_log%labort_marbl) then
          call log_add_diagnostics_error(marbl_status_log, sname, subname)
          return
        end if

        lname    = 'PO14C Production'
        sname    = 'CISO_PO14C_PROD'
        units    = 'mmol/m^3/s'
        vgrid    = 'layer_avg'
        truncate = .false.
        call diags%add_diagnostic(lname, sname, units, vgrid, truncate,  &
             ind%CISO_PO14C_PROD, marbl_status_log)
        if (marbl_status_log%labort_marbl) then
          call log_add_diagnostics_error(marbl_status_log, sname, subname)
          return
        end if

        lname    = 'PO14C Remineralization'
        sname    = 'CISO_PO14C_REMIN'
        units    = 'mmol/m^3/s'
        vgrid    = 'layer_avg'
        truncate = .false.
        call diags%add_diagnostic(lname, sname, units, vgrid, truncate,  &
             ind%CISO_PO14C_REMIN, marbl_status_log)
        if (marbl_status_log%labort_marbl) then
          call log_add_diagnostics_error(marbl_status_log, sname, subname)
          return
        end if

        lname    = 'DO14C Production'
        sname    = 'CISO_DO14C_prod'
        units    = 'mmol/m^3/s'
        vgrid    = 'layer_avg'
        truncate = .false.
        call diags%add_diagnostic(lname, sname, units, vgrid, truncate,  &
             ind%CISO_DO14C_prod, marbl_status_log)
        if (marbl_status_log%labort_marbl) then
          call log_add_diagnostics_error(marbl_status_log, sname, subname)
          return
        end if

        lname    = 'DO14C Remineralization'
        sname    = 'CISO_DO14C_remin'
        units    = 'mmol/m^3/s'
        vgrid    = 'layer_avg'
        truncate = .false.
        call diags%add_diagnostic(lname, sname, units, vgrid, truncate,  &
             ind%CISO_DO14C_remin, marbl_status_log)
        if (marbl_status_log%labort_marbl) then
          call log_add_diagnostics_error(marbl_status_log, sname, subname)
          return
        end if

        lname    = 'Ca14CO3 flux into cell'
        sname    = 'CISO_Ca14CO3_FLUX_IN'
        units    = 'mmol/m^3 cm/s'
        vgrid    = 'layer_avg'
        truncate = .false.
        call diags%add_diagnostic(lname, sname, units, vgrid, truncate,  &
             ind%CISO_Ca14CO3_FLUX_IN, marbl_status_log)
        if (marbl_status_log%labort_marbl) then
          call log_add_diagnostics_error(marbl_status_log, sname, subname)
          return
        end if

        lname    = 'Ca14CO3 Production'
        sname    = 'CISO_Ca14CO3_PROD'
        units    = 'mmol/m^3/s'
        vgrid    = 'layer_avg'
        truncate = .false.
        call diags%add_diagnostic(lname, sname, units, vgrid, truncate,  &
             ind%CISO_Ca14CO3_PROD, marbl_status_log)
        if (marbl_status_log%labort_marbl) then
          call log_add_diagnostics_error(marbl_status_log, sname, subname)
          return
        end if

        lname    = 'Ca14CO3 Remineralization'
        sname    = 'CISO_Ca14CO3_REMIN'
        units    = 'mmol/m^3/s'
        vgrid    = 'layer_avg'
        truncate = .false.
        call diags%add_diagnostic(lname, sname, units, vgrid, truncate,  &
             ind%CISO_Ca14CO3_REMIN, marbl_status_log)
        if (marbl_status_log%labort_marbl) then
          call log_add_diagnostics_error(marbl_status_log, sname, subname)
          return
        end if

        lname    = 'Total 14C Fixation'
        sname    = 'CISO_photo14C_TOT'
        units    = 'mmol/m^3/s'
        vgrid    = 'layer_avg'
        truncate = .true.
        call diags%add_diagnostic(lname, sname, units, vgrid, truncate,  &
             ind%CISO_photo14C_TOT, marbl_status_log)
        if (marbl_status_log%labort_marbl) then
          call log_add_diagnostics_error(marbl_status_log, sname, subname)
          return
        end if

        lname    = 'd14C of DIC'
        sname    = 'CISO_DIC_d14C'
        units    = 'permil'
        vgrid    = 'layer_avg'
        truncate = .false.
        call diags%add_diagnostic(lname, sname, units, vgrid, truncate,  &
             ind%CISO_DIC_d14C, marbl_status_log)
        if (marbl_status_log%labort_marbl) then
          call log_add_diagnostics_error(marbl_status_log, sname, subname)
          return
        end if

        lname    = 'd14C of DOC'
        sname    = 'CISO_DOC_d14C'
        units    = 'permil'
        vgrid    = 'layer_avg'
        truncate = .false.
        call diags%add_diagnostic(lname, sname, units, vgrid, truncate,  &
             ind%CISO_DOC_d14C, marbl_status_log)
        if (marbl_status_log%labort_marbl) then
          call log_add_diagnostics_error(marbl_status_log, sname, subname)
          return
        end if

        lname    = 'd14C of zooC'
        sname    = 'CISO_zooC_d14C'
        units    = 'permil'
        vgrid    = 'layer_avg'
        truncate = .false.
        call diags%add_diagnostic(lname, sname, units, vgrid, truncate,  &
             ind%CISO_zooC_d14C, marbl_status_log)
        if (marbl_status_log%labort_marbl) then
          call log_add_diagnostics_error(marbl_status_log, sname, subname)
          return
        end if

        lname    = 'DO13C_SHADOW Remineralization'
        sname    = 'CISO_DO13C_SHADOW_remin'
        units    = 'mmol/m^3/s'
        vgrid    = 'layer_avg'
        truncate = .false.
        call diags%add_diagnostic(lname, sname, units, vgrid, truncate,  &
             ind%CISO_DO13C_SHADOW_remin, marbl_status_log)
        if (marbl_status_log%labort_marbl) then
          call log_add_diagnostics_error(marbl_status_log, sname, subname)
          return
        end if

        lname    = 'DO14C_SHADOW Remineralization'
        sname    = 'CISO_DO14C_SHADOW_remin'
        units    = 'mmol/m^3/s'
        vgrid    = 'layer_avg'
        truncate = .false.
        call diags%add_diagnostic(lname, sname, units, vgrid, truncate,  &
             ind%CISO_DO14C_SHADOW_remin, marbl_status_log)
        if (marbl_status_log%labort_marbl) then
          call log_add_diagnostics_error(marbl_status_log, sname, subname)
          return
        end if

        !  Nonstandard 2D fields

        lname    = 'Total 13C Fixation Vertical Integral'
        sname    = 'CISO_photo13C_TOT_zint'
        units    = 'mmol/m^3 cm/s'
        vgrid    = 'none'
        truncate = .false.
        call diags%add_diagnostic(lname, sname, units, vgrid, truncate,  &
             ind%CISO_photo13C_TOT_zint, marbl_status_log)
        if (marbl_status_log%labort_marbl) then
          call log_add_diagnostics_error(marbl_status_log, sname, subname)
          return
        end if

        lname    = 'Total 14C Fixation Vertical Integral'
        sname    = 'CISO_photo14C_TOT_zint'
        units    = 'mmol/m^3 cm/s'
        vgrid    = 'none'
        truncate = .false.
        call diags%add_diagnostic(lname, sname, units, vgrid, truncate,  &
             ind%CISO_photo14C_TOT_zint, marbl_status_log)
        if (marbl_status_log%labort_marbl) then
          call log_add_diagnostics_error(marbl_status_log, sname, subname)
          return
        end if

        lname    = '13Ctot Source Sink Term Vertical Integral'
        sname    = 'CISO_Jint_13Ctot'
        units    = 'mmol/m^3 cm/s'
        vgrid    = 'none'
        truncate = .false.
        call diags%add_diagnostic(lname, sname, units, vgrid, truncate,  &
             ind%CISO_Jint_13Ctot, marbl_status_log)
        if (marbl_status_log%labort_marbl) then
          call log_add_diagnostics_error(marbl_status_log, sname, subname)
          return
        end if

        lname    = '14Ctot Source Sink Term Vertical Integral'
        sname    = 'CISO_Jint_14Ctot'
        units    = 'mmol/m^3 cm/s'
        vgrid    = 'none'
        truncate = .false.
        call diags%add_diagnostic(lname, sname, units, vgrid, truncate,  &
             ind%CISO_Jint_14Ctot, marbl_status_log)
        if (marbl_status_log%labort_marbl) then
          call log_add_diagnostics_error(marbl_status_log, sname, subname)
          return
        end if

        lname    = '13Ctot Source Sink Term Vertical Integral, 0-100m'
        sname    = 'CISO_Jint_100m_13Ctot'
        units    = 'mmol/m^3 cm/s'
        vgrid    = 'none'
        truncate = .false.
        call diags%add_diagnostic(lname, sname, units, vgrid, truncate,  &
             ind%CISO_Jint_100m_13Ctot, marbl_status_log)
        if (marbl_status_log%labort_marbl) then
          call log_add_diagnostics_error(marbl_status_log, sname, subname)
          return
        end if

        lname    = '14Ctot Source Sink Term Vertical Integral, 0-100m'
        sname    = 'CISO_Jint_100m_14Ctot'
        units    = 'mmol/m^3 cm/s'
        vgrid    = 'none'
        truncate = .false.
        call diags%add_diagnostic(lname, sname, units, vgrid, truncate,  &
             ind%CISO_Jint_100m_14Ctot, marbl_status_log)
        if (marbl_status_log%labort_marbl) then
          call log_add_diagnostics_error(marbl_status_log, sname, subname)
          return
        end if

        !  Nonstandard autotroph 2D and 3D fields for each autotroph
        if (.not.ind%lconstructed()) then
          allocate(ind%CISO_eps_autotroph(autotroph_cnt))
          allocate(ind%CISO_mui_to_co2star(autotroph_cnt))
          allocate(ind%CISO_Ca13CO3_form(autotroph_cnt))
          allocate(ind%CISO_Ca14CO3_form(autotroph_cnt))
          allocate(ind%CISO_Ca13CO3_form_zint(autotroph_cnt))
          allocate(ind%CISO_Ca14CO3_form_zint(autotroph_cnt))
          allocate(ind%CISO_photo13C(autotroph_cnt))
          allocate(ind%CISO_photo14C(autotroph_cnt))
          allocate(ind%CISO_photo13C_zint(autotroph_cnt))
          allocate(ind%CISO_photo14C_zint(autotroph_cnt))
          allocate(ind%CISO_d13C(autotroph_cnt))
          allocate(ind%CISO_d14C(autotroph_cnt))
          allocate(ind%CISO_autotrophCaCO3_d13C(autotroph_cnt))
          allocate(ind%CISO_autotrophCaCO3_d14C(autotroph_cnt))
        end if
        do n = 1, autotroph_cnt
          lname    = trim(autotrophs(n)%lname) // ' Ca13CO3 Formation'
          sname    = 'CISO_' // trim(autotrophs(n)%sname) // '_Ca13CO3_form'
          units    = 'mmol/m^3/s'
          vgrid    = 'layer_avg'
          truncate = .true.
          call diags%add_diagnostic(lname, sname, units, vgrid, truncate, &
               ind%CISO_Ca13CO3_form(n), marbl_status_log)
          if (marbl_status_log%labort_marbl) then
            call log_add_diagnostics_error(marbl_status_log, sname, subname)
            return
          end if

          lname    = trim(autotrophs(n)%lname) // ' Ca13CO3 Formation Vertical Integral'
          sname    = 'CISO_' // trim(autotrophs(n)%sname) // '_Ca13CO3_form_zint'
          units    = 'mmol/m^3 cm/s'
          vgrid    = 'none'
          truncate = .false.
          call diags%add_diagnostic(lname, sname, units, vgrid, truncate, &
               ind%CISO_Ca13CO3_form_zint(n), marbl_status_log)
          if (marbl_status_log%labort_marbl) then
            call log_add_diagnostics_error(marbl_status_log, sname, subname)
            return
          end if

          lname    = trim(autotrophs(n)%lname) // ' Ca14CO3 Formation'
          sname    = 'CISO_' // trim(autotrophs(n)%sname) // '_Ca14CO3_form'
          units    = 'mmol/m^3/s'
          vgrid    = 'layer_avg'
          truncate = .true.
          call diags%add_diagnostic(lname, sname, units, vgrid, truncate, &
               ind%CISO_Ca14CO3_form(n), marbl_status_log)
          if (marbl_status_log%labort_marbl) then
            call log_add_diagnostics_error(marbl_status_log, sname, subname)
            return
          end if

          lname    = trim(autotrophs(n)%lname) // ' Ca14CO3 Formation Vertical Integral'
          sname    = 'CISO_' // trim(autotrophs(n)%sname) // '_Ca14CO3_form_zint'
          units    = 'mmol/m^3 cm/s'
          vgrid    = 'none'
          truncate = .false.
          call diags%add_diagnostic(lname, sname, units, vgrid, truncate, &
               ind%CISO_Ca14CO3_form_zint(n), marbl_status_log)
          if (marbl_status_log%labort_marbl) then
            call log_add_diagnostics_error(marbl_status_log, sname, subname)
            return
          end if

          lname    = trim(autotrophs(n)%lname) // ' d13C of CaCO3'
          sname    = 'CISO_autotrophCaCO3_d13C_' // trim(autotrophs(n)%sname)
          units    = 'mmol/m^3/s'
          vgrid    = 'layer_avg'
          truncate = .false.
          call diags%add_diagnostic(lname, sname, units, vgrid, truncate, &
               ind%CISO_autotrophCaCO3_d13C(n), marbl_status_log)
          if (marbl_status_log%labort_marbl) then
            call log_add_diagnostics_error(marbl_status_log, sname, subname)
            return
          end if

          lname    = trim(autotrophs(n)%lname) // ' d14C of CaCO3'
          sname    = 'CISO_autotrophCaCO3_d14C_' // trim(autotrophs(n)%sname)
          units    = 'mmol/m^3/s'
          vgrid    = 'layer_avg'
          truncate = .false.
          call diags%add_diagnostic(lname, sname, units, vgrid, truncate, &
               ind%CISO_autotrophCaCO3_d14C(n), marbl_status_log)
          if (marbl_status_log%labort_marbl) then
            call log_add_diagnostics_error(marbl_status_log, sname, subname)
            return
          end if

          lname    = trim(autotrophs(n)%lname) // ' 13C Fixation'
          sname    = 'CISO_photo13C_' // trim(autotrophs(n)%sname)
          units    = 'mmol/m^3/s'
          vgrid    = 'layer_avg'
          truncate = .true.
          call diags%add_diagnostic(lname, sname, units, vgrid, truncate, &
               ind%CISO_photo13C(n), marbl_status_log)
          if (marbl_status_log%labort_marbl) then
            call log_add_diagnostics_error(marbl_status_log, sname, subname)
            return
          end if

          lname    = trim(autotrophs(n)%lname) // ' 14C Fixation'
          sname    = 'CISO_photo14C_' // trim(autotrophs(n)%sname)
          units    = 'mmol/m^3/s'
          vgrid    = 'layer_avg'
          truncate = .true.
          call diags%add_diagnostic(lname, sname, units, vgrid, truncate, &
               ind%CISO_photo14C(n), marbl_status_log)
          if (marbl_status_log%labort_marbl) then
            call log_add_diagnostics_error(marbl_status_log, sname, subname)
            return
          end if

          lname    = trim(autotrophs(n)%lname) // ' 13C Fixation Vertical Integral'
          sname    = 'CISO_photo13C_' // trim(autotrophs(n)%sname) // '_zint'
          units    = 'mmol/m^3 cm/s'
          vgrid    = 'none'
          truncate = .false.
          call diags%add_diagnostic(lname, sname, units, vgrid, truncate, &
               ind%CISO_photo13C_zint(n), marbl_status_log)
          if (marbl_status_log%labort_marbl) then
            call log_add_diagnostics_error(marbl_status_log, sname, subname)
            return
          end if

          lname    = trim(autotrophs(n)%lname) // ' 14C Fixation Vertical Integral'
          sname    = 'CISO_photo14C_' // trim(autotrophs(n)%sname) // '_zint'
          units    = 'mmol/m^3 cm/s'
          vgrid    = 'none'
          truncate = .false.
          call diags%add_diagnostic(lname, sname, units, vgrid, truncate, &
               ind%CISO_photo14C_zint(n), marbl_status_log)
          if (marbl_status_log%labort_marbl) then
            call log_add_diagnostics_error(marbl_status_log, sname, subname)
            return
          end if

          lname    = trim(autotrophs(n)%lname) // ' discrimination factor (eps)'
          sname    = 'CISO_eps_autotroph_' // trim(autotrophs(n)%sname)
          units    = 'permil'
          vgrid    = 'layer_avg'
          truncate = .false.
          call diags%add_diagnostic(lname, sname, units, vgrid, truncate, &
               ind%CISO_eps_autotroph(n), marbl_status_log)
          if (marbl_status_log%labort_marbl) then
            call log_add_diagnostics_error(marbl_status_log, sname, subname)
            return
          end if

          lname    = trim(autotrophs(n)%lname) // ' d13C'
          sname    = 'CISO_d13C_' // trim(autotrophs(n)%sname)
          units    = 'permil'
          vgrid    = 'layer_avg'
          truncate = .false.
          call diags%add_diagnostic(lname, sname, units, vgrid, truncate, &
               ind%CISO_d13C(n), marbl_status_log)
          if (marbl_status_log%labort_marbl) then
            call log_add_diagnostics_error(marbl_status_log, sname, subname)
            return
          end if

          lname    = trim(autotrophs(n)%lname) // ' d14C'
          sname    = 'CISO_d14C_' // trim(autotrophs(n)%sname)
          units    = 'permil'
          vgrid    = 'layer_avg'
          truncate = .false.
          call diags%add_diagnostic(lname, sname, units, vgrid, truncate, &
               ind%CISO_d14C(n), marbl_status_log)
          if (marbl_status_log%labort_marbl) then
            call log_add_diagnostics_error(marbl_status_log, sname, subname)
            return
          end if

          lname    = trim(autotrophs(n)%lname) // ' instanteous growth rate over [CO2*]'
          sname    = 'CISO_mui_to_co2star_' // trim(autotrophs(n)%sname)
          units    = 'm^3/mmol C/s'
          vgrid    = 'layer_avg'
          truncate = .false.
          call diags%add_diagnostic(lname, sname, units, vgrid, truncate, &
               ind%CISO_mui_to_co2star(n), marbl_status_log)
          if (marbl_status_log%labort_marbl) then
            call log_add_diagnostics_error(marbl_status_log, sname, subname)
            return
          end if

        end do

        !  More nonstandard 3D fields

        lname    = 'Equilibrium fractionation (CO2_gaseous <-> CO2_aq)'
        sname    = 'CISO_eps_aq_g'
        units    = 'permil'
        vgrid    = 'layer_avg'
        truncate = .false.
        call diags%add_diagnostic(lname, sname, units, vgrid, truncate,  &
             ind%CISO_eps_aq_g, marbl_status_log)
        if (marbl_status_log%labort_marbl) then
          call log_add_diagnostics_error(marbl_status_log, sname, subname)
          return
        end if

        lname    = 'Equilibrium fractionation between total DIC and gaseous CO2'
        sname    = 'CISO_eps_dic_g'
        units    = 'permil'
        vgrid    = 'layer_avg'
        truncate = .false.
        call diags%add_diagnostic(lname, sname, units, vgrid, truncate,  &
             ind%CISO_eps_dic_g, marbl_status_log)
        if (marbl_status_log%labort_marbl) then
          call log_add_diagnostics_error(marbl_status_log, sname, subname)
          return
        end if

        !  Vars to sum up burial in sediments (2D)

        lname    = 'Ca13CO3 Flux to Sediments'
        sname    = 'calcToSed_13C'
        units    = 'nmolC/cm^2/s'
        vgrid    = 'none'
        truncate = .false.
        call diags%add_diagnostic(lname, sname, units, vgrid, truncate,  &
             ind%calcToSed_13C, marbl_status_log)
        if (marbl_status_log%labort_marbl) then
          call log_add_diagnostics_error(marbl_status_log, sname, subname)
          return
        end if

        lname    = 'PO13C Flux to Sediments'
        sname    = 'pocToSed_13C'
        units    = 'nmolC/cm^2/s'
        vgrid    = 'none'
        truncate = .false.
        call diags%add_diagnostic(lname, sname, units, vgrid, truncate,  &
             ind%pocToSed_13C, marbl_status_log)
        if (marbl_status_log%labort_marbl) then
          call log_add_diagnostics_error(marbl_status_log, sname, subname)
          return
        end if

        lname    = 'Ca14CO3 Flux to Sediments'
        sname    = 'calcToSed_14C'
        units    = 'nmolC/cm^2/s'
        vgrid    = 'none'
        truncate = .false.
        call diags%add_diagnostic(lname, sname, units, vgrid, truncate,  &
             ind%calcToSed_14C, marbl_status_log)
        if (marbl_status_log%labort_marbl) then
          call log_add_diagnostics_error(marbl_status_log, sname, subname)
          return
        end if

        lname    = 'PO14C Flux to Sediments'
        sname    = 'pocToSed_14C'
        units    = 'nmolC/cm^2/s'
        vgrid    = 'none'
        truncate = .false.
        call diags%add_diagnostic(lname, sname, units, vgrid, truncate,  &
             ind%pocToSed_14C, marbl_status_log)
        if (marbl_status_log%labort_marbl) then
          call log_add_diagnostics_error(marbl_status_log, sname, subname)
          return
        end if

      end if  ! end of if ciso_on

       !-----------------------------------------------------------------
       ! Restoring diagnostics
       !-----------------------------------------------------------------

       ! only allocate this component of ind once
       ! within a single task, it is shared across different instances of MARBL
       ! FIXME #60: this approach is not thread-safe
       !    i.e. if this is called from 2 threads simulatneously, a race condition
       !    on the allocation status check and allocation is introduced
       if (.not.ind%lconstructed()) then
          allocate(ind%restore_tend(marbl_tracer_indices%total_cnt))
       end if

       do n = 1,marbl_tracer_indices%total_cnt
          ! restoring tendency
          lname = trim(marbl_tracer_metadata(n)%long_name) // " Restoring Tendency"
          sname = trim(marbl_tracer_metadata(n)%short_name) // "_RESTORE_TEND"
          units = trim(marbl_tracer_metadata(n)%tend_units)
          vgrid = 'layer_avg'
          call diags%add_diagnostic(lname, sname, units, vgrid, .false.,   &
               ind%restore_tend(n), marbl_status_log)
          if (marbl_status_log%labort_marbl) then
            call log_add_diagnostics_error(marbl_status_log, sname, subname)
            return
          end if
       end do

    end associate

    !-----------------------------------------------------------------
    ! Initialize all diagnostics to zero
    !-----------------------------------------------------------------

    call marbl_interior_forcing_diags%set_to_zero(marbl_status_log)
    if (marbl_status_log%labort_marbl) then
      call marbl_status_log%log_error_trace(&
           'marbl_interior_forcing_diags%set_to_zero', subname)
      return
    end if
    call marbl_surface_forcing_diags%set_to_zero(marbl_status_log)
    if (marbl_status_log%labort_marbl) then
      call marbl_status_log%log_error_trace(&
           'marbl_surface_forcing_diags%set_to_zero', subname)
      return
    end if

  end subroutine marbl_diagnostics_init

  !***********************************************************************

  subroutine marbl_diagnostics_set_interior_forcing ( &
       domain,                                        &
       interior_forcing_ind,                          &
       interior_forcings,                             &
       temperature,                                   &
       dtracers,                                      &
       marbl_tracer_indices,                          &
       carbonate,                                     &
       autotroph_secondary_species,                   &
       zooplankton_secondary_species,                 &
       dissolved_organic_matter,                      &
       dissolved_organic_matter_shadow,               &
       marbl_particulate_share,                       &
       PAR,                                           &
       PON_remin, PON_sed_loss,                       &
       sed_denitrif, other_remin, nitrif, denitrif,   &
       column_o2, o2_production, o2_consumption,      &
       fe_scavenge, fe_scavenge_rate,                 &
       Lig_prod, Lig_loss, Lig_scavenge, Fefree,      &
       Lig_photochem, Lig_deg,                        &
       interior_restore,                              &
       marbl_interior_forcing_diags,                  &
       marbl_status_log)

    use marbl_interface_private_types , only : marbl_interior_forcing_indexing_type

    implicit none

    type (marbl_domain_type)                  , intent(in) :: domain
    type(marbl_interior_forcing_indexing_type), intent(in) :: interior_forcing_ind

    type(marbl_forcing_fields_type)           , intent(in) :: interior_forcings(:)
    real (r8)                                 , intent(in) :: temperature(domain%km) ! in situ temperature
    real(r8), intent(in) :: dtracers(:,:) ! (tracer_cnt, km) computed source/sink terms

    type(marbl_tracer_index_type)             , intent(in) :: marbl_tracer_indices
    type (carbonate_type)                     , intent(in) :: carbonate(domain%km)
    type (autotroph_secondary_species_type)   , intent(in) :: autotroph_secondary_species(autotroph_cnt, domain%km)
    type (zooplankton_secondary_species_type) , intent(in) :: zooplankton_secondary_species(zooplankton_cnt, domain%km)
    type (dissolved_organic_matter_type)      , intent(in) :: dissolved_organic_matter(domain%km)
    type (dissolved_organic_matter_type)      , intent(in) :: dissolved_organic_matter_shadow(domain%km)
    type (marbl_particulate_share_type)       , intent(in) :: marbl_particulate_share
    type (marbl_PAR_type)                     , intent(in) :: PAR
    real (r8)                                 , intent(in) :: PON_remin(domain%km)        ! remin of PON
    real (r8)                                 , intent(in) :: PON_sed_loss(domain%km)     ! loss of PON to sediments
    real (r8)                                 , intent(in) :: sed_denitrif(domain%km)     ! sedimentary denitrification (nmol N/cm^3/sec)
    real (r8)                                 , intent(in) :: other_remin(domain%km)      ! organic C remin not due oxic or denitrif (nmolC/cm^3/sec)
    real (r8)                                 , intent(in) :: nitrif(domain%km)           ! nitrification (NH4 -> NO3) (mmol N/m^3/sec)
    real (r8)                                 , intent(in) :: denitrif(domain%km)         ! WC nitrification (NO3 -> N2) (mmol N/m^3/sec)
    real (r8)                                 , intent(in) :: column_o2(:)
    real (r8)                                 , intent(in) :: o2_production(:)
    real (r8)                                 , intent(in) :: o2_consumption(:)
    real (r8)                                 , intent(in) :: fe_scavenge_rate(domain%km) ! annual scavenging rate of iron as % of ambient
    real (r8)                                 , intent(in) :: fe_scavenge(domain%km)      ! loss of dissolved iron, scavenging (mmol Fe/m^3/sec)
    real (r8)                                 , intent(in) :: Lig_prod(domain%km)
    real (r8)                                 , intent(in) :: Lig_loss(domain%km)
    real (r8)                                 , intent(in) :: Lig_scavenge(domain%km)
    real (r8)                                 , intent(in) :: Fefree(domain%km)
    real (r8)                                 , intent(in) :: Lig_photochem(domain%km)
    real (r8)                                 , intent(in) :: Lig_deg(domain%km)
    real (r8)                                 , intent(in) :: interior_restore(:,:)       ! (tracer_cnt, km) local restoring terms for nutrients (mmol ./m^3/sec)
    type (marbl_diagnostics_type)             , intent(inout) :: marbl_interior_forcing_diags
    type (marbl_log_type)                     , intent(inout) :: marbl_status_log

    character(len=*), parameter :: subname = 'marbl_diagnostics_mod:marbl_diagnostics_set_interior_forcing'

    !-----------------------------------------------------------------

    call marbl_interior_forcing_diags%set_to_zero(marbl_status_log)
    if (marbl_status_log%labort_marbl) then
      call marbl_status_log%log_error_trace(&
           'marbl_interior_forcing_diags%set_to_zero', subname)
      return
    end if

    associate( &
         kmt   => domain%kmt, &
         diags => marbl_interior_forcing_diags%diags, &
         ind   => marbl_interior_diag_ind &
         )
    diags(ind%insitu_temp)%field_3d(1:kmt, 1) = temperature(1:kmt)
    end associate

    call store_diagnostics_carbonate(domain, carbonate,                       &
         marbl_interior_forcing_diags, marbl_status_log)
    if (marbl_status_log%labort_marbl) then
      call marbl_status_log%log_error_trace('store_diagnostics_carbonate',    &
           subname)
      return
    end if

    call store_diagnostics_autotrophs(domain, &
         autotroph_secondary_species, marbl_interior_forcing_diags)

    call store_diagnostics_autotroph_sums(domain, &
         autotroph_secondary_species, marbl_interior_forcing_diags)

    call store_diagnostics_zooplankton(&
         zooplankton_secondary_species, marbl_interior_forcing_diags)

    call store_diagnostics_particulates(domain, &
         marbl_particulate_share, &
         PON_remin, PON_sed_loss, &
         sed_denitrif, other_remin, marbl_interior_forcing_diags)

    associate( POC     => marbl_particulate_share%POC, &
               P_CaCO3 => marbl_particulate_share%P_CaCO3 )
    call store_diagnostics_carbon_fluxes(domain, POC, P_CaCO3, dtracers,      &
         marbl_tracer_indices, marbl_interior_forcing_diags)

    end associate

    call store_diagnostics_nitrification(&
         nitrif, denitrif, marbl_interior_forcing_diags)

    call store_diagnostics_oxygen(domain, &
         interior_forcings(interior_forcing_ind%potemp_id)%field_1d(1,:), &
         interior_forcings(interior_forcing_ind%salinity_id)%field_1d(1,:), &
         column_o2, o2_production, o2_consumption, marbl_interior_forcing_diags)

    call store_diagnostics_PAR(domain, &
         PAR%col_frac(:), PAR%avg(:,:), marbl_interior_forcing_diags)

    call store_diagnostics_dissolved_organic_matter(domain, &
         dissolved_organic_matter, dissolved_organic_matter_shadow, marbl_interior_forcing_diags)

    call store_diagnostics_iron_cycle(domain, &
         fe_scavenge, fe_scavenge_rate, Lig_prod, Lig_loss, Lig_scavenge, &
         Fefree, Lig_photochem, Lig_deg, marbl_interior_forcing_diags)

    call store_diagnostics_nitrogen_fluxes(domain, &
         PON_sed_loss, denitrif, sed_denitrif, autotroph_secondary_species, dtracers, &
         marbl_tracer_indices, marbl_interior_forcing_diags)

    associate( POP => marbl_particulate_share%POP )
    call store_diagnostics_phosphorus_fluxes(domain, POP, &
         autotroph_secondary_species, dtracers, &
         marbl_tracer_indices, marbl_interior_forcing_diags)
    end associate

    associate( P_SiO2 => marbl_particulate_share%P_SiO2 )
    call store_diagnostics_silicon_fluxes(domain, P_SiO2, dtracers,           &
         marbl_tracer_indices, marbl_interior_forcing_diags)
    end associate

    associate( dust   => marbl_particulate_share%dust, &
               P_iron => marbl_particulate_share%P_iron )
    call store_diagnostics_iron_fluxes(domain, P_iron, dust,                  &
         interior_forcings(interior_forcing_ind%fesedflux_id)%field_1d(1,:),  &
         dtracers, marbl_tracer_indices, marbl_interior_forcing_diags)
    end associate

    call store_diagnostics_interior_restore(interior_restore,                 &
                                            marbl_interior_forcing_diags)

<<<<<<< HEAD
    call store_diagnostics_interior_partial_derivs( &
         marbl_interior_forcing_diags)

    end associate

=======
>>>>>>> b3815df1
  end subroutine marbl_diagnostics_set_interior_forcing

  !***********************************************************************

  subroutine marbl_diagnostics_set_surface_forcing( &
       surface_forcing_ind,                         &
       surface_input_forcings,                      &
       surface_forcing_internal,                    &
       surface_tracer_fluxes,                       &
       marbl_tracer_indices,                        &
       saved_state,                                 &
       saved_state_ind,                             &
       surface_forcing_diags)

    ! !DESCRIPTION:
    !  Compute surface fluxes for ecosys tracer module.

    use marbl_interface_private_types , only : marbl_surface_forcing_indexing_type
    use marbl_interface_private_types , only : marbl_surface_saved_state_indexing_type
    use marbl_settings_mod   , only : lflux_gas_o2
    use marbl_settings_mod   , only : lflux_gas_co2
    use marbl_settings_mod   , only : lNK_shadow_tracers
    use marbl_constants_mod  , only : mpercm

    implicit none

    type(marbl_surface_forcing_indexing_type) , intent(in)    :: surface_forcing_ind
    type(marbl_forcing_fields_type)           , intent(in)    :: surface_input_forcings(:)
    real(r8)                                  , intent(in)    :: surface_tracer_fluxes(:,:)
    type(marbl_tracer_index_type)             , intent(in)    :: marbl_tracer_indices
    type(marbl_saved_state_type)              , intent(in)    :: saved_state
    type(marbl_surface_saved_state_indexing_type), intent(in) :: saved_state_ind
    type(marbl_surface_forcing_internal_type) , intent(in)    :: surface_forcing_internal
    type(marbl_diagnostics_type)              , intent(inout) :: surface_forcing_diags

    !-----------------------------------------------------------------------
    !  local variables
    !-----------------------------------------------------------------------
    character(len=*), parameter :: subname = 'marbl_diagnostics_mod:marbl_diagnostics_set_surface_forcing'
    !-----------------------------------------------------------------------

    !-----------------------------------------------------------------------
    !  calculate gas flux quantities if necessary
    !-----------------------------------------------------------------------

    associate(                                                                                  &
         ind_diag          => marbl_surface_forcing_diag_ind,                                   &
         ind_forc          => surface_forcing_ind,                                              &

         diags             => surface_forcing_diags%diags(:),                                   &
         u10_sqr           => surface_input_forcings(surface_forcing_ind%u10_sqr_id)%field_0d,         &
         xco2              => surface_input_forcings(surface_forcing_ind%xco2_id)%field_0d,            &
         xco2_alt_co2      => surface_input_forcings(surface_forcing_ind%xco2_alt_co2_id)%field_0d,    &
         ap_used           => surface_input_forcings(surface_forcing_ind%atm_pressure_id)%field_0d,    &
         ifrac             => surface_input_forcings(surface_forcing_ind%ifrac_id)%field_0d,           &
         dust_flux_in      => surface_input_forcings(surface_forcing_ind%dust_flux_id)%field_0d,       &
         iron_flux_in      => surface_input_forcings(surface_forcing_ind%iron_flux_id)%field_0d,       &

         piston_velocity   => surface_forcing_internal%piston_velocity,                         &
         flux_co2          => surface_forcing_internal%flux_co2,                                &
         flux_alt_co2      => surface_forcing_internal%flux_alt_co2,                            &
         co2star           => surface_forcing_internal%co2star,                                 &
         dco2star          => surface_forcing_internal%dco2star,                                &
         pco2surf          => surface_forcing_internal%pco2surf,                                &
         dpco2             => surface_forcing_internal%dpco2,                                   &
         co2star_alt       => surface_forcing_internal%co2star_alt,                             &
         dco2star_alt      => surface_forcing_internal%dco2star_alt,                            &
         pco2surf_alt      => surface_forcing_internal%pco2surf_alt,                            &
         dpco2_alt         => surface_forcing_internal%dpco2_alt,                               &
         pv_co2            => surface_forcing_internal%pv_co2,                                  &
         pv_o2             => surface_forcing_internal%pv_o2,                                   &
         schmidt_co2       => surface_forcing_internal%schmidt_co2,                             &
         schmidt_o2        => surface_forcing_internal%schmidt_o2,                              &
         o2sat             => surface_forcing_internal%o2sat,                                   &
         nhx_surface_emis  => surface_forcing_internal%nhx_surface_emis,                        &

         flux_co2_shadow   => surface_forcing_internal%flux_co2_shadow,                         &
         d_sf_dic_shadow_d_dic_shadow => surface_forcing_internal%d_sf_dic_shadow_d_dic_shadow, &
         d_sf_dic_shadow_d_alk_shadow => surface_forcing_internal%d_sf_dic_shadow_d_alk_shadow, &

         ph_prev           => saved_state%state(saved_state_ind%ph_surf)%field_2d,              &
         ph_prev_alt_co2   => saved_state%state(saved_state_ind%ph_alt_co2_surf)%field_2d,      &

         stf               => surface_tracer_fluxes(:,:),                                       &

         po4_ind           => marbl_tracer_indices%po4_ind,                                     &
         no3_ind           => marbl_tracer_indices%no3_ind,                                     &
         sio3_ind          => marbl_tracer_indices%sio3_ind,                                     &
         nh4_ind           => marbl_tracer_indices%nh4_ind,                                     &
         fe_ind            => marbl_tracer_indices%fe_ind,                                      &
         o2_ind            => marbl_tracer_indices%o2_ind,                                      &
         dic_ind           => marbl_tracer_indices%dic_ind,                                     &
         dic_alt_co2_ind   => marbl_tracer_indices%dic_alt_co2_ind,                             &
         alk_ind           => marbl_tracer_indices%alk_ind,                                     &
         doc_ind           => marbl_tracer_indices%doc_ind,                                     &
         don_ind           => marbl_tracer_indices%don_ind,                                     &
         dop_ind           => marbl_tracer_indices%dop_ind,                                     &
         dopr_ind          => marbl_tracer_indices%dopr_ind,                                    &
         donr_ind          => marbl_tracer_indices%donr_ind,                                    &
         docr_ind          => marbl_tracer_indices%docr_ind                                     &
         )

    if (lflux_gas_o2 .or. lflux_gas_co2) then

       diags(ind_diag%ECOSYS_IFRAC)%field_2d(:)     = ifrac(:)
       diags(ind_diag%ECOSYS_XKW)%field_2d(:)       = piston_velocity(:)
       diags(ind_diag%ECOSYS_ATM_PRESS)%field_2d(:) = ap_used(:)

    endif  ! lflux_gas_o2 .or. lflux_gas_co2

    if (lflux_gas_o2) then

       diags(ind_diag%PV_O2)%field_2d(:)      = pv_o2(:)
       diags(ind_diag%SCHMIDT_O2)%field_2d(:) = schmidt_o2(:)
       diags(ind_diag%O2SAT)%field_2d(:)      = o2sat(:)

    endif  ! lflux_gas_o2

    !-----------------------------------------------------------------------
    !  compute CO2 flux, computing disequilibrium one row at a time
    !-----------------------------------------------------------------------

    if (lflux_gas_co2) then

       diags(ind_diag%CO2STAR)%field_2d(:)              = co2star(:)
       diags(ind_diag%DCO2STAR)%field_2d(:)             = dco2star(:)
       diags(ind_diag%pCO2SURF)%field_2d(:)             = pco2surf(:)
       diags(ind_diag%DpCO2)%field_2d(:)                = dpco2(:)

       diags(ind_diag%CO2STAR_ALT_CO2)%field_2d(:)      = co2star_alt(:)
       diags(ind_diag%DCO2STAR_ALT_CO2)%field_2d(:)     = dco2star_alt(:)
       diags(ind_diag%pCO2SURF_ALT_CO2)%field_2d(:)     = pco2surf_alt(:)
       diags(ind_diag%DpCO2_ALT_CO2)%field_2d(:)        = dpco2_alt(:)

       diags(ind_diag%PV_CO2)%field_2d(:)               = pv_co2(:)
       diags(ind_diag%SCHMIDT_CO2)%field_2d(:)          = schmidt_co2(:)
       diags(ind_diag%DIC_GAS_FLUX)%field_2d(:)         = flux_co2(:)
       diags(ind_diag%PH)%field_2d(:)                   = ph_prev(:)
       diags(ind_diag%ATM_CO2)%field_2d(:)              = xco2(:)

       diags(ind_diag%DIC_GAS_FLUX_ALT_CO2)%field_2d(:) = flux_alt_co2(:)
       diags(ind_diag%PH_ALT_CO2)%field_2d(:)           = ph_prev_alt_co2(:)
       diags(ind_diag%ATM_ALT_CO2)%field_2d(:)          = xco2_alt_co2(:)

       if (lNK_shadow_tracers) then
         diags(ind_diag%DIC_SHADOW_GAS_FLUX)%field_2d(:)           = flux_co2_shadow(:)
         diags(ind_diag%d_SF_DIC_SHADOW_d_DIC_SHADOW)%field_2d(:) = d_sf_dic_shadow_d_dic_shadow(:)
         diags(ind_diag%d_SF_DIC_SHADOW_d_ALK_SHADOW)%field_2d(:) = d_sf_dic_shadow_d_alk_shadow(:)
       endif

    endif  !  lflux_gas_co2

    !-----------------------------------------------------------------------
    !  calculate iron and dust fluxes if necessary
    !-----------------------------------------------------------------------

    ! multiply IRON flux by mpercm (.01) to convert from model units (cm/s)(mmol/m^3) to mmol/s/m^2

   if (ind_diag%IRON_FLUX.ne.0) then
       diags(ind_diag%IRON_FLUX)%field_2d(:) = iron_flux_in(:) * mpercm
   endif

    !-----------------------------------------------------------------------
    !  calculate nox and nhy fluxes if necessary
    !-----------------------------------------------------------------------

    if (ind_forc%nox_flux_id.ne.0) then
       diags(ind_diag%NOx_FLUX)%field_2d(:) = surface_input_forcings(ind_forc%nox_flux_id)%field_0d
    endif
    if (ind_forc%nox_flux_id.ne.0) then
       diags(ind_diag%NHy_FLUX)%field_2d(:) = surface_input_forcings(ind_forc%nhy_flux_id)%field_0d
    endif

    diags(ind_diag%NHx_SURFACE_EMIS)%field_2d(:) = nhx_surface_emis(:)

    diags(ind_diag%O2_GAS_FLUX)%field_2d(:)   = stf(:, o2_ind)

    ! FIXME #63 : reported units of DUST_FLUX are g/cm^2/s, so this comment doesn't make sense
    ! multiply DUST flux by mpercm (.01) to convert from model units (cm/s)(mmol/m^3) to mmol/s/m^2
    diags(ind_diag%DUST_FLUX)%field_2d(:) = DUST_FLUX_IN(:)*mpercm

    end associate

  end subroutine marbl_diagnostics_set_surface_forcing

  !***********************************************************************

  subroutine store_diagnostics_carbonate(marbl_domain, carbonate,             &
             marbl_interior_diags, marbl_status_log)

    type(marbl_domain_type)      , intent(in)    :: marbl_domain
    type(carbonate_type)         , intent(in)    :: carbonate(:)
    type(marbl_diagnostics_type) , intent(inout) :: marbl_interior_diags
    type(marbl_log_type)         , intent(inout) :: marbl_status_log

    !-----------------------------------------------------------------------
    !  local variables
    !-----------------------------------------------------------------------
    character(len=*), parameter :: subname = 'marbl_diagnostics_mod:store_diagnostics_carbonate'

    integer(int_kind) :: k
    !-----------------------------------------------------------------------

    associate(                                               &
         km                => marbl_domain%km,               &
         diags             => marbl_interior_diags%diags,    &
         ind               => marbl_interior_diag_ind,       &
         CO3               => carbonate(:)%CO3,              &
         CO3_sat_calcite   => carbonate(:)%CO3_sat_calcite,  &
         CO3_sat_aragonite => carbonate(:)%CO3_sat_aragonite &
         )

    ! Find depth where CO3 = CO3_sat_calcite or CO3_sat_argonite
    diags(ind%zsatcalc)%field_2d(1) =  compute_saturation_depth(marbl_domain, &
                                               CO3, CO3_sat_calcite,          &
                                               marbl_status_log)
    if (marbl_status_log%labort_marbl) then
      call marbl_status_log%log_error_trace('compute_sat_depth (calcite)',    &
           subname)
      return
    end if
    diags(ind%zsatarag)%field_2d(1) =  compute_saturation_depth(marbl_domain, &
                                               CO3, CO3_sat_aragonite,        &
                                               marbl_status_log)
    if (marbl_status_log%labort_marbl) then
      call marbl_status_log%log_error_trace('compute_sat_depth (aragonite)',  &
           subname)
      return
    end if

    do k = 1, km
       diags(ind%CO3)%field_3d(k, 1)           = carbonate(k)%CO3
       diags(ind%HCO3)%field_3d(k, 1)          = carbonate(k)%HCO3
       diags(ind%H2CO3)%field_3d(k, 1)         = carbonate(k)%H2CO3
       diags(ind%pH_3D)%field_3d(k, 1)         = carbonate(k)%pH
       diags(ind%CO3_ALT_CO2)%field_3d(k, 1)   = carbonate(k)%CO3_ALT_CO2
       diags(ind%HCO3_ALT_CO2)%field_3d(k, 1)  = carbonate(k)%HCO3_ALT_CO2
       diags(ind%H2CO3_ALT_CO2)%field_3d(k, 1) = carbonate(k)%H2CO3_ALT_CO2
       diags(ind%pH_3D_ALT_CO2)%field_3d(k, 1) = carbonate(k)%pH_ALT_CO2
       diags(ind%co3_sat_calc)%field_3d(k, 1)  = carbonate(k)%CO3_sat_calcite
       diags(ind%co3_sat_arag)%field_3d(k, 1)  = carbonate(k)%CO3_sat_aragonite
    end do

    end associate

  end subroutine store_diagnostics_carbonate

  !***********************************************************************

  function compute_saturation_depth(marbl_domain, CO3, sat_val, marbl_status_log)

    use marbl_utils_mod, only : marbl_utils_linear_root

    type(marbl_domain_type) , intent(in)    :: marbl_domain
    real(r8)                , intent(in)    :: CO3(:)
    real(r8)                , intent(in)    :: sat_val(:)
    type(marbl_log_type)    , intent(inout) :: marbl_status_log

    real(r8) :: compute_saturation_depth

    !-----------------------------------------------------------------------
    !  local variables
    !-----------------------------------------------------------------------
    character(len=*), parameter :: subname = 'marbl_diagnostics_mod:compute_saturation_depth'

    real(r8) :: anomaly(marbl_domain%km) ! CO3 concentration above saturation at level
    integer  :: k
    !-----------------------------------------------------------------------

    associate(                    &
         kmt => marbl_domain%kmt, &
         zt  => marbl_domain%zt,  &
         zw  => marbl_domain%zw   &
         )

    anomaly(:) = CO3(:) - sat_val(:)

    if (all(anomaly(1:kmt).gt.c0)) then
       compute_saturation_depth = zw(kmt)
    elseif (anomaly(1).le.c0) then
       compute_saturation_depth = c0
    else
       do k=2,kmt
          if (anomaly(k).le.c0) exit
       end do

       ! saturation depth is location of root of anomaly
       compute_saturation_depth = marbl_utils_linear_root(zt(k-1:k), anomaly(k-1:k), marbl_status_log)
       if (marbl_status_log%labort_marbl) then
         call marbl_status_log%log_error_trace('marbl_utils_linear_root', subname)
         return
       end if
    end if

    end associate

  end function compute_saturation_depth

  !***********************************************************************

  subroutine store_diagnostics_nitrification(nitrif, denitrif, marbl_interior_diags)

    real(r8)                     , intent(in)    :: nitrif(:)
    real(r8)                     , intent(in)    :: denitrif(:)
    type(marbl_diagnostics_type) , intent(inout) :: marbl_interior_diags

    associate(                                   &
         diags => marbl_interior_diags%diags,    &
         ind   => marbl_interior_diag_ind        &
         )

    diags(ind%NITRIF)%field_3d(:, 1)   = nitrif
    diags(ind%DENITRIF)%field_3d(:, 1) = denitrif

    end associate

  end subroutine store_diagnostics_nitrification

  !***********************************************************************

  subroutine store_diagnostics_autotrophs(marbl_domain, &
       autotroph_secondary_species, marbl_interior_diags)

    type(marbl_domain_type)                , intent(in)    :: marbl_domain
    type(autotroph_secondary_species_type) , intent(in)    :: autotroph_secondary_species(:,:) ! autotroph_cnt, km
    type(marbl_diagnostics_type)           , intent(inout) :: marbl_interior_diags

    !-----------------------------------------------------------------------
    !  local variables
    !-----------------------------------------------------------------------
    integer(int_kind) :: n
    !-----------------------------------------------------------------------

    associate(                                     &
         diags   => marbl_interior_diags%diags,    &
         ind     => marbl_interior_diag_ind,       &
         kmt     => marbl_domain%kmt,              &
         delta_z => marbl_domain%delta_z           &
         )

    diags(ind%tot_CaCO3_form_zint)%field_2d(1) = c0
    diags(ind%tot_bSi_form)%field_3d(:, 1) = c0
    diags(ind%tot_Nfix)%field_3d(:, 1) = c0
    diags(ind%tot_CaCO3_form)%field_3d(:, 1) = c0
    do n = 1, autotroph_cnt
       diags(ind%Qp(n))%field_3d(:, 1)          = autotroph_secondary_species(n,:)%Qp

       diags(ind%N_lim(n))%field_3d(:, 1)       = autotroph_secondary_species(n,:)%VNtot
       diags(ind%Fe_lim(n))%field_3d(:, 1)      = autotroph_secondary_species(n,:)%VFe
       diags(ind%P_lim(n))%field_3d(:, 1)       = autotroph_secondary_species(n,:)%VPtot

       if (ind%SiO3_lim(n).ne.-1) then
          diags(ind%SiO3_lim(n))%field_3d(:, 1) = autotroph_secondary_species(n,:)%VSiO3
       end if

       diags(ind%light_lim(n))%field_3d(:, 1)   = autotroph_secondary_species(n,:)%light_lim
       diags(ind%photoNO3(n))%field_3d(:, 1)    = autotroph_secondary_species(n,:)%NO3_V
       diags(ind%photoNH4(n))%field_3d(:, 1)    = autotroph_secondary_species(n,:)%NH4_V
       diags(ind%PO4_uptake(n))%field_3d(:, 1)  = autotroph_secondary_species(n,:)%PO4_V
       diags(ind%DOP_uptake(n))%field_3d(:, 1)  = autotroph_secondary_species(n,:)%DOP_V
       diags(ind%photoFE(n))%field_3d(:, 1)     = autotroph_secondary_species(n,:)%photoFe

       if (ind%bSi_form(n).ne.-1) then
          diags(ind%bSi_form(n))%field_3d(:, 1)  = autotroph_secondary_species(n,:)%photoSi
          diags(ind%tot_bSi_form)%field_3d(:, 1) = diags(ind%tot_bSi_form)%field_3d(:, 1) + &
               diags(ind%bSi_form(n))%field_3d(:, 1)
       endif

       if (ind%CaCO3_form(n).ne.-1) then
          diags(ind%CaCO3_form(n))%field_3d(:, 1)  = autotroph_secondary_species(n,:)%CaCO3_form
          diags(ind%tot_CaCO3_form)%field_3d(:, 1) = diags(ind%tot_CaCO3_form)%field_3d(:, 1) + &
               diags(ind%CaCO3_form(n))%field_3d(:, 1)
       end if

       if (ind%Nfix(n).ne.-1) then
          diags(ind%Nfix(n))%field_3d(:, 1)  = autotroph_secondary_species(n,:)%Nfix
          diags(ind%tot_Nfix)%field_3d(:, 1) = diags(ind%tot_Nfix)%field_3d(:, 1) + &
               diags(ind%Nfix(n))%field_3d(:, 1)
       end if

       diags(ind%auto_graze(n))%field_3d(:, 1)     = autotroph_secondary_species(n,:)%auto_graze
       diags(ind%auto_graze_poc(n))%field_3d(:, 1) = autotroph_secondary_species(n,:)%auto_graze_poc
       diags(ind%auto_graze_doc(n))%field_3d(:, 1) = autotroph_secondary_species(n,:)%auto_graze_doc
       diags(ind%auto_graze_zoo(n))%field_3d(:, 1) = autotroph_secondary_species(n,:)%auto_graze_zoo
       diags(ind%auto_loss(n))%field_3d(:, 1)      = autotroph_secondary_species(n,:)%auto_loss
       diags(ind%auto_loss_poc(n))%field_3d(:, 1)  = autotroph_secondary_species(n,:)%auto_loss_poc
       diags(ind%auto_loss_doc(n))%field_3d(:, 1)  = autotroph_secondary_species(n,:)%auto_loss_doc
       diags(ind%auto_agg(n))%field_3d(:, 1)       = autotroph_secondary_species(n,:)%auto_agg
       diags(ind%photoC(n))%field_3d(:, 1)         = autotroph_secondary_species(n,:)%photoC

       diags(ind%photoC_NO3(n))%field_3d(:, 1) = c0
       where (autotroph_secondary_species(n,:)%VNtot > c0)
          diags(ind%photoC_NO3(n))%field_3d(:, 1) = autotroph_secondary_species(n,:)%photoC * &
               (autotroph_secondary_species(n,:)%VNO3 / autotroph_secondary_species(n,:)%VNtot)
       end where

       ! vertical integrals
       if (ind%CaCO3_form_zint(n).ne.-1) then
          call compute_vertical_integrals(autotroph_secondary_species(n,:)%CaCO3_form, &
               delta_z, kmt, full_depth_integral=diags(ind%CaCO3_form_zint(n))%field_2d(1))

          diags(ind%tot_CaCO3_form_zint)%field_2d(1) = diags(ind%tot_CaCO3_form_zint)%field_2d(1) + &
               diags(ind%CaCO3_form_zint(n))%field_2d(1)
       end if

       call compute_vertical_integrals(autotroph_secondary_species(n,:)%photoC, &
            delta_z, kmt, full_depth_integral=diags(ind%photoC_zint(n))%field_2d(1))

       call compute_vertical_integrals(diags(ind%photoC_NO3(n))%field_3d(:, 1), &
            delta_z, kmt, full_depth_integral=diags(ind%photoC_NO3_zint(n))%field_2d(1))
    end do ! do n

    end associate

  end subroutine store_diagnostics_autotrophs

  !***********************************************************************

  subroutine store_diagnostics_autotroph_sums(marbl_domain, &
       autotroph_secondary_species, marbl_interior_diags)

    type(marbl_domain_type)                , intent(in)    :: marbl_domain
    type(autotroph_secondary_species_type) , intent(in)    :: autotroph_secondary_species(:,:) ! autotroph_cnt, km
    type(marbl_diagnostics_type)           , intent(inout) :: marbl_interior_diags

    integer(int_kind) :: n

    associate(                                     &
         ind     => marbl_interior_diag_ind,       &
         diags   => marbl_interior_diags%diags,    &
         delta_z => marbl_domain%delta_z           &
         )

    diags(ind%auto_graze_TOT)%field_3d(:, 1) = sum(autotroph_secondary_species%auto_graze, dim=1)
    diags(ind%photoC_TOT)%field_3d(:, 1) = sum(autotroph_secondary_species%photoC, dim=1)

    diags(ind%photoC_NO3_TOT)%field_3d(:, 1) = c0
    do n = 1, autotroph_cnt
       where (autotroph_secondary_species(n,:)%VNtot > c0)
          diags(ind%photoC_NO3_TOT)%field_3d(:, 1) = diags(ind%photoC_NO3_TOT)%field_3d(:, 1) + &
               (autotroph_secondary_species(n,:)%VNO3 /  &
               autotroph_secondary_species(n,:)%VNtot) * &
               autotroph_secondary_species(n,:)%photoC
       end where
    end do

    diags(ind%photoC_TOT_zint)%field_2d(1) = sum(delta_z * sum(autotroph_secondary_species%photoC, dim=1))
    diags(ind%photoC_NO3_TOT_zint)%field_2d(1) = sum(delta_z * diags(ind%photoC_NO3_TOT)%field_3d(:, 1))

    end associate

  end subroutine store_diagnostics_autotroph_sums

  !***********************************************************************

  subroutine store_diagnostics_particulates(marbl_domain, &
       marbl_particulate_share, &
       PON_remin, PON_sed_loss, &
       sed_denitrif, other_remin, marbl_interior_forcing_diags)

    !-----------------------------------------------------------------------
    ! - Set tavg variables.
    ! - Accumulte losses of BGC tracers to sediments
    !-----------------------------------------------------------------------

    use marbl_settings_mod, only : POCremin_refract
    use marbl_settings_mod, only : PONremin_refract
    use marbl_settings_mod, only : POPremin_refract

    implicit none

    type(marbl_domain_type)            , intent(in)    :: marbl_domain
    type(marbl_particulate_share_type) , intent(in)    :: marbl_particulate_share
    real(r8), dimension(:)             , intent(in)    :: PON_remin    ! km
    real(r8), dimension(:)             , intent(in)    :: PON_sed_loss ! km
    real(r8), dimension(:)             , intent(in)    :: sed_denitrif ! km
    real(r8), dimension(:)             , intent(in)    :: other_remin  ! km
    type(marbl_diagnostics_type)       , intent(inout) :: marbl_interior_forcing_diags
    !-----------------------------------------------------------------------

    associate(                                                       &
         ind             => marbl_interior_diag_ind,                 &
         diags           => marbl_interior_forcing_diags%diags,      &
         delta_z         => marbl_domain%delta_z,                    &
         POC             => marbl_particulate_share%POC,             &
         POP             => marbl_particulate_share%POP,             &
         P_CaCO3         => marbl_particulate_share%P_CaCO3,         &
         P_CaCO3_ALT_CO2 => marbl_particulate_share%P_CaCO3_ALT_CO2, &
         P_SiO2          => marbl_particulate_share%P_SiO2,          &
         dust            => marbl_particulate_share%dust,            &
         P_iron          => marbl_particulate_share%P_iron           &
         )

    diags(ind%POC_FLUX_IN)%field_3d(:, 1)    = POC%sflux_in + POC%hflux_in
    diags(ind%POC_PROD)%field_3d(:, 1)       = POC%prod
    diags(ind%POC_REMIN)%field_3d(:, 1)      = POC%remin
    diags(ind%POC_REMIN_DIC)%field_3d(:, 1)  = POC%remin * (c1 - POCremin_refract)

    diags(ind%POP_FLUX_IN)%field_3d(:, 1)    = POP%sflux_in + POP%hflux_in
    diags(ind%POP_PROD)%field_3d(:, 1)       = POP%prod
    diags(ind%POP_REMIN)%field_3d(:, 1)      = POP%remin
    diags(ind%POP_REMIN_PO4)%field_3d(:, 1)  = POP%remin * (c1 - POPremin_refract)

    diags(ind%PON_REMIN_NH4)%field_3d(:, 1)  = PON_remin * (c1 - PONremin_refract)

    diags(ind%CaCO3_FLUX_IN)%field_3d(:, 1)  = P_CaCO3%sflux_in + P_CaCO3%hflux_in
    diags(ind%CaCO3_PROD)%field_3d(:, 1)     = P_CaCO3%prod
    diags(ind%CaCO3_REMIN)%field_3d(:, 1)    = P_CaCO3%remin

    diags(ind%CaCO3_ALT_CO2_FLUX_IN)%field_3d(:, 1)  = P_CaCO3_ALT_CO2%sflux_in + P_CaCO3_ALT_CO2%hflux_in
    diags(ind%CaCO3_ALT_CO2_PROD)%field_3d(:, 1)     = P_CaCO3_ALT_CO2%prod
    diags(ind%CaCO3_ALT_CO2_REMIN)%field_3d(:, 1)    = P_CaCO3_ALT_CO2%remin

    diags(ind%SiO2_FLUX_IN)%field_3d(:, 1)   = P_SiO2%sflux_in + P_SiO2%hflux_in
    diags(ind%SiO2_PROD)%field_3d(:, 1)      = P_SiO2%prod
    diags(ind%SiO2_REMIN)%field_3d(:, 1)     = P_SiO2%remin

    diags(ind%dust_FLUX_IN)%field_3d(:, 1)   = dust%sflux_in + dust%hflux_in
    diags(ind%dust_REMIN)%field_3d(:, 1)     = P_SiO2%remin

    diags(ind%P_iron_FLUX_IN)%field_3d(:, 1) = P_iron%sflux_in + P_iron%hflux_in
    diags(ind%P_iron_PROD)%field_3d(:, 1)    = P_iron%prod
    diags(ind%P_iron_REMIN)%field_3d(:, 1)   = P_iron%remin

    diags(ind%calcToFloor)%field_2d(1)       = sum(P_CaCO3%to_floor)
    diags(ind%calcToSed)%field_2d(1)         = sum(P_CaCO3%sed_loss)
    diags(ind%calcToSed_ALT_CO2)%field_2d(1) = sum(P_CaCO3_ALT_CO2%sed_loss)
    diags(ind%bsiToSed)%field_2d(1)          = sum(P_SiO2%sed_loss)
    diags(ind%pocToSed)%field_2d(1)          = sum(POC%sed_loss)
    diags(ind%SedDenitrif)%field_2d(1)       = sum(sed_denitrif * delta_z)
    diags(ind%OtherRemin)%field_2d(1)        = sum(other_remin * delta_z)
    diags(ind%ponToSed)%field_2d(1)          = sum(PON_sed_loss)
    diags(ind%popToSed)%field_2d(1)          = sum(POP%sed_loss)
    diags(ind%dustToSed)%field_2d(1)         = sum(dust%sed_loss)
    diags(ind%pfeToSed)%field_2d(1)          = sum(P_iron%sed_loss)

    end associate

  end subroutine store_diagnostics_particulates

   !***********************************************************************

  subroutine store_diagnostics_oxygen(marbl_domain, potemp, salinity, &
       column_o2, o2_production, o2_consumption, marbl_interior_diags)

    use marbl_oxygen, only : o2sat_scalar

    type(marbl_domain_type)                 , intent(in)    :: marbl_domain
    real(r8)                                , intent(in)    :: potemp(:)
    real(r8)                                , intent(in)    :: salinity(:)
    real(r8)                                , intent(in)    :: column_o2(:)
    real(r8)                                , intent(in)    :: o2_production(:)
    real(r8)                                , intent(in)    :: o2_consumption(:)
    type(marbl_diagnostics_type)            , intent(inout) :: marbl_interior_diags

    !-----------------------------------------------------------------------
    !  local variables
    !-----------------------------------------------------------------------
    integer(int_kind) :: k, min_ind
    !-----------------------------------------------------------------------

    ! Find min_o2 and depth_min_o2
    associate(                                                    &
         kmt         => marbl_domain%kmt,                         &
         zt          => marbl_domain%zt,                          &
         diags       => marbl_interior_diags%diags,               &
         ind         => marbl_interior_diag_ind                   &
         )

    min_ind = minloc(column_o2(1:kmt), dim=1)

    diags(ind%O2_ZMIN)%field_2d(1)       = column_o2(min_ind)
    diags(ind%O2_ZMIN_DEPTH)%field_2d(1) = zt(min_ind)

    diags(ind%O2_PRODUCTION)%field_3d(:, 1)  = o2_production
    diags(ind%O2_CONSUMPTION)%field_3d(:, 1) = o2_consumption

    do k=1,kmt
       diags(ind%AOU)%field_3d(k, 1) = O2SAT_scalar(potemp(k), salinity(k)) - column_o2(k)
    end do

    end associate

  end subroutine store_diagnostics_oxygen

   !***********************************************************************

  subroutine store_diagnostics_PAR( marbl_domain, PAR_col_frac, PAR_avg, marbl_interior_diags)

    type(marbl_domain_type)      , intent(in)    :: marbl_domain
    real(r8)                     , intent(in)    :: PAR_col_frac(:)
    real(r8)                     , intent(in)    :: PAR_avg(:,:)
    type(marbl_diagnostics_type) , intent(inout) :: marbl_interior_diags

    !-----------------------------------------------------------------------
    !  local variables
    !-----------------------------------------------------------------------
    integer :: k
    !-----------------------------------------------------------------------

    associate(                                   &
         km    => marbl_domain%km,               &
         diags => marbl_interior_diags%diags,    &
         ind   => marbl_interior_diag_ind        &
         )

    do k=1,km
       diags(ind%PAR_avg)%field_3d(k, 1) = sum(PAR_col_frac(:)*PAR_avg(k,:))
    end do

    end associate

  end subroutine store_diagnostics_PAR

  !***********************************************************************

  subroutine store_diagnostics_zooplankton(zooplankton_secondary_species, marbl_interior_diags)

    type(zooplankton_secondary_species_type) , intent(in)    :: zooplankton_secondary_species(:,:)
    type(marbl_diagnostics_type)             , intent(inout) :: marbl_interior_diags

    !-----------------------------------------------------------------------
    !  local variables
    !-----------------------------------------------------------------------
    integer(int_kind) :: n
    !-----------------------------------------------------------------------

    associate(                                   &
         diags => marbl_interior_diags%diags,    &
         ind   => marbl_interior_diag_ind        &
         )

    do n = 1, zooplankton_cnt
       diags(ind%zoo_loss(n))%field_3d(:, 1)      = zooplankton_secondary_species(n,:)%zoo_loss
       diags(ind%zoo_loss_poc(n))%field_3d(:, 1)  = zooplankton_secondary_species(n,:)%zoo_loss_poc
       diags(ind%zoo_loss_doc(n))%field_3d(:, 1)  = zooplankton_secondary_species(n,:)%zoo_loss_doc
       diags(ind%zoo_graze(n))%field_3d(:, 1)     = zooplankton_secondary_species(n,:)%zoo_graze
       diags(ind%zoo_graze_poc(n))%field_3d(:, 1) = zooplankton_secondary_species(n,:)%zoo_graze_poc
       diags(ind%zoo_graze_doc(n))%field_3d(:, 1) = zooplankton_secondary_species(n,:)%zoo_graze_doc
       diags(ind%zoo_graze_zoo(n))%field_3d(:, 1) = zooplankton_secondary_species(n,:)%zoo_graze_zoo
       diags(ind%x_graze_zoo(n))%field_3d(:, 1)   = zooplankton_secondary_species(n,:)%x_graze_zoo
    end do

    end associate

  end subroutine store_diagnostics_zooplankton

  !***********************************************************************

  subroutine store_diagnostics_dissolved_organic_matter(marbl_domain, &
       dissolved_organic_matter, dissolved_organic_matter_shadow, marbl_diags)

    use marbl_settings_mod, only : lNK_shadow_tracers

    type(marbl_domain_type)      , intent(in)    :: marbl_domain
    type(dissolved_organic_matter_type) , intent(in)    :: dissolved_organic_matter(:) ! (km)
    type(dissolved_organic_matter_type) , intent(in)    :: dissolved_organic_matter_shadow(:) ! (km)
    type(marbl_diagnostics_type)        , intent(inout) :: marbl_diags

    !-----------------------------------------------------------------------
    !  local variables
    !-----------------------------------------------------------------------
    integer(int_kind) :: k
    !-----------------------------------------------------------------------

    associate(                            &
         km    => marbl_domain%km,        &
         diags => marbl_diags%diags,      &
         ind   => marbl_interior_diag_ind &
         )

    do k = 1, km
       diags(ind%DOC_prod)%field_3d(k, 1)         = dissolved_organic_matter(k)%DOC_prod
       diags(ind%DOC_remin)%field_3d(k, 1)        = dissolved_organic_matter(k)%DOC_remin
       diags(ind%DOCr_remin)%field_3d(k, 1)       = dissolved_organic_matter(k)%DOCr_remin
       diags(ind%DON_prod)%field_3d(k, 1)         = dissolved_organic_matter(k)%DON_prod
       diags(ind%DON_remin)%field_3d(k, 1)        = dissolved_organic_matter(k)%DON_remin
       diags(ind%DONr_remin)%field_3d(k, 1)       = dissolved_organic_matter(k)%DONr_remin
       diags(ind%DOP_prod)%field_3d(k, 1)         = dissolved_organic_matter(k)%DOP_prod
       diags(ind%DOP_remin)%field_3d(k, 1)        = dissolved_organic_matter(k)%DOP_remin
       diags(ind%DOPr_remin)%field_3d(k, 1)       = dissolved_organic_matter(k)%DOPr_remin
    end do

    if (lNK_shadow_tracers) then
      do k = 1, km
        diags(ind%DOC_SHADOW_remin)%field_3d(k, 1)  = dissolved_organic_matter_shadow(k)%DOC_remin
        diags(ind%DOCr_SHADOW_remin)%field_3d(k, 1) = dissolved_organic_matter_shadow(k)%DOCr_remin
        diags(ind%DON_SHADOW_remin)%field_3d(k, 1)  = dissolved_organic_matter_shadow(k)%DON_remin
        diags(ind%DONr_SHADOW_remin)%field_3d(k, 1) = dissolved_organic_matter_shadow(k)%DONr_remin
        diags(ind%DOP_SHADOW_remin)%field_3d(k, 1)  = dissolved_organic_matter_shadow(k)%DOP_remin
        diags(ind%DOPr_SHADOW_remin)%field_3d(k, 1) = dissolved_organic_matter_shadow(k)%DOPr_remin
      end do
    end if

    end associate

  end subroutine store_diagnostics_dissolved_organic_matter

  !***********************************************************************

  subroutine store_diagnostics_iron_cycle(marbl_domain, &
       fe_scavenge, fe_scavenge_rate, Lig_prod, Lig_loss, Lig_scavenge, &
       Fefree, Lig_photochem, Lig_deg, marbl_diags)

    type(marbl_domain_type)             , intent(in)    :: marbl_domain
    real(r8)                            , intent(in)    :: fe_scavenge(:)      ! (km)
    real(r8)                            , intent(in)    :: fe_scavenge_rate(:) ! (km)
    real(r8)                            , intent(in)    :: Lig_prod(:)         ! (km)
    real(r8)                            , intent(in)    :: Lig_loss(:)         ! (km)
    real(r8)                            , intent(in)    :: Lig_scavenge(:)     ! (km)
    real(r8)                            , intent(in)    :: Fefree(:)           ! (km)
    real(r8)                            , intent(in)    :: Lig_photochem(:)    ! (km)
    real(r8)                            , intent(in)    :: Lig_deg(:)          ! (km)
    type(marbl_diagnostics_type)        , intent(inout) :: marbl_diags

    !-----------------------------------------------------------------------
    !  local variables
    !-----------------------------------------------------------------------
    integer(int_kind) :: k
    !-----------------------------------------------------------------------

    associate(                            &
         km    => marbl_domain%km,        &
         diags => marbl_diags%diags,      &
         ind   => marbl_interior_diag_ind &
         )

    do k = 1, km
       diags(ind%Fe_scavenge)%field_3d(k, 1)      = Fe_scavenge(k)
       diags(ind%Fe_scavenge_rate)%field_3d(k, 1) = Fe_scavenge_rate(k)
       diags(ind%Lig_prod)%field_3d(k, 1)         = Lig_prod(k)
       diags(ind%Lig_loss)%field_3d(k, 1)         = Lig_loss(k)
       diags(ind%Lig_scavenge)%field_3d(k, 1)     = Lig_scavenge(k)
       diags(ind%Fefree)%field_3d(k, 1)           = Fefree(k)
       diags(ind%Lig_photochem)%field_3d(k, 1)    = Lig_photochem(k)
       diags(ind%Lig_deg)%field_3d(k, 1)          = Lig_deg(k)
    end do

    end associate

  end subroutine store_diagnostics_iron_cycle

  !***********************************************************************

  subroutine store_diagnostics_carbon_fluxes(marbl_domain, POC, P_CaCO3, dtracers, &
             marbl_tracer_indices, marbl_diags)

    type(marbl_domain_type)     , intent(in)    :: marbl_domain
    type(column_sinking_particle_type) , intent(in)    :: POC
    type(column_sinking_particle_type) , intent(in)    :: P_CaCO3
    real(r8)                           , intent(in)    :: dtracers(:,:)         ! tracer_cnt, km
    type(marbl_tracer_index_type)      , intent(in)    :: marbl_tracer_indices
    type(marbl_diagnostics_type)       , intent(inout) :: marbl_diags

    !-----------------------------------------------------------------------
    !  local variables
    !-----------------------------------------------------------------------
    integer(int_kind) :: n, auto_ind
    real(r8), dimension(marbl_domain%km) :: work
    !-----------------------------------------------------------------------

    associate(                               &
         diags   => marbl_diags%diags,       &
         ind     => marbl_interior_diag_ind, &
         kmt     => marbl_domain%kmt,        &
         delta_z => marbl_domain%delta_z,    &

         dic_ind  => marbl_tracer_indices%dic_ind,                            &
         doc_ind  => marbl_tracer_indices%doc_ind,                            &
         docr_ind => marbl_tracer_indices%docr_ind                            &
         )

    ! vertical integrals
    work = dtracers(dic_ind,:) + dtracers(doc_ind,:) +                        &
         dtracers(docr_ind,:) +                                               &
         sum(dtracers(marbl_tracer_indices%zoo_inds(:)%C_ind,:), dim=1) +     &
         sum(dtracers(marbl_tracer_indices%auto_inds(:)%C_ind,:),dim=1)

    do auto_ind = 1, autotroph_cnt
       n = marbl_tracer_indices%auto_inds(auto_ind)%CaCO3_ind
       if (n .gt. 0) then
          work = work + dtracers(n,:)
       end if
    end do

    call compute_vertical_integrals(work, delta_z, kmt,                       &
         full_depth_integral=diags(ind%Jint_Ctot)%field_2d(1),                &
         near_surface_integral=diags(ind%Jint_100m_Ctot)%field_2d(1),         &
         integrated_terms = POC%sed_loss + P_CaCO3%sed_loss)

    end associate

  end subroutine store_diagnostics_carbon_fluxes

  !***********************************************************************

  subroutine store_diagnostics_nitrogen_fluxes(marbl_domain, &
       PON_sed_loss, denitrif, sed_denitrif, autotroph_secondary_species, dtracers, &
       marbl_tracer_indices, marbl_diags)

    use marbl_settings_mod, only : Q

    type(marbl_domain_type)         , intent(in)    :: marbl_domain
    real(r8)                               , intent(in)    :: PON_sed_loss(:) ! km
    real(r8)                               , intent(in)    :: denitrif(:)     ! km
    real(r8)                               , intent(in)    :: sed_denitrif(:) ! km
    type(autotroph_secondary_species_type) , intent(in)    :: autotroph_secondary_species(:,:)
    real(r8)                               , intent(in)    :: dtracers(:,:)         ! tracer_cnt, km
    type(marbl_tracer_index_type)          , intent(in)    :: marbl_tracer_indices
    type(marbl_diagnostics_type)           , intent(inout) :: marbl_diags

    !-----------------------------------------------------------------------
    !  local variables
    !-----------------------------------------------------------------------
    integer(int_kind) :: n
    real(r8), dimension(marbl_domain%km) :: work
    !-----------------------------------------------------------------------

    associate(                               &
         diags   => marbl_diags%diags,       &
         ind     => marbl_interior_diag_ind, &
         kmt     => marbl_domain%kmt,        &
         delta_z => marbl_domain%delta_z,    &

         no3_ind  => marbl_tracer_indices%no3_ind,                            &
         nh4_ind  => marbl_tracer_indices%nh4_ind,                            &
         don_ind  => marbl_tracer_indices%don_ind,                            &
         donr_ind => marbl_tracer_indices%donr_ind                            &
         )

    ! vertical integrals
    work = dtracers(no3_ind,:) + dtracers(nh4_ind,:) +                        &
           dtracers(don_ind,:) + dtracers(donr_ind,:) +                       &
           Q * sum(dtracers(marbl_tracer_indices%zoo_inds(:)%C_ind,:), dim=1) +  &
           Q * sum(dtracers(marbl_tracer_indices%auto_inds(:)%C_ind,:), dim=1) + &
           denitrif(:) + sed_denitrif(:)

    ! subtract out N fixation
    do n = 1, autotroph_cnt
       if (autotrophs(n)%Nfixer) then
          work = work - autotroph_secondary_species(n,:)%Nfix
       end if
    end do

    call compute_vertical_integrals(work, delta_z, kmt,                       &
         full_depth_integral=diags(ind%Jint_Ntot)%field_2d(1),                &
         near_surface_integral=diags(ind%Jint_100m_Ntot)%field_2d(1),         &
         integrated_terms = PON_sed_loss)

    end associate

  end subroutine store_diagnostics_nitrogen_fluxes

  !***********************************************************************

  subroutine store_diagnostics_phosphorus_fluxes(marbl_domain, POP, &
       autotroph_secondary_species, dtracers, &
       marbl_tracer_indices, marbl_diags)

    use marbl_pft_mod, only : Qp_zoo
    use marbl_settings_mod, only : lvariable_PtoC

    type(marbl_domain_type)                , intent(in)    :: marbl_domain
    type(column_sinking_particle_type)     , intent(in)    :: POP
    type(autotroph_secondary_species_type) , intent(in)    :: autotroph_secondary_species(:,:)
    real(r8)                               , intent(in)    :: dtracers(:,:)         ! tracer_cnt, km
    type(marbl_tracer_index_type)          , intent(in)    :: marbl_tracer_indices
    type(marbl_diagnostics_type)           , intent(inout) :: marbl_diags

    !-----------------------------------------------------------------------
    !  local variables
    !-----------------------------------------------------------------------
    integer(int_kind) :: n
    real(r8), dimension(marbl_domain%km) :: work
    !-----------------------------------------------------------------------

    associate(                                       &
         diags    => marbl_diags%diags,              &
         ind      => marbl_interior_diag_ind,        &
         kmt      => marbl_domain%kmt,               &
         delta_z  => marbl_domain%delta_z,           &
         po4_ind  => marbl_tracer_indices%po4_ind,   &
         dop_ind  => marbl_tracer_indices%dop_ind,   &
         dopr_ind => marbl_tracer_indices%dopr_ind   &
         )

    ! vertical integrals
    work = dtracers(po4_ind,:) + dtracers(dop_ind,:) + dtracers(dopr_ind,:) + &
         Qp_zoo * sum(dtracers(marbl_tracer_indices%zoo_inds(:)%C_ind,:), dim=1)

    if (lvariable_PtoC) then
       work = work + sum(dtracers(marbl_tracer_indices%auto_inds(:)%P_ind,:),dim=1)
    else
       do n = 1, autotroph_cnt
          work = work + autotroph_secondary_species(n,:)%Qp * dtracers(marbl_tracer_indices%auto_inds(n)%C_ind,:)
       end do
    endif

    call compute_vertical_integrals(work, delta_z, kmt,                       &
         full_depth_integral=diags(ind%Jint_Ptot)%field_2d(1),                &
         near_surface_integral=diags(ind%Jint_100m_Ptot)%field_2d(1),         &
         integrated_terms = POP%sed_loss)

    end associate

  end subroutine store_diagnostics_phosphorus_fluxes

  !***********************************************************************

  subroutine store_diagnostics_silicon_fluxes(marbl_domain, P_SiO2, dtracers, &
       marbl_tracer_indices, marbl_diags)

    type(marbl_domain_type)            , intent(in)    :: marbl_domain
    type(column_sinking_particle_type) , intent(in)    :: P_SiO2
    real(r8)                           , intent(in)    :: dtracers(:,:)         ! tracer_cnt, km
    type(marbl_tracer_index_type)      , intent(in)    :: marbl_tracer_indices
    type(marbl_diagnostics_type)       , intent(inout) :: marbl_diags

    !-----------------------------------------------------------------------
    !  local variables
    !-----------------------------------------------------------------------
    integer(int_kind) :: n
    real(r8), dimension(marbl_domain%km) :: work
    !-----------------------------------------------------------------------

    associate(                               &
         diags   => marbl_diags%diags,       &
         ind     => marbl_interior_diag_ind, &
         kmt     => marbl_domain%kmt,        &
         zw      => marbl_domain%zw,         &
         delta_z => marbl_domain%delta_z     &
         )

    ! vertical integrals
    work = dtracers(marbl_tracer_indices%sio3_ind,:)

    do n = 1, autotroph_cnt
       if (marbl_tracer_indices%auto_inds(n)%Si_ind > 0) then
          work = work + dtracers(marbl_tracer_indices%auto_inds(n)%Si_ind,:)
       end if
    end do

    call compute_vertical_integrals(work, delta_z, kmt,                       &
         full_depth_integral=diags(ind%Jint_Sitot)%field_2d(1),               &
         near_surface_integral=diags(ind%Jint_100m_Sitot)%field_2d(1),        &
         integrated_terms = P_SiO2%sed_loss)

    end associate

  end subroutine store_diagnostics_silicon_fluxes

  !***********************************************************************

  subroutine store_diagnostics_iron_fluxes(marbl_domain, P_iron, dust, &
             fesedflux, dtracers, marbl_tracer_indices, marbl_diags)

    use marbl_settings_mod, only : Qfe_zoo
    use marbl_settings_mod, only : dust_to_Fe

    type(marbl_domain_type)            , intent(in)    :: marbl_domain
    type(column_sinking_particle_type) , intent(in)    :: P_iron
    type(column_sinking_particle_type) , intent(in)    :: dust
    real(r8)                           , intent(in)    :: fesedflux(:)          ! km
    real(r8)                           , intent(in)    :: dtracers(:,:)         ! tracer_cnt, km
    type(marbl_tracer_index_type)      , intent(in)    :: marbl_tracer_indices
    type(marbl_diagnostics_type)       , intent(inout) :: marbl_diags

    !-----------------------------------------------------------------------
    !  local variables
    !-----------------------------------------------------------------------
    real(r8), dimension(marbl_domain%km) :: work
    !-----------------------------------------------------------------------

    associate(                               &
         diags   => marbl_diags%diags,       &
         ind     => marbl_interior_diag_ind, &
         kmt     => marbl_domain%kmt,        &
         zw      => marbl_domain%zw,         &
         delta_z => marbl_domain%delta_z,    &
         fe_ind  => marbl_tracer_indices%fe_ind &
         )

    ! vertical integrals
    work = dtracers(fe_ind, :) +                                              &
           sum(dtracers(marbl_tracer_indices%auto_inds(:)%Fe_ind, :),dim=1) + &
           Qfe_zoo * sum(dtracers(marbl_tracer_indices%zoo_inds(:)%C_ind, :),dim=1) - &
           dust%remin(:) * dust_to_Fe

    call compute_vertical_integrals(work, delta_z, kmt,                       &
         full_depth_integral=diags(ind%Jint_Fetot)%field_2d(1),               &
         near_surface_integral=diags(ind%Jint_100m_Fetot)%field_2d(1),        &
         integrated_terms = P_iron%sed_loss - fesedflux)

    end associate

  end subroutine store_diagnostics_iron_fluxes

  !***********************************************************************

  subroutine store_diagnostics_interior_restore(interior_restore, marbl_diags)

    real(r8), dimension(:,:)           , intent(in)    :: interior_restore
    type(marbl_diagnostics_type)       , intent(inout) :: marbl_diags

    integer :: n

    associate(                               &
         diags   => marbl_diags%diags,       &
         ind     => marbl_interior_diag_ind  &
         )

    do n=1, size(ind%restore_tend)
       diags(ind%restore_tend(n))%field_3d(:,1) = interior_restore(n,:)
    end do

    end associate

  end subroutine store_diagnostics_interior_restore

  !***********************************************************************

  subroutine store_diagnostics_interior_partial_derivs( &
         marbl_diags)

    type(marbl_diagnostics_type), intent(inout) :: marbl_diags

    integer :: n

    associate(                               &
         diags   => marbl_diags%diags,       &
         ind     => marbl_interior_diag_ind  &
         )

    end associate

  end subroutine store_diagnostics_interior_partial_derivs

  !*****************************************************************************

  subroutine store_diagnostics_ciso_interior(&
       marbl_domain,        &
       autotroph_d13C,      &
       autotroph_d14C,      &
       autotrophCaCO3_d13C, &
       autotrophCaCO3_d14C, &
       DIC_d13C,            &
       DIC_d14C,            &
       DOC_d13C,            &
       DOC_d14C,            &
       zooC_d13C,           &
       zooC_d14C,           &
       photo13C,            &
       photo14C,            &
       eps_autotroph,       &
       mui_to_co2star,      &
       Ca13CO3_prod,        &
       Ca14CO3_prod,        &
       DO13C_prod,          &
       DO14C_prod,          &
       DO13C_remin,         &
       DO14C_remin,         &
       eps_aq_g,            &
       eps_dic_g,           &
       PO13C,               &
       PO14C,               &
       P_Ca13CO3,           &
       P_Ca14CO3,           &
       DO13C_SHADOW_remin,  &
       DO14C_SHADOW_remin,  &
       dtracers,            &
       marbl_tracer_indices,&
       marbl_diags)

    !---------------------------------------------------------------------
    ! !DESCRIPTION:
    !  Update marbl_interior_ciso_diags data type
    !---------------------------------------------------------------------

    use marbl_settings_mod, only : lNK_ciso_shadow_tracers

    implicit none

    type(marbl_domain_type), intent(in)    :: marbl_domain

    real (r8), intent(in),  dimension(autotroph_cnt, marbl_domain%km) :: &
         autotroph_d13C      , & ! d13C of autotroph C
         autotroph_d14C      , & ! d14C of autotroph C
         autotrophCaCO3_d13C , & ! d13C of autotrophCaCO3
         autotrophCaCO3_d14C , & ! d14C of autotrophCaCO3
         photo13C            , & ! Carbon autotroph 13C-fixation (mmol C/m^3/sec)
         photo14C            , & ! Carbon autotroph 14C-fixation (mmol C/m^3/sec)
         eps_autotroph       , & ! Permil fractionation (or discrimination factor) for Carbon autotroph types sp, diat, diaz
         mui_to_co2star      , & ! Carbon autotroph instanteous growth rate over [CO2*] (m^3 /mmol C /s)
         Ca13CO3_prod        , & ! prod. of 13C CaCO3 by small phyto (mmol CaCO3/m^3/sec)
         Ca14CO3_prod            ! prod. of 13C CaCO3 by small phyto (mmol CaCO3/m^3/sec)

    real (r8), intent(in),  dimension(marbl_domain%km) :: &
         DIC_d13C    , & ! d13C of DIC
         DOC_d13C    , & ! d13C of DOC
         zooC_d13C   , & ! d13C of zooC
         DIC_d14C    , & ! d14C of DIC
         DOC_d14C    , & ! d14C of DOC
         zooC_d14C   , & ! d14C of zooC
         DO13C_prod  , & ! production of 13C DOC (mmol C/m^3/sec)
         DO13C_remin , & ! remineralization of 13C DOC (mmol C/m^3/sec)
         DO14C_prod  , & ! production of 13C DOC (mmol C/m^3/sec)
         DO14C_remin , & ! remineralization of 13C DOC (mmol C/m^3/sec)
         eps_aq_g    , & ! equilibrium fractionation (CO2_gaseous <-> CO2_aq)
         eps_dic_g       ! equilibrium fractionation between total DIC and gaseous CO2

    real (r8), intent(in),  dimension(marbl_domain%km) :: &
         DO13C_SHADOW_remin,& ! remineralization of 13C DOC_SHADOW (mmol C/m^3/sec)
         DO14C_SHADOW_remin   ! remineralization of 13C DOC_SHADOW (mmol C/m^3/sec)

    real (r8), intent(in) :: dtracers(:,:) ! (tracer_cnt, km) computed source/sink terms

    type(marbl_tracer_index_type), intent(in)      :: marbl_tracer_indices

    type(column_sinking_particle_type), intent(in) :: &
         PO13C,        &  ! base units = nmol 13C
         PO14C,        &  ! base units = nmol 14C
         P_Ca13CO3,    &  ! base units = nmol 13C CaCO3
         P_Ca14CO3        ! base units = nmol 14C CaCO3

    type(marbl_diagnostics_type), intent(inout) :: &
         marbl_diags

    !-----------------------------------------------------------------------
    !  local variables
    !-----------------------------------------------------------------------
    integer (int_kind) :: k, n, auto_ind
    real (r8)          :: work(marbl_domain%km)
    !-----------------------------------------------------------------------

    associate( &
         km      => marbl_domain%km,         &
         kmt     => marbl_domain%kmt,        &
         zw      => marbl_domain%zw,         &
         delta_z => marbl_domain%delta_z,    &
         diags   => marbl_diags%diags,       &
         ind     => marbl_interior_diag_ind,  &
         di13c_ind  => marbl_tracer_indices%di13c_ind,                   &
         do13c_ind  => marbl_tracer_indices%do13c_ind,                   &
         zoo13c_ind => marbl_tracer_indices%zoo13c_ind,                  &
         di14c_ind  => marbl_tracer_indices%di14c_ind,                   &
         do14c_ind  => marbl_tracer_indices%do14c_ind,                   &
         zoo14c_ind => marbl_tracer_indices%zoo14c_ind                   &
         )

    diags(ind%calcToSed_13C)%field_2d(1) = sum(P_Ca13CO3%sed_loss)
    diags(ind%calcToSed_14C)%field_2d(1) = sum(P_Ca14CO3%sed_loss)

    diags(ind%pocToSed_13C)%field_2d(1)  = sum(PO13C%sed_loss)
    diags(ind%pocToSed_14C)%field_2d(1)  = sum(PO14C%sed_loss)

    diags(ind%CISO_photo13C_TOT)%field_3d(:, 1) = sum(photo13C, dim=1)
    diags(ind%CISO_photo14C_TOT)%field_3d(:, 1) = sum(photo14C, dim=1)

    diags(ind%CISO_photo13C_TOT_zint)%field_2d(1) = sum(delta_z * sum(photo13C, dim=1))
    diags(ind%CISO_photo14C_TOT_zint)%field_2d(1) = sum(delta_z * sum(photo14C, dim=1))

    ! Vertical integrals - CISO_Jint_13Ctot and Jint_100m_13Ctot

    work(:) = dtracers(di13c_ind,:) + dtracers(do13c_ind,:) + dtracers(zoo13C_ind,:) &
         + sum(dtracers(marbl_tracer_indices%auto_inds(:)%C13_ind,:), dim=1)
    do auto_ind = 1, autotroph_cnt
       n = marbl_tracer_indices%auto_inds(auto_ind)%Ca13CO3_ind
       if (n > 0) then
          work = work + dtracers(n,:)
       end if
    end do
    call compute_vertical_integrals(work, delta_z, kmt,                       &
         full_depth_integral=diags(ind%CISO_Jint_13Ctot)%field_2d(1),         &
         near_surface_integral=diags(ind%CISO_Jint_100m_13Ctot)%field_2d(1),  &
         integrated_terms = PO13C%sed_loss + P_Ca13CO3%sed_loss)

    ! Vertical integral - CISO_Jint_14Ctot and Jint_100m_14Ctot

    work(:) = dtracers(di14c_ind,:) + dtracers(do14c_ind,:) + dtracers(zoo14C_ind,:) &
         + sum(dtracers(marbl_tracer_indices%auto_inds(:)%C14_ind,:), dim=1)
    do auto_ind = 1, autotroph_cnt
       n = marbl_tracer_indices%auto_inds(auto_ind)%Ca14CO3_ind
       if (n > 0) then
          work = work + dtracers(n,:)
       end if
    end do
    call compute_vertical_integrals(work, delta_z, kmt,                       &
         full_depth_integral=diags(ind%CISO_Jint_14Ctot)%field_2d(1),         &
         near_surface_integral=diags(ind%CISO_Jint_100m_14Ctot)%field_2d(1),  &
         integrated_terms = PO14C%sed_loss + P_Ca14CO3%sed_loss)

    ! Other vertical integrals

    do n = 1,autotroph_cnt
       call compute_vertical_integrals(photo13C(n,:), delta_z, kmt,           &
            full_depth_integral=diags(ind%CISO_photo13C_zint(n))%field_2d(1))

       call compute_vertical_integrals(photo14C(n,:), delta_z, kmt,           &
            full_depth_integral=diags(ind%CISO_photo14C_zint(n))%field_2d(1))

       call compute_vertical_integrals(Ca13CO3_prod(n,:), delta_z, kmt,       &
            full_depth_integral=diags(ind%CISO_Ca13CO3_form_zint(n))%field_2d(1))

       call compute_vertical_integrals(Ca14CO3_prod(n,:), delta_z, kmt,       &
            full_depth_integral=diags(ind%CISO_Ca14CO3_form_zint(n))%field_2d(1))
    end do

    do k = 1,km
       do n = 1, autotroph_cnt
          diags(ind%CISO_d13C(n))%field_3d(k, 1)                = autotroph_d13C(n,k)
          diags(ind%CISO_d14C(n))%field_3d(k, 1)                = autotroph_d14C(n,k)

          diags(ind%CISO_autotrophCaCO3_d13C(n))%field_3d(k, 1) = autotrophCaCO3_d13C(n,k)
          diags(ind%CISO_autotrophCaCO3_d14C(n))%field_3d(k, 1) = autotrophCaCO3_d14C(n,k)

          diags(ind%CISO_photo13C(n))%field_3d(k, 1)            = photo13C(n,k)
          diags(ind%CISO_photo14C(n))%field_3d(k, 1)            = photo14C(n,k)

          diags(ind%CISO_eps_autotroph(n))%field_3d(k, 1)       = eps_autotroph(n,k)

          diags(ind%CISO_mui_to_co2star(n))%field_3d(k, 1)      = mui_to_co2star(n,k)

          if (autotrophs(n)%imp_calcifier) then
             diags(ind%CISO_Ca13CO3_form(n))%field_3d(k, 1)     = Ca13CO3_prod(n,k)
             diags(ind%CISO_Ca14CO3_form(n))%field_3d(k, 1)     = Ca14CO3_prod(n,k)
          end if
       end do  ! end loop over autotrophs
    end do  ! end loop over k

    do k = 1,km
       diags(ind%CISO_DIC_d13C)%field_3d(k, 1)        = DIC_d13C(k)
       diags(ind%CISO_DIC_d14C)%field_3d(k, 1)        = DIC_d14C(k)

       diags(ind%CISO_DOC_d13C)%field_3d(k, 1)        = DOC_d13C(k)
       diags(ind%CISO_DOC_d14C)%field_3d(k, 1)        = DOC_d14C(k)

       diags(ind%CISO_DO13C_prod)%field_3d(k, 1)      = DO13C_prod(k)
       diags(ind%CISO_DO14C_prod)%field_3d(k, 1)      = DO14C_prod(k)

       diags(ind%CISO_DO13C_remin)%field_3d(k, 1)     = DO13C_remin(k)
       diags(ind%CISO_DO14C_remin)%field_3d(k, 1)     = DO14C_remin(k)

       diags(ind%CISO_zooC_d13C)%field_3d(k, 1)       = zooC_d13C(k)
       diags(ind%CISO_zooC_d14C)%field_3d(k, 1)       = zooC_d14C(k)

       diags(ind%CISO_eps_aq_g)%field_3d(k, 1)        = eps_aq_g(k)
       diags(ind%CISO_eps_dic_g)%field_3d(k, 1)       = eps_dic_g(k)

       diags(ind%CISO_Ca13CO3_flux_in)%field_3d(k, 1) = P_Ca13CO3%sflux_in(k) + P_Ca13CO3%hflux_in(k)
       diags(ind%CISO_Ca14CO3_flux_in)%field_3d(k, 1) = P_Ca14CO3%sflux_in(k) + P_Ca14CO3%hflux_in(k)

       diags(ind%CISO_Ca13CO3_prod)%field_3d(k, 1)    = P_Ca13CO3%prod(k)
       diags(ind%CISO_Ca14CO3_prod)%field_3d(k, 1)    = P_Ca14CO3%prod(k)

       diags(ind%CISO_Ca13CO3_remin)%field_3d(k, 1)   = P_Ca13CO3%remin(k)
       diags(ind%CISO_Ca14CO3_remin)%field_3d(k, 1)   = P_Ca14CO3%remin(k)

       diags(ind%CISO_PO13C_flux_in)%field_3d(k, 1)   = PO13C%sflux_in(k) + PO13C%hflux_in(k)
       diags(ind%CISO_PO14C_flux_in)%field_3d(k, 1)   = PO14C%sflux_in(k) + PO14C%hflux_in(k)

       diags(ind%CISO_PO13C_prod)%field_3d(k, 1)      = PO13C%prod(k)
       diags(ind%CISO_PO14C_prod)%field_3d(k, 1)      = PO14C%prod(k)

       diags(ind%CISO_PO13C_remin)%field_3d(k, 1)     = PO13C%remin(k)
       diags(ind%CISO_PO14C_remin)%field_3d(k, 1)     = PO14C%remin(k)

       if (lNK_ciso_shadow_tracers) then
          diags(ind%CISO_DO13C_SHADOW_remin)%field_3d(k, 1) = DO13C_SHADOW_remin(k)
          diags(ind%CISO_DO14C_SHADOW_remin)%field_3d(k, 1) = DO14C_SHADOW_remin(k)
       end if
    end do

    end associate

  end subroutine store_diagnostics_ciso_interior

  !***********************************************************************

  subroutine store_diagnostics_ciso_surface_forcing( &
       num_elements,   &
       D13C,           &
       D14C,           &
       FLUX,           &
       FLUX13,         &
       FLUX14,         &
       FLUX_as,        &
       FLUX13_as,      &
       FLUX14_as,      &
       FLUX_sa,        &
       FLUX13_sa,      &
       FLUX14_sa,      &
       R13C_DIC,       &
       R14C_DIC,       &
       R13C_atm,       &
       R14C_atm,       &
       eps_aq_g_surf,  &
       eps_dic_g_surf, &
       d_SF_DI13C_SHADOW_d_DI13C_SHADOW,&
       d_SF_DI14C_SHADOW_d_DI14C_SHADOW,&
       marbl_surface_forcing_diags)

    ! !DESCRIPTION:
    !  Compute surface fluxes for ecosys tracer module.

    use marbl_constants_mod, only : R13c_std, R14c_std, c1000
    use marbl_settings_mod,  only : lNK_ciso_shadow_tracers

    implicit none

    integer (int_kind)                 , intent(in)    :: num_elements
    real (r8), dimension(num_elements) , intent(in)    :: D13C           ! atm 13co2 value
    real (r8), dimension(num_elements) , intent(in)    :: D14C           ! atm 14co2 value
    real (r8), dimension(num_elements) , intent(in)    :: FLUX           ! gas flux of CO2 (nmol/cm^2/s)
    real (r8), dimension(num_elements) , intent(in)    :: FLUX13         ! gas flux of 13CO2 (nmol/cm^2/s)
    real (r8), dimension(num_elements) , intent(in)    :: FLUX14         ! gas flux of 14CO2 (nmol/cm^2/s)
    real (r8), dimension(num_elements) , intent(in)    :: FLUX_as        ! air-to-sea gas flux of CO2 (nmol/cm^2/s)
    real (r8), dimension(num_elements) , intent(in)    :: FLUX13_as      ! air-to-sea gas flux of 13CO2 (nmol/cm^2/s)
    real (r8), dimension(num_elements) , intent(in)    :: FLUX14_as      ! air-to-sea gas flux of 14CO2 (nmol/cm^2/s)
    real (r8), dimension(num_elements) , intent(in)    :: FLUX_sa        ! sea-to-air gas flux of CO2 (nmol/cm^2/s)
    real (r8), dimension(num_elements) , intent(in)    :: FLUX13_sa      ! sea-to-air gas flux of 13CO2 (nmol/cm^2/s)
    real (r8), dimension(num_elements) , intent(in)    :: FLUX14_sa      ! sea-to-air gas flux of 14CO2 (nmol/cm^2/s)
    real (r8), dimension(num_elements) , intent(in)    :: R13C_DIC       ! 13C/12C ratio in DIC
    real (r8), dimension(num_elements) , intent(in)    :: R14C_DIC       ! 14C/12C ratio in total DIC
    real (r8), dimension(num_elements) , intent(in)    :: R13C_atm       ! 13C/12C ratio in atmospheric CO2
    real (r8), dimension(num_elements) , intent(in)    :: R14C_atm       ! 14C/12C ratio in atmospheric CO2
    real (r8), dimension(num_elements) , intent(in)    :: eps_aq_g_surf  ! equilibrium fractionation (CO2_gaseous <-> CO2_aq)
    real (r8), dimension(num_elements) , intent(in)    :: eps_dic_g_surf ! equilibrium fractionation between total DIC and gaseous CO2

    real (r8), dimension(num_elements) , intent(in)    :: d_SF_DI13C_SHADOW_d_DI13C_SHADOW ! deriv of gas flux of 13CO2_SHADOW wrt DI13C_SHADOW (cm/s)
    real (r8), dimension(num_elements) , intent(in)    :: d_SF_DI14C_SHADOW_d_DI14C_SHADOW ! deriv of gas flux of 14CO2_SHADOW wrt DI14C_SHADOW (cm/s)
    type(marbl_diagnostics_type)       , intent(inout) :: marbl_surface_forcing_diags

    !-----------------------------------------------------------------------
    !  local variables
    !-----------------------------------------------------------------------
    character(len=*), parameter :: subname = 'marbl_diagnostics_mod:store_diagnostics_ciso_surface_forcing'
    !-----------------------------------------------------------------------

    associate(                                          &
         diags => marbl_surface_forcing_diags%diags,    &
         ind   => marbl_surface_forcing_diag_ind        &
         )

    !-----------------------------------------------------------------------
    !    Tavg variables
    !-----------------------------------------------------------------------

    diags(ind%CISO_DI13C_GAS_FLUX)%field_2d(:) = FLUX13(:)
    diags(ind%CISO_DI14C_GAS_FLUX)%field_2d(:) = FLUX14(:)

    diags(ind%CISO_DI13C_AS_GAS_FLUX)%field_2d(:) = FLUX13_as(:)
    diags(ind%CISO_DI14C_AS_GAS_FLUX)%field_2d(:) = FLUX14_as(:)

    diags(ind%CISO_DI13C_SA_GAS_FLUX)%field_2d(:) = FLUX13_sa(:)
    diags(ind%CISO_DI14C_SA_GAs_FLUX)%field_2d(:) = FLUX14_sa(:)

    where ( FLUX(:) /= c0 )
       diags(ind%CISO_D13C_GAS_FLUX)%field_2d(:) = ( FLUX13(:) / FLUX(:) / R13C_std - c1 ) * c1000
       diags(ind%CISO_D14C_GAS_FLUX)%field_2d(:) = ( FLUX14(:) / FLUX(:) / R14C_std - c1 ) * c1000
    elsewhere
       diags(ind%CISO_D13C_GAS_FLUX)%field_2d(:) = c0
       diags(ind%CISO_D14C_GAS_FLUX)%field_2d(:) = c0
    endwhere

    diags(ind%CISO_R13C_DIC_surf)%field_2d(:) = R13C_DIC(:)
    diags(ind%CISO_R14C_DIC_surf)%field_2d(:) = R14C_DIC(:)

    diags(ind%ciso_r13c_atm)%field_2d(:) = R13C_atm(:)
    diags(ind%ciso_r14c_atm)%field_2d(:) = R14C_atm(:)

    diags(ind%ciso_d13c_atm)%field_2d(:) = d13c(:)
    diags(ind%ciso_d14c_atm)%field_2d(:) = d14c(:)

    diags(ind%CISO_eps_aq_g_surf)%field_2d(:)  = eps_aq_g_surf(:)
    diags(ind%CISO_eps_dic_g_surf)%field_2d(:) = eps_dic_g_surf(:)

    if (lNK_ciso_shadow_tracers) then
       diags(ind%d_SF_DI13C_SHADOW_d_DI13C_SHADOW)%field_2d(:) = d_SF_DI13C_SHADOW_d_DI13C_SHADOW(:)
       diags(ind%d_SF_DI14C_SHADOW_d_DI14C_SHADOW)%field_2d(:) = d_SF_DI14C_SHADOW_d_DI14C_SHADOW(:)
    end if

    end associate

  end subroutine store_diagnostics_ciso_surface_forcing

  !*****************************************************************************

  subroutine compute_vertical_integrals(integrand, delta_z, kmt, &
       full_depth_integral, near_surface_integral, integrated_terms)

    real(kind=r8) , intent(in)             :: integrand(:)
    real(kind=r8) , intent(in)             :: delta_z(:)
    integer       , intent(in)             :: kmt
    ! For some vertical integral diagnostics, we need to add additional terms
    ! that have already been integrated, so they are separated from the
    ! integrand
    real(kind=r8) , intent(in)  , optional :: integrated_terms(:)
    real(kind=r8) , intent(out) , optional :: full_depth_integral
    real(kind=r8) , intent(out) , optional :: near_surface_integral

    !-----------------------------------------------------------------------
    !  local variables
    !-----------------------------------------------------------------------
    integer (int_kind) :: k
    real(kind=r8)      :: integrated_terms_used(size(integrand))
    real(kind=r8)      :: zw
    real(kind=r8)      :: ztop
    real(kind=r8)      :: shallow_depth = 100.0e2_r8
    !-----------------------------------------------------------------------

    if (present(integrated_terms)) then
       integrated_terms_used = integrated_terms
    else
       integrated_terms_used = c0
    end if

    if (present(full_depth_integral)) then
       full_depth_integral = sum(delta_z(1:kmt)*integrand(1:kmt) + integrated_terms_used(1:kmt))
    end if

    if (present(near_surface_integral)) then
       ! initialize integral to zero
       near_surface_integral = c0
       ztop = c0
       zw = c0
       do k=1,kmt
          zw = zw + delta_z(k)
          near_surface_integral = near_surface_integral +                     &
                              min(shallow_depth-ztop,delta_z(k))*integrand(k)
          if (zw.le.shallow_depth) then
             near_surface_integral = near_surface_integral + integrated_terms_used(k)
          else
             exit
          end if
          ztop = zw
       end do
    end if

  end subroutine compute_vertical_integrals

  !*****************************************************************************

  subroutine log_add_diagnostics_error(marbl_status_log, sname, subname)

    type(marbl_log_type), intent(inout) :: marbl_status_log
    character(len=*),     intent(in)    :: sname, subname
    character(len=char_len) :: routine_name

    write(routine_name,"(3A)") "diags%add_diagnostic(", trim(sname), ")"
    call marbl_status_log%log_error_trace(routine_name, subname)

  end subroutine log_add_diagnostics_error

  !*****************************************************************************

  function interior_diag_ind_constructed(this) result(constructed)

    class(marbl_interior_diagnostics_indexing_type), intent(inout) :: this
    logical(log_kind) :: constructed

    constructed = allocated(this%restore_tend)

  end function interior_diag_ind_constructed

  !*****************************************************************************

  subroutine interior_diag_ind_destructor(this)

    use marbl_settings_mod, only : ciso_on

    class(marbl_interior_diagnostics_indexing_type), intent(inout) :: this

    if (this%lconstructed()) then
      deallocate(this%photoC_zint)
      deallocate(this%photoC_NO3_zint)
      deallocate(this%CaCO3_form_zint)
      deallocate(this%Qp)
      deallocate(this%N_lim)
      deallocate(this%P_lim)
      deallocate(this%Fe_lim)
      deallocate(this%SiO3_lim)
      deallocate(this%light_lim)
      deallocate(this%photoC)
      deallocate(this%photoC_NO3)
      deallocate(this%photoFe)
      deallocate(this%photoNO3)
      deallocate(this%photoNH4)
      deallocate(this%DOP_uptake)
      deallocate(this%PO4_uptake)
      deallocate(this%auto_graze)
      deallocate(this%auto_graze_poc)
      deallocate(this%auto_graze_doc)
      deallocate(this%auto_graze_zoo)
      deallocate(this%auto_loss)
      deallocate(this%auto_loss_poc)
      deallocate(this%auto_loss_doc)
      deallocate(this%auto_agg)
      deallocate(this%bSi_form)
      deallocate(this%CaCO3_form)
      deallocate(this%Nfix)
      deallocate(this%zoo_loss)
      deallocate(this%zoo_loss_poc)
      deallocate(this%zoo_loss_doc)
      deallocate(this%zoo_graze)
      deallocate(this%zoo_graze_poc)
      deallocate(this%zoo_graze_doc)
      deallocate(this%zoo_graze_zoo)
      deallocate(this%x_graze_zoo)
      if (ciso_on) then
        deallocate(this%CISO_eps_autotroph)
        deallocate(this%CISO_mui_to_co2star)
        deallocate(this%CISO_Ca13CO3_form)
        deallocate(this%CISO_Ca14CO3_form)
        deallocate(this%CISO_Ca13CO3_form_zint)
        deallocate(this%CISO_Ca14CO3_form_zint)
        deallocate(this%CISO_photo13C)
        deallocate(this%CISO_photo14C)
        deallocate(this%CISO_photo13C_zint)
        deallocate(this%CISO_photo14C_zint)
        deallocate(this%CISO_d13C)
        deallocate(this%CISO_d14C)
        deallocate(this%CISO_autotrophCaCO3_d14C)
        deallocate(this%CISO_autotrophCaCO3_d13C)
      end if
      deallocate(this%restore_tend)
    end if

  end subroutine interior_diag_ind_destructor

  !*****************************************************************************

end module marbl_diagnostics_mod<|MERGE_RESOLUTION|>--- conflicted
+++ resolved
@@ -3539,14 +3539,9 @@
     call store_diagnostics_interior_restore(interior_restore,                 &
                                             marbl_interior_forcing_diags)
 
-<<<<<<< HEAD
     call store_diagnostics_interior_partial_derivs( &
          marbl_interior_forcing_diags)
 
-    end associate
-
-=======
->>>>>>> b3815df1
   end subroutine marbl_diagnostics_set_interior_forcing
 
   !***********************************************************************
