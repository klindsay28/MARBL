--- conflicted
+++ resolved
@@ -3325,23 +3325,15 @@
 
     associate( P_SiO2 => marbl_particulate_share%P_SiO2 )
     call store_diagnostics_silicon_fluxes(domain, P_SiO2, dtracers,           &
-<<<<<<< HEAD
-         interior_restore, marbl_tracer_indices, marbl_interior_forcing_diags)
+         marbl_tracer_indices, marbl_interior_forcing_diags)
     end associate
-=======
-         marbl_tracer_indices, marbl_interior_forcing_diags)
->>>>>>> ea6dbff7
 
     associate( dust   => marbl_particulate_share%dust, &
                P_iron => marbl_particulate_share%P_iron )
     call store_diagnostics_iron_fluxes(domain, P_iron, dust,                  &
          interior_forcings(interior_forcing_ind%fesedflux_id)%field_1d(1,:),  &
-<<<<<<< HEAD
-         dtracers, interior_restore, marbl_tracer_indices, marbl_interior_forcing_diags)
+         dtracers, marbl_tracer_indices, marbl_interior_forcing_diags)
     end associate
-=======
-         dtracers, marbl_tracer_indices, marbl_interior_forcing_diags)
->>>>>>> ea6dbff7
 
     call store_diagnostics_interior_restore(interior_restore,                 &
                                             marbl_interior_forcing_diags)
