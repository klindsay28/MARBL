! -*- mode: f90; indent-tabs-mode: nil; f90-do-indent:3; f90-if-indent:3; f90-type-indent:3; f90-program-indent:2; f90-associate-indent:0; f90-continuation-indent:5  -*-
!|||||||||||||||||||||||||||||||||||||||||||||||||||||||||||||||||||||||

module marbl_mod

  !  Multispecies ecosystem based on Doney et al. 1996, Moore et al., 2002
  !  Based on POP Global NCAR Nitrogen Ecosystem Model
  !  version 0.0 (June 15th, 1998) from S.C. Doney.
  !  Based on Doney et al., 1996 model.
  !  Climate and Global Dynamics, NCAR
  !  (doney@whoi.edu)
  !
  !  Version 1.0
  !  Multispecies, multiple limiting nutrient version of ecosystem
  !  based on mixed layer model of Moore et al.(2002).  Implemented here with
  !  fixed elemental ratios and including only the diatoms and small
  !  phytoplankton, with a parameterization of calcification,
  !  by Keith Lindsay and Keith Moore, Fall 2001 - Spring 2002.
  !  Calcification parameterization based on Moore et al. 2002.
  !
  !  Version 2.0, January 2003
  !    Adds diazotrophs as a phytoplankton group, (based on Moore et al., 2002a)
  !    Allows for variable fe/C for all phytoplankton groups
  !     Allows for variable si/C for the diatoms
  !     Adds explicit tracers for DON, DOP, DOFe
  !     variable remin length scale for detrital soft POM and bSi f(temperature)
  !     Extensive modifications to iron scavenging parameterization
  !     Addition of a sedimentary dissolved iron source,
  !        (implemented in ballast code as excess remin in bottom cell)
  !        coded by J.K. Moore, (jkmoore@uci.edu)
  !
  !   Version 2.01. March 2003
  !     corrected O2 bug
  !     corrected grazing parameter z_grz bug at depth
  !     dust dissolution at depth releases iron,
  !     increased length scale for dust diss., increased hard fraction dust
  !     no deep ocean reduction in scavenging rates,
  !     increase bSi OC/ballast ratio 0.3 -> 0.35,
  !     corrected bug in diazotroph photoadaptation, and diat and sp adapatation
  !
  !   Version 2.02.
  !     corrected bug in Fe_scavenge (units for dust), May 2003
  !     changed C/N/P ratios to 117/16/1 (Anderson & Sarmiento, 1994)
  !
  !   Version 2.03., July 2003
  !     Remin of DOM no longer temperature dependent,
  !     new iron scavenging parameterization added,
  !     some dissolution of hard fraction of ballast materials added
  !
  !   Version 2.1, September 2003
  !     modfied iron scavenging and dust dissolution at depth
  !
  !   Version 2.11, March 2004
  !     fixed bug in iron scavenging code, replace dust and POC flux_in w/ flux_out
  !
  !   Version 2.12, April 2004 - Final version for GBC paper revision,
  !     (Questions/comments, Keith Moore - jkmoore@uci.edu
  !
  !   References
  !   Doney, S.C., Glover, D.M., Najjar, R.G., 1996. A new coupled, one-dimensional
  !   biological-physical model for the upper ocean: applications to the JGOFS
  !   Bermuda Time-Series Study (BATS) site. Deep-Sea Res. II, 43: 591-624.
  !
  !   Moore, JK, Doney, SC, Kleypas, JA, Glover, DM, Fung, IY, 2002. An intermediate
  !   complexity marine ecosystem model for the global domain. Deep-Sea Res. II, 49:
  !   403-462.
  !
  !   Moore, JK, Doney, SC, Glover, DM, Fung, IY, 2002. Iron cycling and nutrient
  !   limitation patterns in surface waters of the world ocean. Deep-Sea Res. II,
  !   49: 463-507.

  !-----------------------------------------------------------------------
  !  The following are used extensively in this ecosys, so are used at
  !  the module level. The use statements for variables that are only needed
  !  locally are located at the module subprogram level.
  !-----------------------------------------------------------------------

  use marbl_constants_mod, only : T0_Kelvin
  use marbl_constants_mod, only : c0
  use marbl_constants_mod, only : c1
  use marbl_constants_mod, only : c2
  use marbl_constants_mod, only : c10
  use marbl_constants_mod, only : mpercm
  use marbl_constants_mod, only : spd
  use marbl_constants_mod, only : dps
  use marbl_constants_mod, only : yps
  use marbl_constants_mod, only : Q_10

  use marbl_kinds_mod, only : log_kind
  use marbl_kinds_mod, only : int_kind
  use marbl_kinds_mod, only : r8
  use marbl_kinds_mod, only : char_len

  use marbl_config_mod, only : ciso_on
  use marbl_config_mod, only : lsource_sink
  use marbl_config_mod, only : lflux_gas_o2
  use marbl_config_mod, only : lflux_gas_co2
  use marbl_config_mod, only : liron_flux_derived
  use marbl_config_mod, only : lecovars_full_depth_tavg
  use marbl_config_mod, only : autotrophs_config
  use marbl_config_mod, only : zooplankton_config
  use marbl_config_mod, only : grazing_config
  use marbl_config_mod, only : init_bury_coeff_opt
  use marbl_config_mod, only : ladjust_bury_coeff

  use marbl_parms, only : autotrophs
  use marbl_parms, only : zooplankton
  use marbl_parms, only : grz_fnc_michaelis_menten
  use marbl_parms, only : grz_fnc_sigmoidal
  use marbl_parms, only : f_qsw_par
  use marbl_parms, only : parm_Fe_bioavail
  use marbl_parms, only : dust_to_Fe
  use marbl_parms, only : denitrif_C_N
  use marbl_parms, only : parm_Red_Fe_C
  use marbl_parms, only : Q
  use marbl_parms, only : Qp_zoo_pom
  use marbl_parms, only : parm_CaCO3_diss
  use marbl_parms, only : parm_POC_diss
  use marbl_parms, only : parm_SiO2_diss
  use marbl_parms, only : parm_scalelen_z
  use marbl_parms, only : parm_scalelen_vals
  use marbl_parms, only : caco3_poc_min
  use marbl_parms, only : CaCO3_sp_thres
  use marbl_parms, only : CaCO3_temp_thres1
  use marbl_parms, only : CaCO3_temp_thres2
  use marbl_parms, only : DOC_reminR_light
  use marbl_parms, only : DON_reminR_light
  use marbl_parms, only : DOP_reminR_light
  use marbl_parms, only : DOC_reminR_dark
  use marbl_parms, only : DON_reminR_dark
  use marbl_parms, only : DOP_reminR_dark
  use marbl_parms, only : DOCr_reminR0
  use marbl_parms, only : DONr_reminR0
  use marbl_parms, only : DOPr_reminR0
  use marbl_parms, only : DOCprod_refract
  use marbl_parms, only : DONprod_refract
  use marbl_parms, only : DOPprod_refract
  use marbl_parms, only : POCremin_refract
  use marbl_parms, only : PONremin_refract
  use marbl_parms, only : POPremin_refract
  use marbl_parms, only : DOCriv_refract
  use marbl_parms, only : DONriv_refract
  use marbl_parms, only : DOPriv_refract
  use marbl_parms, only : f_toDON
  use marbl_parms, only : dust_fescav_scale
  use marbl_parms, only : f_graze_CaCO3_REMIN
  use marbl_parms, only : f_graze_si_remin
  use marbl_parms, only : f_graze_sp_poc_lim
  use marbl_parms, only : f_photosp_CaCO3
  use marbl_parms, only : fe_max_scale2
  use marbl_parms, only : bury_coeff_rmean_timescale_years
  use marbl_parms, only : Fe_scavenge_thres1
  use marbl_parms, only : parm_f_prod_sp_CaCO3
  use marbl_parms, only : parm_Fe_scavenge_rate0
  use marbl_parms, only : parm_kappa_nitrif
  use marbl_parms, only : parm_labile_ratio
  use marbl_parms, only : parm_nitrif_par_lim
  use marbl_parms, only : parm_o2_min
  use marbl_parms, only : parm_o2_min_delta
  use marbl_parms, only : parm_red_d_c_o2
  use marbl_parms, only : parm_red_d_c_o2_diaz
  use marbl_parms, only : parm_Remin_D_C_O2
  use marbl_parms, only : QCaCO3_max
  use marbl_parms, only : Qfe_zoo
  use marbl_parms, only : r_Nfix_photo
  use marbl_parms, only : spc_poc_fac
  use marbl_parms, only : grazing  
  use marbl_parms, only : caco3_bury_thres_iopt
  use marbl_parms, only : caco3_bury_thres_iopt_fixed_depth
  use marbl_parms, only : caco3_bury_thres_iopt_omega_calc
  use marbl_parms, only : caco3_bury_thres_depth
  use marbl_parms, only : PON_bury_coeff

  use marbl_sizes, only : ecosys_base_tracer_cnt    
  use marbl_sizes, only : autotroph_cnt
  use marbl_sizes, only : zooplankton_cnt
  use marbl_sizes, only : grazer_prey_cnt

  use marbl_internal_types  , only : carbonate_type
  use marbl_internal_types  , only : zooplankton_parms_type
  use marbl_internal_types  , only : autotroph_parms_type
  use marbl_internal_types  , only : autotroph_config_type
  use marbl_internal_types  , only : zooplankton_secondary_species_type
  use marbl_internal_types  , only : autotroph_secondary_species_type
  use marbl_internal_types  , only : dissolved_organic_matter_type
  use marbl_internal_types  , only : column_sinking_particle_type
  use marbl_internal_types  , only : marbl_PAR_type
  use marbl_internal_types  , only : marbl_particulate_share_type
  use marbl_internal_types  , only : marbl_interior_share_type
  use marbl_internal_types  , only : marbl_autotroph_share_type
  use marbl_internal_types  , only : marbl_zooplankton_share_type
  use marbl_internal_types  , only : marbl_surface_forcing_share_type
  use marbl_internal_types  , only : marbl_surface_forcing_internal_type
  use marbl_internal_types , only : marbl_tracer_index_type

  use marbl_interface_types , only : marbl_domain_type
  use marbl_interface_types , only : marbl_tracer_metadata_type
  use marbl_interface_types , only : marbl_tracer_read_type
  use marbl_interface_types , only : marbl_saved_state_type
  use marbl_interface_types , only : marbl_interior_forcing_input_type
  use marbl_interface_types , only : marbl_surface_forcing_indexing_type
  use marbl_interface_types , only : marbl_surface_forcing_output_type
  use marbl_interface_types , only : marbl_forcing_fields_type
  use marbl_interface_types , only : marbl_forcing_monthly_every_ts_type
  use marbl_interface_types , only : marbl_diagnostics_type
  use marbl_interface_types , only : marbl_running_mean_0d_type

  use marbl_diagnostics_mod , only : marbl_diagnostics_set_surface_forcing
  use marbl_diagnostics_mod , only : marbl_diagnostics_set_interior_forcing

  use marbl_logging         , only : marbl_log_type

  implicit none
  private

  !-----------------------------------------------------------------------
  !  public/private member procedure declarations
  !-----------------------------------------------------------------------

  public  :: marbl_init_surface_forcing_fields
  public  :: marbl_init_tracer_metadata
  public  :: marbl_init_bury_coeff
  public  :: marbl_set_glo_vars_cnt
  public  :: marbl_set_rmean_init_vals
  public  :: marbl_update_tracer_file_metadata
  public  :: marbl_set_interior_forcing
  public  :: marbl_set_surface_forcing
  public  :: marbl_set_global_scalars_interior

  private :: marbl_init_non_autotroph_tracer_metadata
  private :: marbl_init_surface_forcing_metadata
  private :: marbl_init_monthly_surface_forcing_metadata
  private :: marbl_init_particulate_terms
  private :: marbl_init_zooplankton_tracer_metadata         
  private :: marbl_init_autotroph_tracer_metadata           
  private :: marbl_update_particulate_terms_from_prior_level      
  private :: marbl_update_sinking_particle_from_prior_level       
  private :: marbl_setup_local_tracers                            
  private :: marbl_setup_local_zooplankton                        
  private :: marbl_setup_local_autotrophs                         
  private :: marbl_consistency_check_autotrophs                    
  private :: marbl_compute_particulate_terms                      
  private :: marbl_compute_autotroph_elemental_ratios             
  private :: marbl_compute_PAR
  private :: marbl_compute_carbonate_chemistry                    
  private :: marbl_compute_function_scaling                       
  private :: marbl_compute_Pprime                                 
  private :: marbl_compute_Zprime

  type, private :: zooplankton_local_type
     real (r8) :: C  ! local copy of model zooplankton C
  end type zooplankton_local_type

  type, private :: autotroph_local_type
     real (r8) :: Chl   ! local copy of model autotroph Chl
     real (r8) :: C     ! local copy of model autotroph C
     real (r8) :: Fe    ! local copy of model autotroph Fe
     real (r8) :: Si    ! local copy of model autotroph Si
     real (r8) :: CaCO3 ! local copy of model autotroph CaCO3
  end type autotroph_local_type

<<<<<<< HEAD
  !-----------------------------------------------------------------------
  ! flags
  !-----------------------------------------------------------------------

  ! control which portion of code are executed, useful for debugging
  logical (log_kind) ::  lsource_sink
  ! FIXME lapply_nhx_surface_emis belongs in marbl_config_mod.F90
  logical (log_kind) ::  lapply_nhx_surface_emis

  ! should ecosystem vars be written full depth
  logical (log_kind)  :: lecovars_full_depth_tavg 

  !-----------------------------------------------------------------------
  !  bury to sediment options
  !  bury coefficients (POC_bury_coeff, POP_bury_coeff, bSi_bury_coeff) reside in marbl_particulate_share_type
  !  when ladjust_bury_coeff is .true., bury coefficients are adjusted
  !  to preserve C, P, Si inventories on timescales exceeding bury_coeff_rmean_timescale_years
  !  this is done primarily in spinup runs
  !-----------------------------------------------------------------------

  ! option of threshold of caco3 burial ['fixed_depth', 'omega_calc']
  character(char_len) :: caco3_bury_thres_opt    

  ! integer version of caco3_bury_thres_opt
  integer (int_kind)  :: caco3_bury_thres_iopt   

  integer (int_kind), parameter :: caco3_bury_thres_iopt_fixed_depth = 1
  integer (int_kind), parameter :: caco3_bury_thres_iopt_omega_calc  = 2

  ! threshold depth for caco3_bury_thres_opt='fixed_depth'
  real (r8) :: caco3_bury_thres_depth  

  character(char_len) :: init_bury_coeff_opt

  logical (log_kind) :: ladjust_bury_coeff

  real (r8) :: bury_coeff_rmean_timescale_years

=======
>>>>>>> 770ee76a
  integer (int_kind) :: glo_avg_field_ind_interior_CaCO3_bury = 0
  integer (int_kind) :: glo_avg_field_ind_interior_POC_bury = 0
  integer (int_kind) :: glo_avg_field_ind_interior_POP_bury = 0
  integer (int_kind) :: glo_avg_field_ind_interior_bSi_bury = 0
  integer (int_kind) :: glo_avg_field_ind_interior_d_POC_bury_d_bury_coeff = 0
  integer (int_kind) :: glo_avg_field_ind_interior_d_POP_bury_d_bury_coeff = 0
  integer (int_kind) :: glo_avg_field_ind_interior_d_bSi_bury_d_bury_coeff = 0

  integer (int_kind) :: glo_avg_field_ind_surface_C_input = 0
  integer (int_kind) :: glo_avg_field_ind_surface_P_input = 0
  integer (int_kind) :: glo_avg_field_ind_surface_Si_input = 0

  integer (int_kind) :: glo_scalar_ind_interior_POC_bury_coeff = 0
  integer (int_kind) :: glo_scalar_ind_interior_POP_bury_coeff = 0
  integer (int_kind) :: glo_scalar_ind_interior_bSi_bury_coeff = 0

  !-----------------------------------------------------------------------
  ! pH parameters
  !-----------------------------------------------------------------------

  real (r8), parameter :: phlo_surf_init = 7.0_r8 ! low bound for surface ph for no prev soln
  real (r8), parameter :: phhi_surf_init = 9.0_r8 ! high bound for surface ph for no prev soln
  real (r8), parameter :: phlo_3d_init = 6.0_r8   ! low bound for subsurface ph for no prev soln
  real (r8), parameter :: phhi_3d_init = 9.0_r8   ! high bound for subsurface ph for no prev soln
  real (r8), parameter :: del_ph = 0.20_r8        ! delta-ph for prev soln

  !*****************************************************************************

contains

  !*****************************************************************************

<<<<<<< HEAD
  subroutine marbl_init_nml(nl_buffer, marbl_status_log)

    !  Initialize ecosys tracer module. This involves setting metadata, reading
    !  the module namelist, setting initial conditions, setting up forcing,
    !  and defining additional tavg variables.
    !
    use marbl_namelist_mod        , only : marbl_nl_cnt
    use marbl_namelist_mod        , only : marbl_nl_buffer_size
    use marbl_namelist_mod        , only : marbl_namelist
    use marbl_share_mod           , only : init_ecosys_option        
    use marbl_share_mod           , only : init_ecosys_init_file
    use marbl_share_mod           , only : init_ecosys_init_file_fmt
    use marbl_share_mod           , only : tracer_init_ext
    use marbl_share_mod           , only : ndep_data_type 
    use marbl_share_mod           , only : ndep_shr_stream_year_first
    use marbl_share_mod           , only : ndep_shr_stream_year_last
    use marbl_share_mod           , only : ndep_shr_stream_year_align
    use marbl_share_mod           , only : ndep_shr_stream_file
    use marbl_share_mod           , only : ndep_shr_stream_scale_factor
    use marbl_share_mod           , only : lflux_gas_co2
    use marbl_share_mod           , only : lflux_gas_o2
    use marbl_share_mod           , only : gas_flux_forcing_iopt_drv
    use marbl_share_mod           , only : gas_flux_forcing_iopt_file
    use marbl_share_mod           , only : gas_flux_forcing_iopt
    use marbl_share_mod           , only : gas_flux_forcing_file
    use marbl_share_mod           , only : atm_co2_const
    use marbl_share_mod           , only : atm_alt_co2_const
    use marbl_share_mod           , only : atm_co2_iopt
    use marbl_share_mod           , only : atm_co2_iopt_const
    use marbl_share_mod           , only : atm_co2_iopt_drv_prog
    use marbl_share_mod           , only : atm_co2_iopt_drv_diag
    use marbl_share_mod           , only : atm_alt_co2_iopt
    use marbl_share_mod           , only : dust_flux_source
    use marbl_share_mod           , only : iron_flux_source
    use marbl_share_mod           , only : iron_frac_in_dust
    use marbl_share_mod           , only : iron_frac_in_bc
    use marbl_share_mod           , only : dust_flux_file        
    use marbl_share_mod           , only : iron_flux_file        
    use marbl_share_mod           , only : fice_file        
    use marbl_share_mod           , only : xkw_file         
    use marbl_share_mod           , only : ap_file          
    use marbl_share_mod           , only : nox_flux_monthly_file 
    use marbl_share_mod           , only : nhy_flux_monthly_file 
    use marbl_share_mod           , only : din_riv_flux_file     
    use marbl_share_mod           , only : dip_riv_flux_file     
    use marbl_share_mod           , only : don_riv_flux_file     
    use marbl_share_mod           , only : dop_riv_flux_file     
    use marbl_share_mod           , only : dsi_riv_flux_file     
    use marbl_share_mod           , only : dfe_riv_flux_file     
    use marbl_share_mod           , only : dic_riv_flux_file     
    use marbl_share_mod           , only : alk_riv_flux_file     
    use marbl_share_mod           , only : doc_riv_flux_file     
    use marbl_share_mod           , only : liron_patch  
    use marbl_share_mod           , only : iron_patch_flux_filename  
    use marbl_share_mod           , only : iron_patch_month  
    use marbl_share_mod           , only : fesedflux_input 
    use marbl_share_mod           , only : marbl_freq_opt_never  
    use marbl_share_mod           , only : marbl_freq_opt_nmonth 
    use marbl_share_mod           , only : marbl_freq_opt_nyear  

    implicit none

    character(marbl_nl_buffer_size), intent(in)  :: nl_buffer(marbl_nl_cnt)
    type(marbl_log_type)           , intent(inout) :: marbl_status_log

    !-----------------------------------------------------------------------
    !  local variables
    !-----------------------------------------------------------------------

    character(*), parameter :: subname = 'marbl_mod:marbl_init_nml'
    character(len=char_len) :: log_message
    character(len=marbl_nl_buffer_size) :: tmp_nl_buffer

    integer (int_kind)           :: n                           ! index for looping over tracers
    character(char_len)          :: gas_flux_forcing_opt        ! option for forcing gas fluxes
    character(char_len)          :: atm_co2_opt                 ! option for atmospheric co2 concentration
    character(char_len)          :: atm_alt_co2_opt             ! option for atmospheric alternative CO2
    type(marbl_tracer_read_type) :: dust_flux_input             ! namelist input for dust_flux
    type(marbl_tracer_read_type) :: iron_flux_input             ! namelist input for iron_flux
    type(marbl_tracer_read_type) :: nox_flux_monthly_input      ! namelist input for nox_flux_monthly
    type(marbl_tracer_read_type) :: nhy_flux_monthly_input      ! namelist input for nhy_flux_monthly
    type(marbl_tracer_read_type) :: din_riv_flux_input          ! namelist input for din_riv_flux
    type(marbl_tracer_read_type) :: dip_riv_flux_input          ! namelist input for dip_riv_flux
    type(marbl_tracer_read_type) :: don_riv_flux_input          ! namelist input for don_riv_flux
    type(marbl_tracer_read_type) :: dop_riv_flux_input          ! namelist input for dop_riv_flux
    type(marbl_tracer_read_type) :: dsi_riv_flux_input          ! namelist input for dsi_riv_flux
    type(marbl_tracer_read_type) :: dfe_riv_flux_input          ! namelist input for dfe_riv_flux
    type(marbl_tracer_read_type) :: dic_riv_flux_input          ! namelist input for dic_riv_flux
    type(marbl_tracer_read_type) :: alk_riv_flux_input          ! namelist input for alk_riv_flux
    type(marbl_tracer_read_type) :: doc_riv_flux_input          ! namelist input for doc_riv_flux
    integer (int_kind)           :: nml_error                   ! namelist i/o error flag
    integer (int_kind)           :: zoo_ind                     ! zooplankton functional group index
    type(marbl_tracer_read_type) :: gas_flux_fice               ! ice fraction for gas fluxes
    type(marbl_tracer_read_type) :: gas_flux_ws                 ! wind speed for gas fluxes
    type(marbl_tracer_read_type) :: gas_flux_ap                 ! atmospheric pressure for gas fluxes
    character(char_len)          :: nutr_rest_file              ! file containing nutrient fields
    character(char_len)          :: nutr_variable_rest_file     ! file containing variable restoring info
    character(char_len)          :: nutr_variable_rest_file_fmt ! format of file containing variable restoring info
    logical (log_kind)           :: lnutr_variable_restore      ! geographically varying nutrient restoring (maltrud)
    logical (log_kind)           :: locmip_k1_k2_bug_fix

    namelist /ecosys_nml/                                                 &
         init_ecosys_option, init_ecosys_init_file, tracer_init_ext,      &
         init_ecosys_init_file_fmt,                                       &
         dust_flux_source, dust_flux_input,                               &
         iron_flux_source, iron_flux_input, fesedflux_input,              &
         iron_frac_in_dust, iron_frac_in_bc,                              &
         ndep_data_type, nox_flux_monthly_input, nhy_flux_monthly_input,  &
         ndep_shr_stream_year_first, ndep_shr_stream_year_last,           &
         ndep_shr_stream_year_align, ndep_shr_stream_file,                &
         ndep_shr_stream_scale_factor,                                    &
         din_riv_flux_input, dip_riv_flux_input, don_riv_flux_input,      &
         dop_riv_flux_input, dsi_riv_flux_input, dfe_riv_flux_input,      &
         dic_riv_flux_input, alk_riv_flux_input, doc_riv_flux_input,      &
         gas_flux_forcing_opt, gas_flux_forcing_file,                     &
         gas_flux_fice, gas_flux_ws, gas_flux_ap, nutr_rest_file,         &
         lsource_sink, lapply_nhx_surface_emis,                           &
         lflux_gas_o2, lflux_gas_co2, locmip_k1_k2_bug_fix,               &
         lnutr_variable_restore, nutr_variable_rest_file,                 &
         nutr_variable_rest_file_fmt, atm_co2_opt, atm_co2_const,         &
         atm_alt_co2_opt, atm_alt_co2_const,                              &
         liron_patch, iron_patch_flux_filename, iron_patch_month,         &
         caco3_bury_thres_opt, caco3_bury_thres_depth,                    &
         init_bury_coeff_opt, ladjust_bury_coeff,                         &
         bury_coeff_rmean_timescale_years, PON_bury_coeff,                &
         lecovars_full_depth_tavg

    !-----------------------------------------------------------------------
    !  default namelist settings
    !-----------------------------------------------------------------------
    init_ecosys_option = 'unknown'
    init_ecosys_init_file = 'unknown'
    init_ecosys_init_file_fmt = 'bin'

    gas_flux_forcing_opt  = 'drv'
    gas_flux_forcing_file = 'unknown'

    gas_flux_fice%filename     = 'unknown'
    gas_flux_fice%file_varname = 'FICE'
    gas_flux_fice%scale_factor = c1
    gas_flux_fice%default_val  = c0
    gas_flux_fice%file_fmt     = 'bin'

    gas_flux_ws%filename     = 'unknown'
    gas_flux_ws%file_varname = 'XKW'
    gas_flux_ws%scale_factor = c1
    gas_flux_ws%default_val  = c0
    gas_flux_ws%file_fmt     = 'bin'

    gas_flux_ap%filename     = 'unknown'
    gas_flux_ap%file_varname = 'P'
    gas_flux_ap%scale_factor = c1
    gas_flux_ap%default_val  = c0
    gas_flux_ap%file_fmt     = 'bin'

    nutr_rest_file = 'unknown'

    !maltrud variable restoring
    lnutr_variable_restore      = .false.
    nutr_variable_rest_file     = 'unknown'
    nutr_variable_rest_file_fmt = 'bin'

    dust_flux_source             = 'monthly-calendar'
    dust_flux_input%filename     = 'unknown'
    dust_flux_input%file_varname = 'dust_flux'
    dust_flux_input%scale_factor = c1
    dust_flux_input%default_val  = c0
    dust_flux_input%file_fmt     = 'bin'

    iron_flux_source             = 'monthly-calendar'
    iron_flux_input%filename     = 'unknown'
    iron_flux_input%file_varname = 'iron_flux'
    iron_flux_input%scale_factor = c1
    iron_flux_input%default_val  = c0
    iron_flux_input%file_fmt     = 'bin'

    iron_frac_in_dust            = 0.035_r8 * 0.01_r8
    iron_frac_in_bc              = 0.06_r8

    fesedflux_input%filename     = 'unknown'
    fesedflux_input%file_varname = 'FESEDFLUXIN'
    fesedflux_input%scale_factor = c1
    fesedflux_input%default_val  = c0
    fesedflux_input%file_fmt     = 'bin'

    ndep_data_type = 'monthly-calendar'

    nox_flux_monthly_input%filename     = 'unknown'
    nox_flux_monthly_input%file_varname = 'nox_flux'
    nox_flux_monthly_input%scale_factor = c1
    nox_flux_monthly_input%default_val  = c0
    nox_flux_monthly_input%file_fmt     = 'bin'

    nhy_flux_monthly_input%filename     = 'unknown'
    nhy_flux_monthly_input%file_varname = 'nhy_flux'
    nhy_flux_monthly_input%scale_factor = c1
    nhy_flux_monthly_input%default_val  = c0
    nhy_flux_monthly_input%file_fmt     = 'bin'

    ndep_shr_stream_year_first = 1
    ndep_shr_stream_year_last  = 1
    ndep_shr_stream_year_align = 1
    ndep_shr_stream_file       = 'unknown'
    ndep_shr_stream_scale_factor = c1

    din_riv_flux_input%filename     = 'unknown'
    din_riv_flux_input%file_varname = 'din_riv_flux'
    din_riv_flux_input%scale_factor = c1
    din_riv_flux_input%default_val  = c0
    din_riv_flux_input%file_fmt     = 'nc'

    dip_riv_flux_input%filename     = 'unknown'
    dip_riv_flux_input%file_varname = 'dip_riv_flux'
    dip_riv_flux_input%scale_factor = c1
    dip_riv_flux_input%default_val  = c0
    dip_riv_flux_input%file_fmt     = 'nc'

    don_riv_flux_input%filename     = 'unknown'
    don_riv_flux_input%file_varname = 'don_riv_flux'
    don_riv_flux_input%scale_factor = c1
    don_riv_flux_input%default_val  = c0
    don_riv_flux_input%file_fmt     = 'nc'

    dop_riv_flux_input%filename     = 'unknown'
    dop_riv_flux_input%file_varname = 'dop_riv_flux'
    dop_riv_flux_input%scale_factor = c1
    dop_riv_flux_input%default_val  = c0
    dop_riv_flux_input%file_fmt     = 'nc'

    dsi_riv_flux_input%filename     = 'unknown'
    dsi_riv_flux_input%file_varname = 'dsi_riv_flux'
    dsi_riv_flux_input%scale_factor = c1
    dsi_riv_flux_input%default_val  = c0
    dsi_riv_flux_input%file_fmt     = 'nc'

    dfe_riv_flux_input%filename     = 'unknown'
    dfe_riv_flux_input%file_varname = 'dfe_riv_flux'
    dfe_riv_flux_input%scale_factor = c1
    dfe_riv_flux_input%default_val  = c0
    dfe_riv_flux_input%file_fmt     = 'nc'

    dic_riv_flux_input%filename     = 'unknown'
    dic_riv_flux_input%file_varname = 'dic_riv_flux'
    dic_riv_flux_input%scale_factor = c1
    dic_riv_flux_input%default_val  = c0
    dic_riv_flux_input%file_fmt     = 'nc'

    alk_riv_flux_input%filename     = 'unknown'
    alk_riv_flux_input%file_varname = 'alk_riv_flux'
    alk_riv_flux_input%scale_factor = c1
    alk_riv_flux_input%default_val  = c0
    alk_riv_flux_input%file_fmt     = 'nc'

    doc_riv_flux_input%filename     = 'unknown'
    doc_riv_flux_input%file_varname = 'doc_riv_flux'
    doc_riv_flux_input%scale_factor = c1
    doc_riv_flux_input%default_val  = c0
    doc_riv_flux_input%file_fmt     = 'nc'

    do n = 1, ecosys_base_tracer_cnt
       tracer_init_ext(n)%mod_varname  = 'unknown'
       tracer_init_ext(n)%filename     = 'unknown'
       tracer_init_ext(n)%file_varname = 'unknown'
       tracer_init_ext(n)%scale_factor = c1
       tracer_init_ext(n)%default_val  = c0
       tracer_init_ext(n)%file_fmt     = 'bin'
    end do

    lsource_sink          = .true.
    lapply_nhx_surface_emis = .false.
    lflux_gas_o2          = .true.
    lflux_gas_co2         = .true.
    locmip_k1_k2_bug_fix  = .true.

    liron_patch              = .false.
    iron_patch_flux_filename = 'unknown_iron_patch_filename'
    iron_patch_month         = 1

    atm_co2_opt   = 'const'
    atm_co2_const = 280.0_r8

    atm_alt_co2_opt   = 'const'
    atm_alt_co2_const = 280.0_r8

    caco3_bury_thres_opt = 'omega_calc'
    caco3_bury_thres_depth = 3000.0e2

    init_bury_coeff_opt = 'nml'
    ladjust_bury_coeff = .false.
    bury_coeff_rmean_timescale_years = 10.0_r8

    PON_bury_coeff = 0.5_r8

    lecovars_full_depth_tavg = .false.

    !-----------------------------------------------------------------------
    ! read the namelist buffer on every processor
    !-----------------------------------------------------------------------

    tmp_nl_buffer = marbl_namelist(nl_buffer, 'ecosys_nml')
    read(tmp_nl_buffer, nml=ecosys_nml, iostat=nml_error)
    if (nml_error /= 0) then
      call marbl_status_log%log_error("error reading &ecosys_nml", subname)
      return
    else
      ! FIXME #16: this is printing contents of pop_in, not the entire ecosys_nml
      call marbl_status_log%log_namelist('ecosys_nml', tmp_nl_buffer, subname)
    end if

    !-----------------------------------------------------------------------
    ! reassign values temporary input values to correct arrays
    !-----------------------------------------------------------------------

    if (trim(gas_flux_forcing_opt) == 'drv') then
       gas_flux_forcing_iopt = gas_flux_forcing_iopt_drv
    else if (trim(gas_flux_forcing_opt) == 'file') then
       gas_flux_forcing_iopt = gas_flux_forcing_iopt_file
    else
       write(log_message, "(2A)") "unknown gas_flux_forcing_opt: ", trim(gas_flux_forcing_opt)
       call marbl_status_log%log_error(log_message, subname)
       return
    endif

    fice_file_loc%input             = gas_flux_fice
    xkw_file_loc%input              = gas_flux_ws
    ap_file_loc%input               = gas_flux_ap
    dust_flux_file_loc%input        = dust_flux_input
    iron_flux_file_loc%input        = iron_flux_input
    nox_flux_monthly_file_loc%input = nox_flux_monthly_input
    nhy_flux_monthly_file_loc%input = nhy_flux_monthly_input
    din_riv_flux_file_loc%input     = din_riv_flux_input
    dip_riv_flux_file_loc%input     = dip_riv_flux_input
    don_riv_flux_file_loc%input     = don_riv_flux_input
    dop_riv_flux_file_loc%input     = dop_riv_flux_input
    dsi_riv_flux_file_loc%input     = dsi_riv_flux_input
    dfe_riv_flux_file_loc%input     = dfe_riv_flux_input
    dic_riv_flux_file_loc%input     = dic_riv_flux_input
    alk_riv_flux_file_loc%input     = alk_riv_flux_input
    doc_riv_flux_file_loc%input     = doc_riv_flux_input

    !-----------------------------------------------------------------------
    !  set variables immediately dependent on namelist variables
    !-----------------------------------------------------------------------

    select case (atm_co2_opt)
    case ('const')
       atm_co2_iopt = atm_co2_iopt_const
    case ('drv_prog')
       atm_co2_iopt = atm_co2_iopt_drv_prog
    case ('drv_diag')
       atm_co2_iopt = atm_co2_iopt_drv_diag
    case default
       write(log_message, "(2A)") "unknown atm_co2_opt: ", trim(atm_co2_opt)
       call marbl_status_log%log_error(log_message, subname)
       return
    end select

    select case (atm_alt_co2_opt)
    case ('const')
       atm_alt_co2_iopt = atm_co2_iopt_const
    case default
       write(log_message, "(2A)") "unknown atm_alt_co2_opt: ", trim(atm_alt_co2_opt)
       call marbl_status_log%log_error(log_message, subname)
       return
    end select

    select case (caco3_bury_thres_opt)
    case ('fixed_depth')
       caco3_bury_thres_iopt = caco3_bury_thres_iopt_fixed_depth
    case ('omega_calc')
       caco3_bury_thres_iopt = caco3_bury_thres_iopt_omega_calc
    case default
       write(log_message, "(2A)") "unknown caco3_bury_thres_opt: ", trim(caco3_bury_thres_opt)
       call marbl_status_log%log_error(log_message, subname)
       return
    end select

    !-----------------------------------------------------------------------
    !  read ecosys_parms_nml namelist
    !-----------------------------------------------------------------------

    ! FIXME #11: eliminate marbl_parms!
    call marbl_params_init(nl_buffer, marbl_status_log)
    if (marbl_status_log%labort_marbl) then
      call marbl_status_log%log_error_trace('marbl_params_init', subname)
      return
    end if

    dust_flux_file        => dust_flux_file_loc
    iron_flux_file        => iron_flux_file_loc
    fice_file             => fice_file_loc
    xkw_file              => xkw_file_loc
    ap_file               => ap_file_loc
    nox_flux_monthly_file => nox_flux_monthly_file_loc
    nhy_flux_monthly_file => nhy_flux_monthly_file_loc
    din_riv_flux_file     => din_riv_flux_file_loc
    dip_riv_flux_file     => dip_riv_flux_file_loc
    don_riv_flux_file     => don_riv_flux_file_loc
    dop_riv_flux_file     => dop_riv_flux_file_loc
    dsi_riv_flux_file     => dsi_riv_flux_file_loc
    dfe_riv_flux_file     => dfe_riv_flux_file_loc
    dic_riv_flux_file     => dic_riv_flux_file_loc
    alk_riv_flux_file     => alk_riv_flux_file_loc
    doc_riv_flux_file     => doc_riv_flux_file_loc

  end subroutine marbl_init_nml

  !*****************************************************************************

=======
>>>>>>> 770ee76a
  subroutine marbl_init_surface_forcing_fields(&
       num_elements, num_surface_forcing_fields, &
       surface_forcing_indices, surface_forcing_fields,   &
       marbl_status_log)

    !  Initialize the surface forcing_fields datatype with information from the
    !  namelist read
    !
    use marbl_config_mod, only : gas_flux_forcing_iopt_drv
    use marbl_config_mod, only : gas_flux_forcing_iopt_file
    use marbl_config_mod, only : gas_flux_forcing_iopt
    use marbl_config_mod, only : gas_flux_forcing_file
    use marbl_config_mod, only : dust_flux_source
    use marbl_config_mod, only : dust_flux_file
    use marbl_config_mod, only : iron_flux_source
    use marbl_config_mod, only : iron_flux_file
    use marbl_config_mod, only : fice_file
    use marbl_config_mod, only : xkw_file
    use marbl_config_mod, only : ap_file
    use marbl_config_mod, only : nox_flux_monthly_file
    use marbl_config_mod, only : nhy_flux_monthly_file
    use marbl_config_mod, only : din_riv_flux_file
    use marbl_config_mod, only : dip_riv_flux_file
    use marbl_config_mod, only : don_riv_flux_file
    use marbl_config_mod, only : dop_riv_flux_file
    use marbl_config_mod, only : dsi_riv_flux_file
    use marbl_config_mod, only : dfe_riv_flux_file
    use marbl_config_mod, only : dic_riv_flux_file
    use marbl_config_mod, only : alk_riv_flux_file
    use marbl_config_mod, only : doc_riv_flux_file
    use marbl_config_mod, only : atm_co2_iopt
    use marbl_config_mod, only : atm_co2_iopt_drv_prog
    use marbl_config_mod, only : atm_co2_iopt_drv_diag
    use marbl_config_mod, only : atm_co2_iopt_const
    use marbl_config_mod, only : atm_co2_const
    use marbl_config_mod, only : atm_alt_co2_const
    use marbl_config_mod, only : atm_alt_co2_iopt
    use marbl_config_mod, only : ndep_data_type 
    use marbl_config_mod, only : ndep_shr_stream_year_first
    use marbl_config_mod, only : ndep_shr_stream_year_last
    use marbl_config_mod, only : ndep_shr_stream_year_align
    use marbl_config_mod, only : ndep_shr_stream_file
    use marbl_config_mod, only : ndep_shr_stream_scale_factor

    implicit none

    integer (KIND=int_kind)                   , intent(in)    :: num_elements
    integer (kind=int_kind)                   , intent(out)   :: num_surface_forcing_fields
    type(marbl_surface_forcing_indexing_type) , intent(out)   :: surface_forcing_indices
    type(marbl_forcing_fields_type)           , intent(out)   :: surface_forcing_fields
    type(marbl_log_type)                      , intent(inout) :: marbl_status_log

    !-----------------------------------------------------------------------
    !  local variables
    !-----------------------------------------------------------------------
    character(*), parameter :: subname = 'marbl_mod:marbl_init_surface_forcing_fields'
    character(len=char_len) :: log_message
    character(char_len) :: fsource                  
    character(char_len) :: filename                 
    character(char_len) :: varname                  
    character(char_len) :: file_varname                  
    character(char_len) :: driver_varname               
    character(char_len) :: units                    
    real (kind=r8)      :: constant
    logical             :: count_only ! true => count the diagnostics, false => add the diagnostics
    integer             :: imode      ! imode = 1, count_only is true, otherwise count_only is false
    !-----------------------------------------------------------------------

    associate(                                    &
         ind => surface_forcing_indices,          &
         forcing_fields => surface_forcing_fields &
         )

    ! First count then allocate memory for surface forcing fields

    num_surface_forcing_fields = 0
    do imode = 1,2

       if (imode == 1) then
          count_only = .true.
       else
          count_only = .false.
          call forcing_fields%construct(num_elements, num_surface_forcing_fields)
       end if

       if (count_only) then
          num_surface_forcing_fields = num_surface_forcing_fields + 1
       else
          fsource    = 'driver'
          varname    = 'surface_mask'
          driver_varname = 'SURFACE_MASK'
          units      = 'unknown' 
          call forcing_fields%add_forcing_field(&
               field_source=fsource, marbl_varname=varname, field_units=units, &
               marbl_driver_varname=varname, id=ind%surface_mask_id,          &
               marbl_status_log = marbl_status_log)
          if (marbl_status_log%labort_marbl) then
            call log_add_forcing_field_error(marbl_status_log, varname, subname)
            return
          end if
       end if

       if (ciso_on) then
          if (count_only) then
             num_surface_forcing_fields = num_surface_forcing_fields + 1
          else
             fsource    = 'driver' 
             varname    = 'd13c'
             driver_varname = 'D13C'
             units      = 'unknown' 
             call forcing_fields%add_forcing_field(&
                  field_source=fsource, marbl_varname=varname, field_units=units, &
                  marbl_driver_varname=varname, id=ind%d13c_id,               &
                  marbl_status_log = marbl_status_log)
             if (marbl_status_log%labort_marbl) then
               call log_add_forcing_field_error(marbl_status_log, varname, subname)
               return
             end if
          end if

          if (count_only) then
             num_surface_forcing_fields = num_surface_forcing_fields + 1
          else
             fsource    = 'driver'
             varname    = 'd14c'
             driver_varname = 'D14C'
             units      = 'unknown' 
             call forcing_fields%add_forcing_field(&
                  field_source=fsource, marbl_varname=varname, field_units=units, &
                  marbl_driver_varname=varname, id=ind%d14c_id,               &
                  marbl_status_log = marbl_status_log)
             if (marbl_status_log%labort_marbl) then
               call log_add_forcing_field_error(marbl_status_log, varname, subname)
               return
             end if
          end if

          if (count_only) then
             num_surface_forcing_fields = num_surface_forcing_fields + 1
          else
             fsource    = 'driver'
             varname    = 'd14c_gloavg'
             driver_varname = 'D14C_GLOAVG'
             units      = 'unknown' 
             call forcing_fields%add_forcing_field(&
                  field_source=fsource, marbl_varname=varname, field_units=units,    &
                  marbl_driver_varname=varname, id=ind%d14c_glo_avg_id,       &
                  marbl_status_log = marbl_status_log)
             if (marbl_status_log%labort_marbl) then
               call log_add_forcing_field_error(marbl_status_log, varname, subname)
               return
             end if
          end if
       end if

       if (count_only) then
          num_surface_forcing_fields = num_surface_forcing_fields + 1
       else
          fsource    = 'driver'
          varname    = 'u10_sqr'
          driver_varname = 'U10_SQR'
          units      = 'unknown'
          call forcing_fields%add_forcing_field(&
               field_source=fsource, marbl_varname=varname, field_units=units, &
               marbl_driver_varname=driver_varname, id=ind%u10_sqr_id,        &
               marbl_status_log = marbl_status_log)
          if (marbl_status_log%labort_marbl) then
            call log_add_forcing_field_error(marbl_status_log, varname, subname)
            return
          end if
       end if

       if (count_only) then
          num_surface_forcing_fields = num_surface_forcing_fields + 1
       else
          fsource    = 'driver'
          varname    = 'sst'
          driver_varname = 'SST'
          units      = 'Temperature (C)'
          call forcing_fields%add_forcing_field(&
               field_source=fsource, marbl_varname=varname, field_units=units, &
               marbl_driver_varname=driver_varname, id=ind%sst_id,            &
               marbl_status_log = marbl_status_log)
          if (marbl_status_log%labort_marbl) then
            call log_add_forcing_field_error(marbl_status_log, varname, subname)
            return
          end if
       end if

       if (count_only) then
          num_surface_forcing_fields = num_surface_forcing_fields + 1
       else
          fsource    = 'driver'
          varname    = 'sss'
          driver_varname = 'SSS'
          units      = 'unknown'
          call forcing_fields%add_forcing_field(&
               field_source=fsource, marbl_varname=varname, field_units=units, &
               marbl_driver_varname=driver_varname, id=ind%sss_id,            &
               marbl_status_log = marbl_status_log)
          if (marbl_status_log%labort_marbl) then
            call log_add_forcing_field_error(marbl_status_log, varname, subname)
            return
          end if
       end if

       if (lflux_gas_co2) then
          if (atm_co2_iopt == atm_co2_iopt_const) then
             if (count_only) then
                num_surface_forcing_fields = num_surface_forcing_fields + 1
             else
                fsource    = 'constant'
                varname    = 'xco2'
                units      = 'unknown'
                call forcing_fields%add_forcing_field(&
                     field_source=fsource, marbl_varname=varname, field_units=units, &
                     field_constant = atm_co2_const, id=ind%xco2_id,          &
                     marbl_status_log = marbl_status_log)
                if (marbl_status_log%labort_marbl) then
                  call log_add_forcing_field_error(marbl_status_log, varname, subname)
                  return
                end if
             end if
          else if (atm_co2_iopt == atm_co2_iopt_drv_prog .or. atm_co2_iopt == atm_co2_iopt_drv_diag) then 
             if (count_only) then
                num_surface_forcing_fields = num_surface_forcing_fields + 1
             else
                fsource    = 'driver'
                varname    = 'xco2'
                if (atm_co2_iopt == atm_co2_iopt_drv_prog) then
                   driver_varname = 'ATM_CO2_PROG'
                else
                   driver_varname = 'ATM_CO2_DIAG'
                end if
                units      = 'unknown'
                call forcing_fields%add_forcing_field(&
                     field_source=fsource, marbl_varname=varname, field_units=units,       &
                     marbl_driver_varname=driver_varname, id=ind%xco2_id,     &
                     marbl_status_log = marbl_status_log)
                if (marbl_status_log%labort_marbl) then
                  call log_add_forcing_field_error(marbl_status_log, varname, subname)
                  return
                end if
             end if
          end if
       end if

       if (lflux_gas_co2) then
          if (count_only) then
             num_surface_forcing_fields = num_surface_forcing_fields + 1
          else
             fsource    = 'constant'
             varname    = 'xco2_alt_co2'
             constant   = atm_alt_co2_const
             units      = 'unknown'
             call forcing_fields%add_forcing_field(&
                  field_source=fsource, marbl_varname=varname, field_units=units, &
                  field_constant=atm_alt_co2_const, id=ind%xco2_alt_co2_id,   &
                  marbl_status_log = marbl_status_log)
             if (marbl_status_log%labort_marbl) then
               call log_add_forcing_field_error(marbl_status_log, varname, subname)
               return
             end if
          end if
       end if

       if (gas_flux_forcing_iopt == gas_flux_forcing_iopt_drv) then
          if (count_only) then
             num_surface_forcing_fields = num_surface_forcing_fields + 1
          else
             fsource    = 'driver'
             varname    = 'Ice Fraction'
             driver_varname = 'ICE Fraction'
             units      = 'unknown'
             call forcing_fields%add_forcing_field(&
                  field_source=fsource, marbl_varname=varname, field_units=units,    &
                  marbl_driver_varname=driver_varname, id=ind%ifrac_id,       &
                  marbl_status_log = marbl_status_log)
             if (marbl_status_log%labort_marbl) then
               call log_add_forcing_field_error(marbl_status_log, varname, subname)
               return
             end if
          end if
       elseif (gas_flux_forcing_iopt == gas_flux_forcing_iopt_file) then
          if (count_only) then
             num_surface_forcing_fields = num_surface_forcing_fields + 1
          else
             fsource    = 'POP monthly calendar'
             varname    = 'Ice Fraction'
             units      = 'unknown'
             call forcing_fields%add_forcing_field(&
                  field_source=fsource, marbl_varname=varname, field_units=units, &
                  marbl_forcing_calendar_name=fice_file, id=ind%ifrac_id,     &
                  marbl_status_log = marbl_status_log)
             if (marbl_status_log%labort_marbl) then
               call log_add_forcing_field_error(marbl_status_log, varname, subname)
               return
             end if
          end if
       end if

       if (gas_flux_forcing_iopt == gas_flux_forcing_iopt_drv) then
          if (count_only) then
             num_surface_forcing_fields = num_surface_forcing_fields + 1
          else
             fsource    = 'driver'
             varname    = 'Piston Velocity'
             driver_varname = 'XKW_ICE'
             units      = 'unknown'
             call forcing_fields%add_forcing_field(&
                  field_source=fsource, marbl_varname=varname, field_units=units,    &
                  marbl_driver_varname=driver_varname, id=ind%xkw_id,         &
                  marbl_status_log = marbl_status_log)
             if (marbl_status_log%labort_marbl) then
               call log_add_forcing_field_error(marbl_status_log, varname, subname)
               return
             end if
          end if
       elseif (gas_flux_forcing_iopt == gas_flux_forcing_iopt_file) then
          if (count_only) then
             num_surface_forcing_fields = num_surface_forcing_fields + 1
          else
             fsource    = 'POP monthly calendar'
             varname    = 'Piston Velocity'
             units      = 'unknown'
             call forcing_fields%add_forcing_field(&
                  field_source=fsource, marbl_varname=varname, field_units=units,    &
                  marbl_forcing_calendar_name=xkw_file, id=ind%xkw_id,        &
                  marbl_status_log = marbl_status_log)
             if (marbl_status_log%labort_marbl) then
               call log_add_forcing_field_error(marbl_status_log, varname, subname)
               return
             end if
          end if
       end if

       if (lflux_gas_o2 .or. lflux_gas_co2) then
          if (gas_flux_forcing_iopt == gas_flux_forcing_iopt_drv) then
             if (count_only) then
                num_surface_forcing_fields = num_surface_forcing_fields + 1
             else
                fsource    = 'driver'
                varname    = 'Atmospheric Pressure'
                driver_varname = 'AP_FILE_INPUT'
                units      = 'unknown'
                call forcing_fields%add_forcing_field(&
                     field_source=fsource, marbl_varname=varname, field_units=units,       &
                     marbl_driver_varname=driver_varname, id=ind%atm_pressure_id, &
                     marbl_status_log = marbl_status_log)
                if (marbl_status_log%labort_marbl) then
                  call log_add_forcing_field_error(marbl_status_log, varname, subname)
                  return
                end if
             end if
          end if
       elseif (gas_flux_forcing_iopt == gas_flux_forcing_iopt_file) then
          if (count_only) then
             num_surface_forcing_fields = num_surface_forcing_fields + 1
          else
             fsource    = 'POP monthly calendar'
             varname    = 'Atmospheric Pressure'
             units      = 'unknown'
             call forcing_fields%add_forcing_field(&
                  field_source=fsource, marbl_varname=varname, field_units=units,    &
                  marbl_forcing_calendar_name=ap_file, id=ind%atm_pressure_id,&
                  marbl_status_log = marbl_status_log)
             if (marbl_status_log%labort_marbl) then
               call log_add_forcing_field_error(marbl_status_log, varname, subname)
               return
             end if
          end if
       end if

       if (count_only) then
          num_surface_forcing_fields = num_surface_forcing_fields + 1
       else
          varname = 'Dust Flux'
          units   = 'g/cm^2/s'
          if (dust_flux_source == 'monthly-calendar') then
             fsource = 'POP monthly calendar'
             call forcing_fields%add_forcing_field(&
                  field_source=fsource, marbl_varname=varname, field_units=units, &
                  marbl_forcing_calendar_name=dust_flux_file, id=ind%dust_flux_id,&
                  marbl_status_log = marbl_status_log)
          elseif (dust_flux_source == 'driver') then
             fsource        = 'driver'
             driver_varname = 'DUST_FLUX'
             call forcing_fields%add_forcing_field(&
                  field_source=fsource, marbl_varname=varname, field_units=units, &
                  marbl_driver_varname=driver_varname, id=ind%dust_flux_id,       &
                  marbl_status_log = marbl_status_log)
          else
             log_message = 'unknown value for dust_flux_source ' // trim(dust_flux_source)
             call marbl_status_log%log_error(log_message, subname)
             return
          end if
          if (marbl_status_log%labort_marbl) then
            call log_add_forcing_field_error(marbl_status_log, varname, subname)
            return
          end if
       end if

       if (count_only) then
          num_surface_forcing_fields = num_surface_forcing_fields + 1
       else
          varname = 'Iron Flux'
          if (iron_flux_source == 'monthly-calendar') then
             liron_flux_derived = .false.
             fsource            = 'POP monthly calendar'
             units              = 'nmol/cm^2/s'
             call forcing_fields%add_forcing_field(&
                  field_source=fsource, marbl_varname=varname, field_units=units, &
                  marbl_forcing_calendar_name=iron_flux_file, id=ind%iron_flux_id,&
                  marbl_status_log = marbl_status_log)
          elseif (iron_flux_source == 'driver-derived') then
             liron_flux_derived = .true.
             fsource            = 'driver'
             driver_varname     = 'BLACK_CARBON_FLUX'
             units              = 'g/cm^2/s'
             call forcing_fields%add_forcing_field(&
                  field_source=fsource, marbl_varname=varname, field_units=units,   &
                  marbl_driver_varname=driver_varname, id=ind%black_carbon_flux_id, &
                  marbl_status_log = marbl_status_log)
          else
             log_message = 'unknown value for iron_flux_source ' // trim(iron_flux_source)
             call marbl_status_log%log_error(log_message, subname)
             return
          end if
          if (marbl_status_log%labort_marbl) then
            call log_add_forcing_field_error(marbl_status_log, varname, subname)
            return
          end if
       end if

       if (count_only) then
          num_surface_forcing_fields = num_surface_forcing_fields + 1
       else
          varname    = 'NOx Flux'
          units      = 'unknown'
          if (ndep_data_type == 'shr_stream') then
             fsource    = 'file'
             file_varname = 'NOy_deposition'
             ! stream_index = stream_index + 1 - line in forcing field routine
             call forcing_fields%add_forcing_field(&
                  field_source=fsource, marbl_varname=varname, field_units=units, &
                  unit_conv_factor = ndep_shr_stream_scale_factor,            &
                  file_varname = file_varname,                                &
                  year_first = ndep_shr_stream_year_first,                    &
                  year_last  = ndep_shr_stream_year_last,                     &
                  year_align = ndep_shr_stream_year_align,                    &
                  filename   = ndep_shr_stream_file,                          &
                  id=ind%nox_flux_id,                                         &
                  marbl_status_log = marbl_status_log)
          elseif (ndep_data_type == 'monthly-calendar') then
             fsource    = 'POP monthly calendar'
             call forcing_fields%add_forcing_field(&
                  field_source=fsource, marbl_varname=varname,                &
                  field_units=units,                                          &
                  marbl_forcing_calendar_name=nox_flux_monthly_file,          &
                  id=ind%nox_flux_id,                                         &
                  marbl_status_log = marbl_status_log)
          else
             log_message = 'unknown value for ndep_data_type ' // trim(ndep_data_type)
             call marbl_status_log%log_error(log_message, subname)
             return
          end if
          if (marbl_status_log%labort_marbl) then
            call log_add_forcing_field_error(marbl_status_log, varname, subname)
            return
          end if
       end if

       if (count_only) then
          num_surface_forcing_fields = num_surface_forcing_fields + 1
       else
          varname    = 'NHy Flux'
          units      = 'unknown'
          if (ndep_data_type == 'shr_stream') then
             fsource    = 'file'
             file_varname = 'NHx_deposition'
             call forcing_fields%add_forcing_field(&
                  field_source=fsource,                                       &
                  marbl_varname=varname,                                      &
                  field_units=units,                                          &
                  unit_conv_factor = ndep_shr_stream_scale_factor,            &
                  file_varname = file_varname,                                &
                  year_first = ndep_shr_stream_year_first,                    &
                  year_last  = ndep_shr_stream_year_last,                     &
                  year_align = ndep_shr_stream_year_align,                    &
                  filename   = ndep_shr_stream_file,                          &
                  id=ind%nhy_flux_id,                                         &
                  marbl_status_log = marbl_status_log)
          elseif (ndep_data_type == 'monthly-calendar') then
             fsource    = 'POP monthly calendar'
             call forcing_fields%add_forcing_field(&
                  field_source=fsource,                                       &
                  marbl_varname=varname,                                      &
                  field_units=units,                                          &
                  marbl_forcing_calendar_name=nhy_flux_monthly_file,          &
                  id=ind%nhy_flux_id,                                         &
                  marbl_status_log = marbl_status_log)
          else
             log_message = 'unknown value for ndep_data_type ' // trim(ndep_data_type)
             call marbl_status_log%log_error(log_message, subname)
             return
          end if
          if (marbl_status_log%labort_marbl) then
            call log_add_forcing_field_error(marbl_status_log, varname, subname)
            return
          end if
       end if

       if (count_only) then
          num_surface_forcing_fields = num_surface_forcing_fields + 1
       else
          fsource    = 'POP monthly calendar'
          varname    = 'DIN river flux'
          units      = 'unknown'
          call forcing_fields%add_forcing_field(&
               field_source=fsource, &
               marbl_varname=varname, &
               field_units=units, &
               marbl_forcing_calendar_name=din_riv_flux_file, &
               id=ind%din_riv_flux_id, &
               marbl_status_log = marbl_status_log)
          if (marbl_status_log%labort_marbl) then
            call log_add_forcing_field_error(marbl_status_log, varname, subname)
            return
          end if
       end if

       if (count_only) then
          num_surface_forcing_fields = num_surface_forcing_fields + 1
       else
          fsource    = 'POP monthly calendar'
          varname    = 'DIP river flux'
          units      = 'unknown'
          call forcing_fields%add_forcing_field(&
               field_source=fsource, &
               marbl_varname=varname, &
               field_units=units, &
               marbl_forcing_calendar_name=dip_riv_flux_file, &
               id=ind%dip_riv_flux_id, &
               marbl_status_log = marbl_status_log)
          if (marbl_status_log%labort_marbl) then
            call log_add_forcing_field_error(marbl_status_log, varname, subname)
            return
          end if
       end if

       if (count_only) then
          num_surface_forcing_fields = num_surface_forcing_fields + 1
       else
          fsource    = 'POP monthly calendar'
          varname    = 'DON river flux'
          units      = 'unknown'
          call forcing_fields%add_forcing_field(&
               field_source=fsource, &
               marbl_varname=varname, &
               field_units=units, &
               marbl_forcing_calendar_name=don_riv_flux_file, &
               id=ind%don_riv_flux_id, &
               marbl_status_log = marbl_status_log)
          if (marbl_status_log%labort_marbl) then
            call log_add_forcing_field_error(marbl_status_log, varname, subname)
            return
          end if
       end if

       if (count_only) then
          num_surface_forcing_fields = num_surface_forcing_fields + 1
       else
          fsource    = 'POP monthly calendar'
          varname    = 'DOP river flux'
          units      = 'unknown'
          call forcing_fields%add_forcing_field(&
               field_source=fsource, &
               marbl_varname=varname, &
               field_units=units, &
               marbl_forcing_calendar_name=dop_riv_flux_file, &
               id=ind%dop_riv_flux_id, &
               marbl_status_log = marbl_status_log)
          if (marbl_status_log%labort_marbl) then
            call log_add_forcing_field_error(marbl_status_log, varname, subname)
            return
          end if
       end if

       if (count_only) then
          num_surface_forcing_fields = num_surface_forcing_fields + 1
       else
          fsource    = 'POP monthly calendar'
          varname    = 'DSI river flux'
          units      = 'unknown'
          call forcing_fields%add_forcing_field(&
               field_source=fsource, &
               marbl_varname=varname, &
               field_units=units, &
               marbl_forcing_calendar_name=dsi_riv_flux_file, &
               id=ind%dsi_riv_flux_id, &
               marbl_status_log = marbl_status_log)
          if (marbl_status_log%labort_marbl) then
            call log_add_forcing_field_error(marbl_status_log, varname, subname)
            return
          end if
       end if

       if (count_only) then
          num_surface_forcing_fields = num_surface_forcing_fields + 1
       else
          fsource    = 'POP monthly calendar'
          varname    = 'DFE river flux'
          units      = 'unknown'
          call forcing_fields%add_forcing_field(&
               field_source=fsource, &
               marbl_varname=varname, &
               field_units=units, &
               marbl_forcing_calendar_name=dfe_riv_flux_file, &
               id=ind%dfe_riv_flux_id, &
               marbl_status_log = marbl_status_log)
          if (marbl_status_log%labort_marbl) then
            call log_add_forcing_field_error(marbl_status_log, varname, subname)
            return
          end if
       end if

       if (count_only) then
          num_surface_forcing_fields = num_surface_forcing_fields + 1
       else
          fsource    = 'POP monthly calendar'
          varname    = 'DIC river flux'
          units      = 'unknown'
          call forcing_fields%add_forcing_field(&
               field_source=fsource, &
               marbl_varname=varname, &
               field_units=units, &
               marbl_forcing_calendar_name=dic_riv_flux_file, &
               id=ind%dic_riv_flux_id, &
               marbl_status_log = marbl_status_log)
          if (marbl_status_log%labort_marbl) then
            call log_add_forcing_field_error(marbl_status_log, varname, subname)
            return
          end if
       end if

       if (count_only) then
          num_surface_forcing_fields = num_surface_forcing_fields + 1
       else
          fsource    = 'POP monthly calendar'
          varname    = 'ALK river flux'
          units      = 'unknown'
          call forcing_fields%add_forcing_field(&
               field_source=fsource, &
               marbl_varname=varname, &
               field_units=units, &
               marbl_forcing_calendar_name=alk_riv_flux_file, &
               id=ind%alk_riv_flux_id, &
               marbl_status_log = marbl_status_log)
          if (marbl_status_log%labort_marbl) then
            call log_add_forcing_field_error(marbl_status_log, varname, subname)
            return
          end if
       end if

       if (count_only) then
          num_surface_forcing_fields = num_surface_forcing_fields + 1
       else
          fsource    = 'POP monthly calendar'
          varname    = 'DOC river flux'
          units      = 'unknown'
          call forcing_fields%add_forcing_field(&
               field_source=fsource, &
               marbl_varname=varname, &
               field_units=units, &
               marbl_forcing_calendar_name=doc_riv_flux_file, &
               id=ind%doc_riv_flux_id, &
               marbl_status_log = marbl_status_log)
          if (marbl_status_log%labort_marbl) then
            call log_add_forcing_field_error(marbl_status_log, varname, subname)
            return
          end if
       end if

    end do

    if (liron_flux_derived .and. ind%dust_flux_id .eq. 0) then
       log_message = 'liron_flux_derived is .true., but dust_flux_id == 0'
       call marbl_status_log%log_error(log_message, subname)
       return
    endif

    end associate

    ! FIXME #26: do we have any forcing fields that are required to be set?
    !            If so, check to make sure those indices are not zero here.

  end subroutine marbl_init_surface_forcing_fields

  !*****************************************************************************
  
  subroutine marbl_init_tracer_metadata(marbl_tracer_metadata,                &
             marbl_tracer_read, marbl_tracer_indices, marbl_status_log)

    !  Set tracer and forcing metadata

    use marbl_parms, only : init_ecosys_init_file
    use marbl_parms, only : init_ecosys_init_file_fmt

    implicit none

    type (marbl_tracer_metadata_type), intent(inout) :: marbl_tracer_metadata(:)   ! descriptors for each tracer
    type (marbl_tracer_read_type)    , intent(inout) :: marbl_tracer_read(:)
    type(marbl_tracer_index_type)    , intent(in)    :: marbl_tracer_indices
    type(marbl_log_type)             , intent(inout) :: marbl_status_log

    !-----------------------------------------------------------------------
    !  local variables
    !-----------------------------------------------------------------------

    character(*), parameter :: subname = 'marbl_mod:marbl_init_tracer_metadata'

    integer (int_kind) :: non_living_biomass_ecosys_tracer_cnt ! number of non-autotroph ecosystem tracers
    integer (int_kind) :: n        ! index for looping over tracers
    integer (int_kind) :: zoo_ind  ! zooplankton functional group index
    integer (int_kind) :: auto_ind ! autotroph functional group index

    !-----------------------------------------------------------------------
    ! initialize tracer metatdata
    !-----------------------------------------------------------------------

    ! by default, all tracers are written to tavg as full depth and
    ! have scale_factor equal to one

    marbl_tracer_metadata(:)%lfull_depth_tavg   = .true.
    marbl_tracer_metadata(:)%scale_factor       = c1
    marbl_tracer_metadata(:)%tracer_module_name = 'ecosys'

    call marbl_init_surface_forcing_metadata()

    call marbl_init_non_autotroph_tracer_metadata(marbl_tracer_metadata,      &
         marbl_tracer_indices, non_living_biomass_ecosys_tracer_cnt)

    call marbl_init_zooplankton_tracer_metadata(marbl_tracer_metadata,        &
         marbl_tracer_indices)

    call marbl_init_autotroph_tracer_metadata(marbl_tracer_metadata,          &
         marbl_tracer_indices)

    !-----------------------------------------------------------------------
    !  set lfull_depth_tavg flag for short-lived ecosystem tracers
    !-----------------------------------------------------------------------

    ! Should be done in marbl_diagnostics, and without the _tavg name
    do zoo_ind = 1, zooplankton_cnt
       n = marbl_tracer_indices%zoo_inds(zoo_ind)%C_ind
       marbl_tracer_metadata(n)%lfull_depth_tavg = lecovars_full_depth_tavg
    end do

    do auto_ind = 1, autotroph_cnt
       n = marbl_tracer_indices%auto_inds(auto_ind)%Chl_ind
       marbl_tracer_metadata(n)%lfull_depth_tavg = lecovars_full_depth_tavg

       n = marbl_tracer_indices%auto_inds(auto_ind)%C_ind
       marbl_tracer_metadata(n)%lfull_depth_tavg = lecovars_full_depth_tavg

       n = marbl_tracer_indices%auto_inds(auto_ind)%Fe_ind
       marbl_tracer_metadata(n)%lfull_depth_tavg = lecovars_full_depth_tavg

       n = marbl_tracer_indices%auto_inds(auto_ind)%Si_ind
       if (n > 0) then
          marbl_tracer_metadata(n)%lfull_depth_tavg = lecovars_full_depth_tavg
       endif

       n = marbl_tracer_indices%auto_inds(auto_ind)%CaCO3_ind
       if (n > 0) then
          marbl_tracer_metadata(n)%lfull_depth_tavg = lecovars_full_depth_tavg
       endif
    end do

    do n=1,ecosys_base_tracer_cnt
      marbl_tracer_read(n)%mod_varname  = marbl_tracer_metadata(n)%short_name
      marbl_tracer_read(n)%filename     = init_ecosys_init_file
      marbl_tracer_read(n)%file_varname = marbl_tracer_metadata(n)%short_name
      marbl_tracer_read(n)%file_fmt     = init_ecosys_init_file_fmt
      marbl_tracer_read(n)%scale_factor = c1
      marbl_tracer_read(n)%default_val  = c0
    end do

  end subroutine marbl_init_tracer_metadata

  !***********************************************************************

  subroutine marbl_init_bury_coeff(marbl_particulate_share, marbl_status_log)

    use marbl_logging, only : marbl_log_type
    use marbl_parms  , only : parm_init_POC_bury_coeff
    use marbl_parms  , only : parm_init_POP_bury_coeff
    use marbl_parms  , only : parm_init_bSi_bury_coeff

    type(marbl_particulate_share_type), intent(inout) :: marbl_particulate_share
    type(marbl_log_type)              , intent(inout) :: marbl_status_log

    !---------------------------------------------------------------------------
    !   local variables
    !---------------------------------------------------------------------------
    character(len=*), parameter :: subname = 'marbl_mod:marbl_init_bury_coeff'

    !---------------------------------------------------------------------------

    ! if ladjust_bury_coeff is true, then bury coefficients are set at runtime
    ! so they do not need to be initialized here

    if (.not. ladjust_bury_coeff) then
       if (init_bury_coeff_opt == 'nml') then
          marbl_particulate_share%POC_bury_coeff = parm_init_POC_bury_coeff
          marbl_particulate_share%POP_bury_coeff = parm_init_POP_bury_coeff
          marbl_particulate_share%bSi_bury_coeff = parm_init_bSi_bury_coeff
       else
          call marbl_status_log%log_error("ladjust_bury_coeff=.false., init_bury_coeff_opt='restfile' not implemented", subname)
          return
       end if
    end if

  end subroutine marbl_init_bury_coeff

  !***********************************************************************

  subroutine marbl_set_glo_vars_cnt(   &
       glo_avg_field_cnt_interior, &
       glo_avg_field_cnt_surface,  &
       glo_scalar_cnt_interior,    &
       glo_scalar_cnt_surface)

    integer (int_kind), intent(out) :: glo_avg_field_cnt_interior
    integer (int_kind), intent(out) :: glo_avg_field_cnt_surface
    integer (int_kind), intent(out) :: glo_scalar_cnt_interior
    integer (int_kind), intent(out) :: glo_scalar_cnt_surface

    glo_avg_field_cnt_interior = 0
    glo_avg_field_cnt_surface  = 0
    glo_scalar_cnt_interior    = 0
    glo_scalar_cnt_surface     = 0

    if (ladjust_bury_coeff) then
       glo_avg_field_cnt_interior = glo_avg_field_cnt_interior + 1
       glo_avg_field_ind_interior_CaCO3_bury = glo_avg_field_cnt_interior

       glo_avg_field_cnt_interior = glo_avg_field_cnt_interior + 1
       glo_avg_field_ind_interior_POC_bury = glo_avg_field_cnt_interior

       glo_avg_field_cnt_interior = glo_avg_field_cnt_interior + 1
       glo_avg_field_ind_interior_POP_bury = glo_avg_field_cnt_interior

       glo_avg_field_cnt_interior = glo_avg_field_cnt_interior + 1
       glo_avg_field_ind_interior_bSi_bury = glo_avg_field_cnt_interior

       glo_avg_field_cnt_interior = glo_avg_field_cnt_interior + 1
       glo_avg_field_ind_interior_d_POC_bury_d_bury_coeff = glo_avg_field_cnt_interior

       glo_avg_field_cnt_interior = glo_avg_field_cnt_interior + 1
       glo_avg_field_ind_interior_d_POP_bury_d_bury_coeff = glo_avg_field_cnt_interior

       glo_avg_field_cnt_interior = glo_avg_field_cnt_interior + 1
       glo_avg_field_ind_interior_d_bSi_bury_d_bury_coeff = glo_avg_field_cnt_interior


       glo_avg_field_cnt_surface = glo_avg_field_cnt_surface + 1
       glo_avg_field_ind_surface_C_input = glo_avg_field_cnt_surface

       glo_avg_field_cnt_surface = glo_avg_field_cnt_surface + 1
       glo_avg_field_ind_surface_P_input = glo_avg_field_cnt_surface

       glo_avg_field_cnt_surface = glo_avg_field_cnt_surface + 1
       glo_avg_field_ind_surface_Si_input = glo_avg_field_cnt_surface


       glo_scalar_cnt_interior = glo_scalar_cnt_interior + 1
       glo_scalar_ind_interior_POC_bury_coeff = glo_scalar_cnt_interior

       glo_scalar_cnt_interior = glo_scalar_cnt_interior + 1
       glo_scalar_ind_interior_POP_bury_coeff = glo_scalar_cnt_interior

       glo_scalar_cnt_interior = glo_scalar_cnt_interior + 1
       glo_scalar_ind_interior_bSi_bury_coeff = glo_scalar_cnt_interior
    end if

  end subroutine marbl_set_glo_vars_cnt

  !***********************************************************************

  subroutine marbl_set_rmean_init_vals(      &
       glo_avg_rmean_interior,    &
       glo_avg_rmean_surface,     &
       glo_scalar_rmean_interior, &
       glo_scalar_rmean_surface)

    use marbl_interface_types, only : marbl_running_mean_0d_type
    use marbl_parms          , only : parm_init_POC_bury_coeff
    use marbl_parms          , only : parm_init_POP_bury_coeff
    use marbl_parms          , only : parm_init_bSi_bury_coeff

    type(marbl_running_mean_0d_type), intent(out) :: glo_avg_rmean_interior(:)
    type(marbl_running_mean_0d_type), intent(out) :: glo_avg_rmean_surface(:)
    type(marbl_running_mean_0d_type), intent(out) :: glo_scalar_rmean_interior(:)
    type(marbl_running_mean_0d_type), intent(out) :: glo_scalar_rmean_surface(:)

    !-----------------------------------------------------------------------

    integer (int_kind) :: glo_ind
    real (r8)          :: bury_coeff_rmean_timescale_sec

    real (r8) :: rmean_CaCO3_bury_integral
    real (r8) :: rmean_C_input_integral
    real (r8) :: rmean_P_input_integral
    real (r8) :: rmean_Si_input_integral

    real (r8) :: rmean_POC_bury_integral
    real (r8) :: rmean_d_POC_bury_d_bury_coeff_integral

    real (r8) :: rmean_POP_bury_integral
    real (r8) :: rmean_d_POP_bury_d_bury_coeff_integral

    real (r8) :: rmean_bSi_bury_integral
    real (r8) :: rmean_d_bSi_bury_d_bury_coeff_integral

    !-----------------------------------------------------------------------

    if (ladjust_bury_coeff) then
       ! FIXME : change 365*spd to spy
       bury_coeff_rmean_timescale_sec = bury_coeff_rmean_timescale_years * 365.0_r8 * spd

       glo_avg_rmean_interior(:)%timescale       = bury_coeff_rmean_timescale_sec
       glo_avg_rmean_interior(:)%linit_by_val    = (init_bury_coeff_opt == 'nml')

       glo_avg_rmean_surface(:)%timescale        = bury_coeff_rmean_timescale_sec
       glo_avg_rmean_surface(:)%linit_by_val     = (init_bury_coeff_opt == 'nml')

       glo_scalar_rmean_interior(:)%timescale    = bury_coeff_rmean_timescale_sec
       glo_scalar_rmean_interior(:)%linit_by_val = (init_bury_coeff_opt == 'nml')

       glo_scalar_rmean_surface(:)%timescale     = bury_coeff_rmean_timescale_sec
       glo_scalar_rmean_surface(:)%linit_by_val  = (init_bury_coeff_opt == 'nml')


       ! these initial values are only used if linit_by_val is .true. (i.e., if init_bury_coeff_opt == 'nml')
       ! always set them, for simpler code

!      rmean_ALK_nonN_input_integral = 1.62e-4_r8 ! GNEWS2000 value on gx1v6 grid [neq/cm^2/s]
       rmean_CaCO3_bury_integral     = 1.62e-4_r8 ! matches rmean_ALK_nonN_input_integral
       rmean_C_input_integral        = 2.69e-4_r8 ! GNEWS2000 value on gx1v6 grid [nmol C/cm^2/s]
       rmean_P_input_integral        = 9.66e-7_r8 ! GNEWS2000 value on gx1v6 grid [nmol P/cm^2/s]
       rmean_Si_input_integral       = 4.10e-5_r8 ! GNEWS2000 value on gx1v6 grid [nmol Si/cm^2/s]

       rmean_POC_bury_integral = (rmean_C_input_integral - rmean_CaCO3_bury_integral)
       rmean_d_POC_bury_d_bury_coeff_integral = rmean_POC_bury_integral / parm_init_POC_bury_coeff

       rmean_POP_bury_integral = rmean_P_input_integral
       rmean_d_POP_bury_d_bury_coeff_integral = rmean_POP_bury_integral / parm_init_POP_bury_coeff

       rmean_bSi_bury_integral = rmean_Si_input_integral
       rmean_d_bSi_bury_d_bury_coeff_integral = rmean_bSi_bury_integral / parm_init_bSi_bury_coeff


       glo_ind = glo_avg_field_ind_interior_CaCO3_bury
       glo_avg_rmean_interior(glo_ind)%sname    = 'MARBL_rmean_glo_avg_CaCO3_bury'
       glo_avg_rmean_interior(glo_ind)%init_val = rmean_CaCO3_bury_integral

       glo_ind = glo_avg_field_ind_interior_POC_bury
       glo_avg_rmean_interior(glo_ind)%sname    = 'MARBL_rmean_glo_avg_POC_bury'
       glo_avg_rmean_interior(glo_ind)%init_val = rmean_POC_bury_integral

       glo_ind = glo_avg_field_ind_interior_POP_bury
       glo_avg_rmean_interior(glo_ind)%sname    = 'MARBL_rmean_glo_avg_POP_bury'
       glo_avg_rmean_interior(glo_ind)%init_val = rmean_POP_bury_integral

       glo_ind = glo_avg_field_ind_interior_bSi_bury
       glo_avg_rmean_interior(glo_ind)%sname    = 'MARBL_rmean_glo_avg_bSi_bury'
       glo_avg_rmean_interior(glo_ind)%init_val = rmean_bSi_bury_integral

       glo_ind = glo_avg_field_ind_interior_d_POC_bury_d_bury_coeff
       glo_avg_rmean_interior(glo_ind)%sname    = 'MARBL_rmean_glo_avg_d_POC_bury_d_bury_coeff'
       glo_avg_rmean_interior(glo_ind)%init_val = rmean_d_POC_bury_d_bury_coeff_integral

       glo_ind = glo_avg_field_ind_interior_d_POP_bury_d_bury_coeff
       glo_avg_rmean_interior(glo_ind)%sname    = 'MARBL_rmean_glo_avg_d_POP_bury_d_bury_coeff'
       glo_avg_rmean_interior(glo_ind)%init_val = rmean_d_POP_bury_d_bury_coeff_integral

       glo_ind = glo_avg_field_ind_interior_d_bSi_bury_d_bury_coeff
       glo_avg_rmean_interior(glo_ind)%sname    = 'MARBL_rmean_glo_avg_d_bSi_bury_d_bury_coeff'
       glo_avg_rmean_interior(glo_ind)%init_val = rmean_d_bSi_bury_d_bury_coeff_integral


       glo_ind = glo_avg_field_ind_surface_C_input
       glo_avg_rmean_surface(glo_ind)%sname    = 'MARBL_rmean_glo_avg_C_input'
       glo_avg_rmean_surface(glo_ind)%init_val = rmean_C_input_integral

       glo_ind = glo_avg_field_ind_surface_P_input
       glo_avg_rmean_surface(glo_ind)%sname    = 'MARBL_rmean_glo_avg_P_input'
       glo_avg_rmean_surface(glo_ind)%init_val = rmean_P_input_integral

       glo_ind = glo_avg_field_ind_surface_Si_input
       glo_avg_rmean_surface(glo_ind)%sname    = 'MARBL_rmean_glo_avg_Si_input'
       glo_avg_rmean_surface(glo_ind)%init_val = rmean_Si_input_integral


       glo_ind = glo_scalar_ind_interior_POC_bury_coeff
       glo_scalar_rmean_interior(glo_ind)%sname    = 'MARBL_rmean_glo_scalar_POC_bury_coeff'
       glo_scalar_rmean_interior(glo_ind)%init_val = parm_init_POC_bury_coeff

       glo_ind = glo_scalar_ind_interior_POP_bury_coeff
       glo_scalar_rmean_interior(glo_ind)%sname    = 'MARBL_rmean_glo_scalar_POP_bury_coeff'
       glo_scalar_rmean_interior(glo_ind)%init_val = parm_init_POP_bury_coeff

       glo_ind = glo_scalar_ind_interior_bSi_bury_coeff
       glo_scalar_rmean_interior(glo_ind)%sname    = 'MARBL_rmean_glo_scalar_bSi_bury_coeff'
       glo_scalar_rmean_interior(glo_ind)%init_val = parm_init_bSi_bury_coeff
    end if

  end subroutine marbl_set_rmean_init_vals

  !***********************************************************************

  subroutine marbl_set_interior_forcing( &
       domain,                           &
       interior_forcing_input,           &
       saved_state,                      &
       saved_state_ind,                  &
       interior_restore,                 &
       tracers,                          &
       dtracers,                         &
       marbl_tracer_indices,             &
       marbl_PAR,                        &
       marbl_interior_share,             &
       marbl_zooplankton_share,          &
       marbl_autotroph_share,            &
       marbl_particulate_share,          &
       interior_forcing_diags,           &
       interior_restore_diags,           &
       glo_avg_fields_interior,          &
       marbl_status_log)
    
    !  Compute time derivatives for ecosystem state variables

    use marbl_ciso_mod      , only : marbl_ciso_set_interior_forcing
    use marbl_sizes         , only : marbl_total_tracer_cnt
    use marbl_internal_types, only : marbl_interior_saved_state_indexing_type

    implicit none 

    type    (marbl_domain_type)                 , intent(in)    :: domain                                
    type    (marbl_interior_forcing_input_type) , intent(in)    :: interior_forcing_input
    real    (r8)                                , intent(in)    :: interior_restore(:,:) ! (marbl_total_tracer_cnt, km) local restoring terms for nutrients (mmol ./m^3/sec) 
    real    (r8)                                , intent(in)    :: tracers(:,: )         ! (marbl_total_tracer_cnt, km) tracer values 
    type    (marbl_PAR_type)                    , intent(inout) :: marbl_PAR
    type    (marbl_saved_state_type)            , intent(inout) :: saved_state
    type    (marbl_interior_saved_state_indexing_type), intent(in) :: saved_state_ind
    real    (r8)                                , intent(out)   :: dtracers(:,:)          ! (marbl_total_tracer_cnt, km) computed source/sink terms
    type    (marbl_tracer_index_type)           , intent(in)    :: marbl_tracer_indices
    ! FIXME #17: intent is inout due to DIC_Loc
    type    (marbl_interior_share_type)         , intent(inout) :: marbl_interior_share(domain%km)
    type    (marbl_zooplankton_share_type)      , intent(inout) :: marbl_zooplankton_share(zooplankton_cnt, domain%km)
    type    (marbl_autotroph_share_type)        , intent(inout) :: marbl_autotroph_share(autotroph_cnt, domain%km)
    type    (marbl_particulate_share_type)      , intent(inout) :: marbl_particulate_share
    type    (marbl_diagnostics_type)            , intent(inout) :: interior_forcing_diags
    type    (marbl_diagnostics_type)            , intent(inout) :: interior_restore_diags
    real    (r8)                                , intent(out)   :: glo_avg_fields_interior(:)
    type(marbl_log_type)                        , intent(inout) :: marbl_status_log

    !-----------------------------------------------------------------------
    !  local variables
    !-----------------------------------------------------------------------
    character(*), parameter :: subname = 'marbl_mod:marbl_set_interior_forcing'

    integer (int_kind) :: auto_ind  ! autotroph functional group index
    integer (int_kind) :: auto_ind2 ! autotroph functional group index
    integer (int_kind) :: zoo_ind   ! zooplankton functional group index
    integer (int_kind) :: zoo_ind2  ! zooplankton functional group index
    integer (int_kind) :: prey_ind  ! grazee group index
    integer (int_kind) :: pred_ind  ! grazer group index
    integer (int_kind) :: kk        ! index for looping over k levels
    integer (int_kind) :: d         ! diag index index
    integer (int_kind) :: n         ! tracer index
    integer (int_kind) :: k         ! vertical level index

    real (r8) :: O2_production(domain%km)    ! O2 production
    real (r8) :: O2_consumption(domain%km)   ! O2 consumption
    real (r8) :: nitrif(domain%km)           ! nitrification (NH4 -> NO3) (mmol N/m^3/sec)
    real (r8) :: denitrif(domain%km)         ! WC nitrification (NO3 -> N2) (mmol N/m^3/sec)
    real (r8) :: sed_denitrif(domain%km)     ! sedimentary denitrification (nmol N/cm^3/sec)
    real (r8) :: other_remin(domain%km)      ! organic C remin not due oxic or denitrif (nmolC/cm^3/sec)
    real (r8) :: Tfunc(domain%km)
    real (r8) :: Fe_scavenge_rate(domain%km) ! annual scavenging rate of iron as % of ambient
    real (r8) :: Fe_scavenge(domain%km)      ! loss of dissolved iron, scavenging (mmol Fe/m^3/sec)
    real (r8) :: QA_dust_def(domain%km)
    real (r8) :: zsat_calcite(domain%km)     ! Calcite Saturation Depth
    real (r8) :: zsat_aragonite(domain%km)   ! Aragonite Saturation Depth
    real (r8) :: PON_remin(domain%km)        ! remin of PON
    real (r8) :: PON_sed_loss(domain%km)     ! loss of PON to sediments
    real (r8) :: POP_remin(domain%km)        ! remin of POP
    real (r8) :: POP_sed_loss(domain%km)     ! loss of POP to sediments
    real (r8) :: tracer_local(ecosys_base_tracer_cnt, domain%km)

    type(zooplankton_local_type)             :: zooplankton_local(zooplankton_cnt, domain%km)
    type(autotroph_local_type)               :: autotroph_local(autotroph_cnt, domain%km)
    type(autotroph_secondary_species_type)   :: autotroph_secondary_species(autotroph_cnt, domain%km)
    type(zooplankton_secondary_species_type) :: zooplankton_secondary_species(zooplankton_cnt, domain%km)
    type(dissolved_organic_matter_type)      :: dissolved_organic_matter(domain%km)
    type(carbonate_type)                     :: carbonate(domain%km)

    ! NOTE(bja, 2015-07) vectorization: arrays that are (n, k, c, i)
    ! probably can not be vectorized reasonably over c without memory
    ! copies. If we break up the main k loop, some of the (k, c) loops
    ! can probably be vectorized over k and / or c!
    !-----------------------------------------------------------------------

    ! NOTE(bja, 2015-07) dtracers=0 must come before the "not
    ! lsource_sink check to ensure correct answer when not doing
    ! computations.
    ! NOTE(mvertens, 2015-12) the following includes carbon isotopes if 
    ! ciso_on is true

    dtracers(:, :) = c0

    if (.not. lsource_sink) then
       !-----------------------------------------------------------------------
       !  exit immediately if computations are not to be performed
       !-----------------------------------------------------------------------
       return
    endif

    associate(                                                      &
         km                  => domain%km,                          &
         kmt                 => domain%kmt,                         &
         num_PAR_subcols     => domain%num_PAR_subcols,             & 
         delta_z1            => domain%delta_z(1),                  &           

         POC                 => marbl_particulate_share%POC,        &
         P_CaCO3             => marbl_particulate_share%P_CaCO3,    &
         P_SiO2              => marbl_particulate_share%P_SiO2,     &
         dust                => marbl_particulate_share%dust,       &
         P_iron              => marbl_particulate_share%P_iron,     &

         ph_prev_col         => saved_state%state(saved_state_ind%ph_col)%field_3d(:,1), &
         ph_prev_alt_co2_col => saved_state%state(saved_state_ind%ph_alt_co2_col)%field_3d(:,1), &

         dust_flux_in        => interior_forcing_input%dust_flux,   &
         temperature         => interior_forcing_input%temperature, &
         fesedflux           => interior_forcing_input%fesedflux,   &

         po4_ind           => marbl_tracer_indices%po4_ind,         &
         no3_ind           => marbl_tracer_indices%no3_ind,         &
         sio3_ind          => marbl_tracer_indices%sio3_ind,        &
         nh4_ind           => marbl_tracer_indices%nh4_ind,         &
         fe_ind            => marbl_tracer_indices%fe_ind,          &
         o2_ind            => marbl_tracer_indices%o2_ind,          &
         dic_ind           => marbl_tracer_indices%dic_ind,         &
         dic_alt_co2_ind   => marbl_tracer_indices%dic_alt_co2_ind, &
         alk_ind           => marbl_tracer_indices%alk_ind,         &
         doc_ind           => marbl_tracer_indices%doc_ind,         &
         don_ind           => marbl_tracer_indices%don_ind,         &
         dop_ind           => marbl_tracer_indices%dop_ind,         &
         dopr_ind          => marbl_tracer_indices%dopr_ind,        &
         donr_ind          => marbl_tracer_indices%donr_ind,        &
         docr_ind          => marbl_tracer_indices%docr_ind,        &

         PAR                 => marbl_PAR                           &
         )

    !-----------------------------------------------------------------------
    !  create local copies of model tracers
    !-----------------------------------------------------------------------

    do k = 1, km
       call marbl_setup_local_tracers(k, kmt, tracers(:, k), tracer_local(:, k))

       call marbl_setup_local_zooplankton(k, kmt, tracers(:, k),              &
            marbl_tracer_indices, zooplankton_local(:, k))

       call marbl_setup_local_autotrophs(k, kmt, tracers(:, k),               &
            marbl_tracer_indices, autotroph_local(:, k))
    enddo

    call marbl_init_particulate_terms(1, &
         POC, P_CaCO3, P_SiO2, dust, P_iron, QA_dust_def(:), dust_flux_in)

    !FIXME #27: new marbl timers need to be implemented to turn
    !           on timers here around this subroutine call
    call marbl_compute_carbonate_chemistry(domain, interior_forcing_input,    &
         tracer_local(:, :), marbl_tracer_indices, carbonate(:),              &
         ph_prev_col(:), ph_prev_alt_co2_col(:), zsat_calcite(:),             &
         zsat_aragonite(:), marbl_status_log)

    if (marbl_status_log%labort_marbl) then
       call marbl_status_log%log_error_trace(&
            'marbl_compute_carbonate_chemistry()', subname)
       return
    end if

    call marbl_consistency_check_autotrophs(autotroph_cnt, kmt, marbl_tracer_indices, &
         autotroph_local(:,1:kmt))

    call marbl_compute_PAR(domain, interior_forcing_input, autotroph_cnt, autotroph_local, PAR)

    do k = 1, km

       call marbl_compute_autotroph_elemental_ratios( autotroph_cnt,    &
            autotrophs, autotroph_local(:, k), tracer_local(:, k),      &
            marbl_tracer_indices, autotroph_secondary_species(:, k))

       call marbl_compute_function_scaling(temperature(k), Tfunc(k))

       call marbl_compute_Pprime(k, domain, autotroph_cnt, autotrophs, &
            autotroph_local(:, k), temperature(k), autotroph_secondary_species(:, k))

       call marbl_compute_autotroph_uptake(autotroph_cnt, autotrophs_config,  &
            autotrophs, tracer_local(:, k), marbl_tracer_indices,             &
            autotroph_secondary_species(:, k))

       call marbl_compute_autotroph_photosynthesis(autotroph_cnt,       &
            num_PAR_subcols, autotrophs, autotroph_local(:, k),         &
            temperature(k), Tfunc(k), PAR%col_frac(:), &
            PAR%avg(k,:), autotroph_secondary_species(:, k))

       call marbl_compute_autotroph_phyto_diatoms (autotroph_cnt, autotrophs, &
            autotroph_local(:, k), marbl_tracer_indices,                      &
            autotroph_secondary_species(:, k))

       call marbl_compute_autotroph_calcification(autotroph_cnt,              &
            autotrophs_config, autotroph_local(:, k), temperature(k),         &
            autotroph_secondary_species(:, k))

       call marbl_compute_autotroph_nfixation(autotroph_cnt, autotrophs_config, &
            autotroph_secondary_species(:, k))

       call marbl_compute_autotroph_loss(autotroph_cnt, autotrophs_config,    &
            autotrophs, Tfunc(k), autotroph_secondary_species(:, k))

       call marbl_compute_Zprime(k, domain, &
            zooplankton_cnt, zooplankton, zooplankton_local(:, k)%C, &
            Tfunc(k), zooplankton_secondary_species(:, k))

       call marbl_compute_grazing (autotroph_cnt, zooplankton_cnt,                 &
            grazer_prey_cnt, autotrophs_config, Tfunc(k), zooplankton_local(:, k), &
            zooplankton_secondary_species(:, k), autotroph_secondary_species(:, k))

       call marbl_compute_routing (autotroph_cnt, zooplankton_cnt, autotrophs, &
            zooplankton_secondary_species(:, k), autotroph_secondary_species(:, k))

       call marbl_compute_dissolved_organic_matter (k, autotroph_cnt, zooplankton_cnt, &
            num_PAR_subcols, autotrophs,                                               &
            zooplankton_secondary_species(:, k), autotroph_secondary_species(:, k),    &
            PAR%col_frac(:), PAR%interface(k-1,:), PAR%avg(k,:),                       &
            delta_z1, tracer_local(:, k), marbl_tracer_indices,                        &
            dissolved_organic_matter(k))

       call marbl_compute_large_detritus(k, autotroph_cnt, zooplankton_cnt, autotrophs, &
            zooplankton_secondary_species(:, k), autotroph_secondary_species(:, k),     &
            tracer_local(fe_ind, k), POC, P_CaCO3, P_SiO2, dust, P_iron,                &
            Fe_scavenge(k), Fe_scavenge_rate(k), marbl_tracer_indices)

       ! FIXME #28: need to pull particulate share out
       !            of compute_particulate_terms!
       call marbl_compute_particulate_terms(k, domain,                        &
            marbl_particulate_share, POC, P_CaCO3, P_SiO2, dust,              &
            P_iron, PON_remin(k), PON_sed_loss(k), POP_remin(k),              &
            POP_sed_loss(k), QA_dust_def(k), temperature(k),                  &
            tracer_local(:, k), carbonate(k), sed_denitrif(k),                &
            other_remin(k), fesedflux(k), marbl_tracer_indices,               &
            glo_avg_fields_interior, marbl_status_log)

       if (marbl_status_log%labort_marbl) then
          call marbl_status_log%log_error_trace('marbl_compute_particulate_terms()', &
                                                subname)
          return
       end if

       call marbl_compute_nitrif(k, num_PAR_subcols, kmt, &
            PAR%col_frac(:), PAR%interface(k-1,:), PAR%interface(k,:),  &
            PAR%KPARdz(k), tracer_local(nh4_ind, k), nitrif(k))

       call marbl_compute_denitrif(tracer_local(o2_ind, k), tracer_local(no3_ind, k), &
            dissolved_organic_matter(k)%DOC_remin, &
            dissolved_organic_matter(k)%DOCr_remin, &
            POC%remin(k), other_remin(k), sed_denitrif(k), denitrif(k))

       call marbl_compute_dtracer_local (autotroph_cnt, zooplankton_cnt,      &
            autotrophs_config, autotrophs, zooplankton, &
            autotroph_secondary_species(:, k), &
            zooplankton_secondary_species(:, k), &
            dissolved_organic_matter(k), &
            nitrif(k), denitrif(k), sed_denitrif(k), &
            Fe_scavenge(k) , Fe_scavenge_rate(k), &
            P_iron%remin(k), POC%remin(k), &
            P_SiO2%remin(k), P_CaCO3%remin(k), other_remin(k), &
            PON_remin(k), POP_remin(k), &
            interior_restore(:, k), &
            tracer_local(o2_ind, k), &
            o2_production(k), o2_consumption(k), &
            dtracers(:, k), marbl_tracer_indices )

       if (ciso_on) then
          ! FIXME #28: need to pull particulate share out
          !            of compute_particulate_terms!
          call marbl_export_interior_shared_variables(tracer_local(:, k),       &
               marbl_tracer_indices, carbonate(k), dissolved_organic_matter(k), &
               QA_dust_def(k), marbl_interior_share(k))

          call marbl_export_zooplankton_shared_variables(zooplankton_cnt, &
               zooplankton_local(:, k), &
               zooplankton_secondary_species(:, k), &
               marbl_zooplankton_share(:, k))

          call marbl_export_autotroph_shared_variables(autotroph_cnt, &
               autotroph_local(:, k), &
               autotroph_secondary_species(:, k), &
               marbl_tracer_indices, &
               marbl_autotroph_share(:, k))
       end if

       if  (k < km) then
          call marbl_update_particulate_terms_from_prior_level(k+1, POC, P_CaCO3, &
               P_SiO2, dust, P_iron, QA_dust_def(:))
       endif

    end do ! k

    ! Compute interior diagnostics
    call marbl_diagnostics_set_interior_forcing(            &
         domain,                                            &
         interior_forcing_input,                            &
         dtracers,                                          &
         marbl_tracer_indices,                              &
         carbonate,                                         &
         autotroph_secondary_species,                       &         
         zooplankton_secondary_species,                     &
         dissolved_organic_matter,                          &
         marbl_particulate_share,                           &
         marbl_PAR,                                         &
         PON_remin, PON_sed_loss,                           &
         POP_remin,  POP_sed_loss,                          &
         sed_denitrif, other_remin, nitrif, denitrif,       &
         tracers(o2_ind, :), o2_production, o2_consumption, &
         fe_scavenge, fe_scavenge_rate,                     &
         interior_forcing_diags, &
         marbl_status_log)
    if (marbl_status_log%labort_marbl) then
       call marbl_status_log%log_error_trace(&
            'marbl_diagnostics_set_interior_foricng()', subname)
       return
    end if

    ! Compute restore diagnostics
    do n = 1, ecosys_base_tracer_cnt
       interior_restore_diags%diags(n)%field_3d(:,1) = interior_restore(n,:)
    end do

    !  Compute time derivatives for ecosystem carbon isotope state variables
    if (ciso_on) then
       call marbl_ciso_set_interior_forcing(                        &
            marbl_domain                 = domain,                  &
            marbl_interior_forcing_input = interior_forcing_input,  &
            marbl_interior_share         = marbl_interior_share,    &
            marbl_zooplankton_share      = marbl_zooplankton_share, &
            marbl_autotroph_share        = marbl_autotroph_share,   &
            marbl_particulate_share      = marbl_particulate_share, &
            column_tracer                = tracers,                 &
            column_dtracer               = dtracers,                &
            marbl_tracer_indices         = marbl_tracer_indices,    &
            marbl_interior_diags         = interior_forcing_diags,  &
            marbl_status_log             = marbl_status_log)

       if (marbl_status_log%labort_marbl) then
          call marbl_status_log%log_error_trace(&
               'marbl_ciso_set_interior_foricng()', subname)
          return
       end if
    end if

    end associate

  end subroutine marbl_set_interior_forcing

  !***********************************************************************

  subroutine marbl_init_particulate_terms(k, &
       POC, P_CaCO3, P_SiO2, dust, P_iron, QA_dust_def, NET_DUST_IN)

    !  Set incoming fluxes (put into outgoing flux for first level usage).
    !  Set dissolution length, production fraction and mass terms.
    !
    !  The first 6 arguments are intent(inout) in
    !  order to preserve contents on other blocks.

    use marbl_config_mod, only : dust_flux_source
    use marbl_config_mod, only : dust_flux_file        

    integer(int_kind)                  , intent(in)    :: k
    real (r8)                          , intent(in)    :: net_dust_in     ! dust flux
    type(column_sinking_particle_type) , intent(inout) :: POC             ! base units = nmol C
    type(column_sinking_particle_type) , intent(inout) :: P_CaCO3         ! base units = nmol CaCO3
    type(column_sinking_particle_type) , intent(inout) :: P_SiO2          ! base units = nmol SiO2
    type(column_sinking_particle_type) , intent(inout) :: dust            ! base units = g
    type(column_sinking_particle_type) , intent(inout) :: P_iron          ! base units = nmol Fe
    real (r8)                          , intent(inout) :: QA_dust_def(:)  ! incoming deficit in the QA(dust) POC flux (km)

    !-----------------------------------------------------------------------
    !  local variables
    !-----------------------------------------------------------------------

    !-----------------------------------------------------------------------
    !  parameters, from Armstrong et al. 2000
    !
    !  July 2002, length scale for excess POC and bSI modified by temperature
    !  Value given here is at Tref of 30 deg. C, JKM
    !-----------------------------------------------------------------------

    POC%diss      = parm_POC_diss   ! diss. length (cm), modified by TEMP
    POC%gamma     = c0              ! not used
    POC%mass      = 12.01_r8        ! molecular weight of POC
    POC%rho       = c0              ! not used

    P_CaCO3%diss  = parm_CaCO3_diss ! diss. length (cm)
    P_CaCO3%gamma = 0.10_r8         ! prod frac -> hard subclass
    P_CaCO3%mass  = 100.09_r8       ! molecular weight of CaCO
    P_CaCO3%rho   = 0.05_r8 * P_CaCO3%mass / POC%mass ! QA mass ratio for CaCO3

    P_SiO2%diss   = parm_SiO2_diss  ! diss. length (cm), modified by TEMP
    P_SiO2%gamma  = 0.10_r8         ! prod frac -> hard subclass
    P_SiO2%mass   = 60.08_r8        ! molecular weight of SiO2
    P_SiO2%rho    = 0.05_r8 * P_SiO2%mass / POC%mass ! QA mass ratio for SiO2

    dust%diss     = 30000.0_r8      ! diss. length (cm)
    dust%gamma    = 0.99_r8         ! prod frac -> hard subclass
    dust%mass     = 1.0e9_r8        ! base units are already grams
    dust%rho      = 0.05_r8 * dust%mass / POC%mass ! QA mass ratio for dust

    P_iron%diss   = 60000.0_r8      ! diss. length (cm) - not used
    P_iron%gamma  = c0              ! prod frac -> hard subclass - not used
    P_iron%mass   = c0              ! not used
    P_iron%rho    = c0              ! not used

    !-----------------------------------------------------------------------
    !  Set incoming fluxes
    !-----------------------------------------------------------------------

    P_CaCO3%sflux_out(k) = c0
    P_CaCO3%hflux_out(k) = c0
    P_CaCO3%sflux_in(k) = P_CaCO3%sflux_out(k)
    P_CaCO3%hflux_in(k) = P_CaCO3%hflux_out(k)

    P_SiO2%sflux_out(k) = c0
    P_SiO2%hflux_out(k) = c0
    P_SiO2%sflux_in(k) = P_SiO2%sflux_out(k)
    P_SiO2%hflux_in(k) = P_SiO2%hflux_out(k)

    ! FIXME #56 : need a better (i.e., extensible and maintainable) conditional here
    if (((dust_flux_source == 'monthly-calendar') .and. dust_flux_file%has_data) .or. &
        (dust_flux_source == 'driver')) then
       dust%sflux_out(k) = (c1 - dust%gamma) * net_dust_in
       dust%hflux_out(k) = dust%gamma * net_dust_in
    else
       dust%sflux_out(k) = c0
       dust%hflux_out(k) = c0
    endif
    dust%sflux_in(k) = dust%sflux_out(k)
    dust%hflux_in(k) = dust%hflux_out(k)

    P_iron%sflux_out(k) = c0
    P_iron%hflux_out(k) = c0
    P_iron%sflux_in(k) = P_iron%sflux_out(k)
    P_iron%hflux_in(k) = P_iron%hflux_out(k)

    !-----------------------------------------------------------------------
    !  Hard POC is QA flux and soft POC is excess POC.
    !-----------------------------------------------------------------------

    POC%sflux_out(k) = c0
    POC%hflux_out(k) = c0
    POC%sflux_in(k) = POC%sflux_out(k)
    POC%hflux_in(k) = POC%hflux_out(k)

    !-----------------------------------------------------------------------
    !  Compute initial QA(dust) POC flux deficit.
    !-----------------------------------------------------------------------

    QA_dust_def(k) = dust%rho * (dust%sflux_out(k) + dust%hflux_out(k))

  end subroutine marbl_init_particulate_terms

  !***********************************************************************

  subroutine marbl_update_particulate_terms_from_prior_level(k, &
       POC, P_CaCO3, P_SiO2, dust, P_iron, QA_dust_def)

    integer (int_kind)                 , intent(in)    :: k ! vertical model level
    type(column_sinking_particle_type) , intent(inout) :: POC, P_CaCO3, P_SiO2, dust, P_iron
    real(r8)                           , intent(inout) :: QA_dust_def(:) !(km)

    ! NOTE(bja, 2015-04) assume that k == 1 condition was handled by
    ! call to init_particulate_terms()
    if (k > 1) then
       !-----------------------------------------------------------------------
       ! NOTE: incoming fluxes are outgoing fluxes from previous level
       !
       ! initialize loss to sediments = 0
       !-----------------------------------------------------------------------
       call marbl_update_sinking_particle_from_prior_level(k, P_CaCO3)

       call marbl_update_sinking_particle_from_prior_level(k, P_SiO2)

       call marbl_update_sinking_particle_from_prior_level(k, dust)

       call marbl_update_sinking_particle_from_prior_level(k, POC)

       call marbl_update_sinking_particle_from_prior_level(k, P_iron)

       QA_dust_def(k) = QA_dust_def(k-1)
    end if

  end subroutine marbl_update_particulate_terms_from_prior_level

  !***********************************************************************

  subroutine marbl_update_sinking_particle_from_prior_level(k, sinking_particle)

    integer (int_kind), intent(in) :: k
    type(column_sinking_particle_type), intent(inout) :: sinking_particle

    ! NOTE(bja, 201504) level k influx is equal to the level k-1 outflux.
    sinking_particle%sflux_out(k) = sinking_particle%sflux_out(k-1)
    sinking_particle%hflux_out(k) = sinking_particle%hflux_out(k-1)
    sinking_particle%sflux_in(k)  = sinking_particle%sflux_out(k-1)
    sinking_particle%hflux_in(k)  = sinking_particle%hflux_out(k-1)

  end subroutine marbl_update_sinking_particle_from_prior_level

  !***********************************************************************

  subroutine marbl_compute_particulate_terms(k, domain,                       &
             marbl_particulate_share, POC, P_CaCO3, P_SiO2, dust, P_iron,     &
             PON_remin, PON_sed_loss, POP_remin, POP_sed_loss, QA_dust_def,   &
             temperature, tracer_local, carbonate, sed_denitrif, other_remin, &
             fesedflux, marbl_tracer_indices, glo_avg_fields_interior,        &
             marbl_status_log)

    !  Compute outgoing fluxes and remineralization terms. Assumes that
    !  production terms have been set. Incoming fluxes are assumed to be the
    !  outgoing fluxes from the previous level.
    !
    !  It is assumed that there is no production of dust.
    !
    !  Instantaneous remineralization in the bottom cell is implemented by
    !  setting the outgoing flux to zero.
    !
    !  For POC, the hard subclass is the POC flux qualitatively associated
    !  with the ballast flux. The soft subclass is the excess POC flux.
    !
    !  Remineralization for the non-iron particulate pools is computing
    !  by first computing the outgoing flux and then computing the
    !  remineralization from conservation, i.e.
    !     flux_in - flux_out + prod * dz - remin * dz == 0.
    !
    !  For iron, remineralization is first computed from POC remineralization
    !  and then flux_out is computed from conservation. If the resulting
    !  flux_out is negative or should be zero because of the sea floor, the
    !  remineralization is adjusted.
    !  Note: all the sinking iron is in the P_iron%sflux pool, hflux Fe not
    !        explicitly tracked, it is assumed that total iron remin is
    !        proportional to total POC remin.
    !
    !  Based upon Armstrong et al. 2000
    !
    !  July 2002, added temperature effect on remin length scale of
    !  excess POC (all soft POM& Iron) and on SiO2.
    !  new variable passed into ballast, Tfunc, main Temperature function
    !  computed in ecosystem routine.  scaling factor for dissolution
    !  of excess POC, Fe, and Bsi now varies with location (f(temperature)).
    !
    !  Added diffusive iron flux from sediments at depths < 1100m,
    !  based on Johnson et al., 1999, value of 5 umolFe/m2/day,
    !      this value too high, using 2 umolFe/m2/day here
    !
    !  Allow hard fraction of ballast to remin with long length scale 40, 000m
    !     thus ~ 10% of hard ballast remins over 4000m water column.
    !
    !  Sinking dust flux is decreased by assumed instant solubility/dissolution
    !     at ocean surface from the parm_Fe_bioavail.
    !
    !  Modified to allow different Q10 factors for soft POM and bSI remin,
    !  water TEMP is now passed in instead of Tfunc (1/2005, JKM)

    ! !USES:

    use marbl_constants_mod, only : Tref

    integer (int_kind)                      , intent(in)    :: k                   ! vertical model level
    type(marbl_domain_type)                 , intent(in)    :: domain
    real (r8)                               , intent(in)    :: temperature         ! temperature for scaling functions bsi%diss
    real (r8), dimension(ecosys_base_tracer_cnt) , intent(in)    :: tracer_local        ! local copies of model tracer concentrations
    type(carbonate_type)                    , intent(in)    :: carbonate
    real(r8)                                , intent(in)    :: fesedflux           ! sedimentary Fe input
    real(r8)                                , intent(out)   :: PON_remin           ! remin of PON
    real(r8)                                , intent(out)   :: PON_sed_loss        ! loss of PON to sediments
    type(column_sinking_particle_type)      , intent(inout) :: POC                 ! base units = nmol C
    type(column_sinking_particle_type)      , intent(inout) :: P_CaCO3             ! base units = nmol CaCO3
    type(column_sinking_particle_type)      , intent(inout) :: P_SiO2              ! base units = nmol SiO2
    type(column_sinking_particle_type)      , intent(inout) :: dust                ! base units = g
    type(column_sinking_particle_type)      , intent(inout) :: P_iron              ! base units = nmol Fe
    real (r8)                               , intent(out)   :: POP_remin           ! remin of POP
    real (r8)                               , intent(out)   :: POP_sed_loss        ! loss of POP to sediments
    real (r8)                               , intent(inout) :: QA_dust_def         ! incoming deficit in the QA(dust) POC flux
    real (r8)                               , intent(out)   :: sed_denitrif        ! sedimentary denitrification (umolN/cm^2/s)
    real (r8)                               , intent(out)   :: other_remin         ! sedimentary remin not due to oxic or denitrification
    type(marbl_particulate_share_type)      , intent(inout) :: marbl_particulate_share
    type(marbl_tracer_index_type)           , intent(in)    :: marbl_tracer_indices
    real (r8)                               , intent(inout) :: glo_avg_fields_interior(:)
    type(marbl_log_type)                    , intent(inout) :: marbl_status_log

    !-----------------------------------------------------------------------
    !  local variables
    !-----------------------------------------------------------------------
    real (r8) :: poc_diss, & ! diss. length used (cm)
         sio2_diss, & ! diss. length varies spatially with O2
         caco3_diss, &
         dust_diss

    character(*), parameter :: &
         subname = 'marbl_mod:marbl_compute_particulate_terms'
    character(len=char_len) :: log_message

    real (r8) :: TfuncS  ! temperature scaling from soft POM remin

    real (r8) :: &
         DECAY_Hard,         & ! scaling factor for dissolution of Hard Ballast
         DECAY_HardDust        ! scaling factor for dissolution of Hard dust

    real (r8) :: &
         decay_POC_E,        & ! scaling factor for dissolution of excess POC
         decay_SiO2,         & ! scaling factor for dissolution of SiO2
         decay_CaCO3,        & ! scaling factor for dissolution of CaCO3
         decay_dust,         & ! scaling factor for dissolution of dust
         POC_PROD_avail,     & ! POC production available for excess POC flux
         new_QA_dust_def,    & ! outgoing deficit in the QA(dust) POC flux
         scalelength,        & ! used to scale dissolution length scales as function of depth
         o2_scalefactor,     & ! used to scale dissolution length scales as function of o2
         flux, flux_alt,     & ! temp variables used to update sinking flux
         bury_frac,          & ! fraction of flux hitting floor that gets buried
         dz_loc, dzr_loc       ! dz, dzr at a particular i, j location

    real (r8), parameter :: &  ! o2_sf is an abbreviation for o2_scalefactor
         o2_sf_o2_range_hi = 50.0_r8, & ! apply o2_scalefactor for O2_loc less than this
         o2_sf_o2_range_lo =  5.0_r8, & ! o2_scalefactor is constant for O2_loc < this parameter
         o2_sf_val_lo_o2   =  2.5_r8    ! o2_scalefactor for O2_loc < o2_sf_o2_range_lo

    integer (int_kind) :: n     ! loop indices

    logical (log_kind) :: poc_error   ! POC error flag
    !-----------------------------------------------------------------------

    associate(                                                                         &
         column_kmt               => domain%kmt,                                       &
         delta_z                  => domain%delta_z,                                   &
         zw                       => domain%zw,                                        & 
         O2_loc                   => tracer_local(marbl_tracer_indices%o2_ind),        &
         NO3_loc                  => tracer_local(marbl_tracer_indices%no3_ind),       &
         POC_PROD_avail_fields    => marbl_particulate_share%POC_PROD_avail_fields,    & ! IN/OUT
         decay_POC_E_fields       => marbl_particulate_share%decay_POC_E_fields,       & ! IN/OUT
         decay_CaCO3_fields       => marbl_particulate_share%decay_CaCO3_fields,       & ! IN/OUT
         poc_diss_fields          => marbl_particulate_share%poc_diss_fields,          & ! IN/OUT
         caco3_diss_fields        => marbl_particulate_share%caco3_diss_fields,        & ! IN/OUT
         P_CaCO3_sflux_out_fields => marbl_particulate_share%P_CaCO3_sflux_out_fields, & ! IN/OUT
         P_CaCO3_hflux_out_fields => marbl_particulate_share%P_CaCO3_hflux_out_fields, & ! IN/OUT
         POC_sflux_out_fields     => marbl_particulate_share%POC_sflux_out_fields,     & ! IN/OUT
         POC_hflux_out_fields     => marbl_particulate_share%POC_hflux_out_fields,     & ! IN/OUT
         POC_remin_fields         => marbl_particulate_share%POC_remin_fields,         & ! IN/OUT
         P_CaCO3_remin_fields     => marbl_particulate_share%P_CaCO3_remin_fields,     & ! IN/OUT
         DECAY_Hard_fields        => marbl_particulate_share%DECAY_Hard_fields,        & ! IN/OUT
         POC_bury_coeff           => marbl_particulate_share%POC_bury_coeff,           & ! IN/OUT
         POP_bury_coeff           => marbl_particulate_share%POP_bury_coeff,           & ! IN/OUT
         bSi_bury_coeff           => marbl_particulate_share%bSi_bury_coeff            & ! IN/OUT
         )

    !-----------------------------------------------------------------------
    !  initialize local copy of percent sed
    !-----------------------------------------------------------------------
    sed_denitrif = c0
    other_remin = c0

    !-----------------------------------------------------------------------
    !  compute scalelength and decay factors
    !-----------------------------------------------------------------------

    if (zw(k) < parm_scalelen_z(1)) then
       scalelength = parm_scalelen_vals(1)
    else if (zw(k) >= parm_scalelen_z(size(parm_scalelen_z))) then
       scalelength = parm_scalelen_vals(size(parm_scalelen_z))
    else
       do n = 2, size(parm_scalelen_z)
          if (zw(k) < parm_scalelen_z(n)) then
             scalelength = parm_scalelen_vals(n-1) &
                  + (parm_scalelen_vals(n) - parm_scalelen_vals(n-1)) &
                  * (zw(k) - parm_scalelen_z(n-1))/(parm_scalelen_z(n) - parm_scalelen_z(n-1))
             exit
          endif
       end do
    endif

    DECAY_Hard     = exp(-delta_z(k) / 4.0e6_r8)
    DECAY_HardDust = exp(-delta_z(k) / 1.2e8_r8)

    !----------------------------------------------------------------------
    !   Tref = 30.0 reference temperature (deg. C)
    !-----------------------------------------------------------------------
    TfuncS = 1.5_r8**(((temperature + T0_Kelvin) - (Tref + T0_Kelvin)) / c10)

    poc_error = .false.
    dz_loc = delta_z(k)

    if (k <= column_kmt) then

       dzr_loc    = c1 / dz_loc
       poc_diss   = POC%diss
       sio2_diss  = P_SiO2%diss
       caco3_diss = P_CaCO3%diss
       dust_diss  = dust%diss

       !-----------------------------------------------------------------------
       !  increase POC diss length scale where O2 concentrations are low
       !-----------------------------------------------------------------------

       if (O2_loc < o2_sf_o2_range_hi) then
          o2_scalefactor = c1 + (o2_sf_val_lo_o2 - c1) * &
               min(c1, (o2_sf_o2_range_hi - O2_loc)/(o2_sf_o2_range_hi - o2_sf_o2_range_lo))
          poc_diss   = poc_diss   * o2_scalefactor
          sio2_diss  = sio2_diss  * o2_scalefactor
          caco3_diss = caco3_diss * o2_scalefactor
          dust_diss  = dust_diss  * o2_scalefactor
       endif

       !-----------------------------------------------------------------------
       !  apply scalelength factor to length scales
       !-----------------------------------------------------------------------

       poc_diss = scalelength * poc_diss
       sio2_diss = scalelength * sio2_diss
       caco3_diss = scalelength * caco3_diss
       dust_diss = scalelength * dust_diss

       !-----------------------------------------------------------------------
       !  decay_POC_E and decay_SiO2 set locally, modified by O2
       !-----------------------------------------------------------------------

       decay_POC_E = exp(-dz_loc / poc_diss)
       decay_SiO2  = exp(-dz_loc / sio2_diss)
       decay_CaCO3 = exp(-dz_loc / caco3_diss)
       decay_dust  = exp(-dz_loc / dust_diss)

       !-----------------------------------------------------------------------
       !  Set outgoing fluxes for non-iron pools.
       !  The outoing fluxes for ballast materials are from the
       !  solution of the coresponding continuous ODE across the model
       !  level. The ODE has a constant source term and linear decay.
       !  It is assumed that there is no sub-surface dust production.
       !-----------------------------------------------------------------------

       P_CaCO3%sflux_out(k) = P_CaCO3%sflux_in(k) * decay_CaCO3 + &
            P_CaCO3%prod(k) * ((c1 - P_CaCO3%gamma) * (c1 - decay_CaCO3) &
            * caco3_diss)

       P_CaCO3%hflux_out(k) = P_CaCO3%hflux_in(k) * DECAY_Hard + &
            P_CaCO3%prod(k) * (P_CaCO3%gamma * dz_loc)

       P_SiO2%sflux_out(k) = P_SiO2%sflux_in(k) * decay_SiO2 + &
            P_SiO2%prod(k) * ((c1 - P_SiO2%gamma) * (c1 - decay_SiO2) &
            * sio2_diss)

       P_SiO2%hflux_out(k) = P_SiO2%hflux_in(k) * DECAY_Hard + &
            P_SiO2%prod(k) * (P_SiO2%gamma * dz_loc)

       dust%sflux_out(k) = dust%sflux_in(k) * decay_dust

       dust%hflux_out(k) = dust%hflux_in(k) * DECAY_HardDust

       !-----------------------------------------------------------------------
       !  Compute how much POC_PROD is available for deficit reduction
       !  and excess POC flux after subtracting off fraction of non-dust
       !  ballast production from net POC_PROD.
       !-----------------------------------------------------------------------

       POC_PROD_avail = POC%prod(k) - &
            P_CaCO3%rho * P_CaCO3%prod(k) - &
            P_SiO2%rho * P_SiO2%prod(k)

       !-----------------------------------------------------------------------
       !  Check for POC production bounds violations
       !-----------------------------------------------------------------------

       if (POC_PROD_avail < c0) then
          poc_error = .true.
       endif

       !-----------------------------------------------------------------------
       !  Compute 1st approximation to new QA_dust_def, the QA_dust
       !  deficit leaving the cell. Ignore POC_PROD_avail at this stage.
       !-----------------------------------------------------------------------

       if (QA_dust_def > 0) then
          new_QA_dust_def = QA_dust_def * &
               (dust%sflux_out(k) + dust%hflux_out(k)) / &
               (dust%sflux_in(k) + dust%hflux_in(k))
       else
          new_QA_dust_def = c0
       endif

       !-----------------------------------------------------------------------
       !  Use POC_PROD_avail to reduce new_QA_dust_def.
       !-----------------------------------------------------------------------

       if (new_QA_dust_def > c0) then
          new_QA_dust_def = new_QA_dust_def - POC_PROD_avail * dz_loc
          if (new_QA_dust_def < c0) then
             POC_PROD_avail = -new_QA_dust_def * dzr_loc
             new_QA_dust_def = c0
          else
             POC_PROD_avail = c0
          endif
       endif

       QA_dust_def = new_QA_dust_def

       ! Save certain fields for use by other modules
       if (ciso_on) then
          POC_PROD_avail_fields(k) = POC_PROD_avail
          decay_POC_E_fields(k)    = decay_POC_E
          decay_CaCO3_fields(k)    = decay_CaCO3
          poc_diss_fields(k)       = poc_diss
          caco3_diss_fields(k)     = caco3_diss
       endif

       !-----------------------------------------------------------------------
       !  Compute outgoing POC fluxes. QA POC flux is computing using
       !  ballast fluxes and new_QA_dust_def. If no QA POC flux came in
       !  and no production occured, then no QA POC flux goes out. This
       !  shortcut is present to avoid roundoff cancellation errors from
       !  the dust%rho * dust_flux_out - QA_dust_def computation.
       !  Any POC_PROD_avail still remaining goes into excess POC flux.
       !-----------------------------------------------------------------------

       if (POC%hflux_in(k) == c0 .and. POC%prod(k) == c0) then
          POC%hflux_out(k) = c0
       else
          POC%hflux_out(k) = P_CaCO3%rho * &
               (P_CaCO3%sflux_out(k) + P_CaCO3%hflux_out(k)) + &
               P_SiO2%rho * &
               (P_SiO2%sflux_out(k) + P_SiO2%hflux_out(k)) + &
               dust%rho * &
               (dust%sflux_out(k) + dust%hflux_out(k)) - &
               new_QA_dust_def
          POC%hflux_out(k) = max(POC%hflux_out(k), c0)
       endif

       POC%sflux_out(k) = POC%sflux_in(k) * decay_POC_E + &
            POC_PROD_avail *((c1 - decay_POC_E) * &
            poc_diss)

       !-----------------------------------------------------------------------
       !  Compute remineralization terms. It is assumed that there is no
       !  sub-surface dust production.
       !-----------------------------------------------------------------------

       P_CaCO3%remin(k) = P_CaCO3%prod(k) + &
            ((P_CaCO3%sflux_in(k) - P_CaCO3%sflux_out(k)) + &
            (P_CaCO3%hflux_in(k) - P_CaCO3%hflux_out(k))) * dzr_loc

       P_SiO2%remin(k) = P_SiO2%prod(k) + &
            ((P_SiO2%sflux_in(k) - P_SiO2%sflux_out(k)) + &
            (P_SiO2%hflux_in(k) - P_SiO2%hflux_out(k))) * dzr_loc

       POC%remin(k) = POC%prod(k) + &
            ((POC%sflux_in(k) - POC%sflux_out(k)) + &
            (POC%hflux_in(k) - POC%hflux_out(k))) * dzr_loc

       PON_remin = Q * POC%remin(k)

       POP_remin = Qp_zoo_pom * POC%remin(k)

       dust%remin(k) = &
            ((dust%sflux_in(k) - dust%sflux_out(k)) + &
            (dust%hflux_in(k) - dust%hflux_out(k))) * dzr_loc

       !-----------------------------------------------------------------------
       !  Compute iron remineralization and flux out.
       !-----------------------------------------------------------------------

       if (POC%sflux_in(k) + POC%hflux_in(k) == c0) then
          P_iron%remin(k) = (POC%remin(k) * parm_Red_Fe_C)
       else
          P_iron%remin(k) = (POC%remin(k) * &
               (P_iron%sflux_in(k) + P_iron%hflux_in(k)) / &
               (POC%sflux_in(k) + POC%hflux_in(k)))
       endif

       ! add term for desorption of iron from sinking particles
       P_iron%remin(k) = P_iron%remin(k) +                &
            (P_iron%sflux_in(k) * 1.5e-5_r8)

       P_iron%sflux_out(k) = P_iron%sflux_in(k) + dz_loc * &
            ((c1 - P_iron%gamma) * P_iron%prod(k) - P_iron%remin(k))

       if (P_iron%sflux_out(k) < c0) then
          P_iron%sflux_out(k) = c0
          P_iron%remin(k) = P_iron%sflux_in(k) * dzr_loc + &
               (c1 - P_iron%gamma) * P_iron%prod(k)
       endif

       !-----------------------------------------------------------------------
       !  Compute iron release from dust remin/dissolution
       !
       !  dust remin gDust = 0.035 / 55.847 * 1.0e9 = 626712.0 nmolFe
       !                      gFe     molFe     nmolFe
       !  Also add in Fe source from sediments if applicable to this cell.
       !-----------------------------------------------------------------------


       P_iron%remin(k) = P_iron%remin(k) &
            + dust%remin(k) * dust_to_Fe &
            + (fesedflux * dzr_loc)

       P_iron%hflux_out(k) = P_iron%hflux_in(k)

    else

       P_CaCO3%sflux_out(k) = c0
       P_CaCO3%hflux_out(k) = c0
       P_CaCO3%remin(k) = c0

       P_SiO2%sflux_out(k) = c0
       P_SiO2%hflux_out(k) = c0
       P_SiO2%remin(k) = c0

       dust%sflux_out(k) = c0
       dust%hflux_out(k) = c0
       dust%remin(k) = c0

       POC%sflux_out(k) = c0
       POC%hflux_out(k) = c0
       POC%remin(k) = c0

       PON_remin = c0

       POP_remin = c0

       P_iron%sflux_out(k) = c0
       P_iron%hflux_out(k) = c0
       P_iron%remin(k) = c0

    endif

    ! Save some fields for use by other modules before setting outgoing fluxes to 0.0 in bottom cell below
    if (ciso_on) then
       P_CaCO3_sflux_out_fields(k) = P_CaCO3%sflux_out(k)
       P_CaCO3_hflux_out_fields(k) = P_CaCO3%hflux_out(k)
       POC_sflux_out_fields(k)     = POC%sflux_out(k)
       POC_hflux_out_fields(k)     = POC%hflux_out(k)
       POC_remin_fields(k)         = POC%remin(k)
       P_CaCO3_remin_fields(k)     = P_CaCO3%remin(k)
       DECAY_Hard_fields(k)        = DECAY_Hard
    endif

    !-----------------------------------------------------------------------
    !  Bottom Sediments Cell?
    !  If so compute sedimentary burial and denitrification N losses.
    !  Using empirical relations from Bohlen et al., 2012 (doi:10.1029/2011GB004198) for Sed Denitrification
    !  other_remin estimates organic matter remineralized in the sediments
    !      by the processes other than oxic remin and denitrification (SO4 and CO2,
    !      etc..)
    !      based on Soetaert et al., 1996, varies between 10% and 50%
    !      0.4_r8 is a coefficient with units mmolC/cm2/yr sinking flux,
    !      other_remin is 50% above this high flux value,
    !      In special case where bottom O2 has been depleted to < 1.0 uM,
    !               all sedimentary remin is due to DENITRIFICATION + other_remin
    !  POC burial from Dunne et al. 2007 (doi:10.1029/2006GB002907), maximum of 80% burial efficiency imposed
    !  Bsi preservation in sediments based on
    !     Ragueneau et al. 2000 (doi:10.1016/S0921-8181(00)00052-7)
    !  Calcite is preserved in sediments above a threshold depth, 
    !     which is based on caco3_bury_thres_opt.
    !-----------------------------------------------------------------------

    POC%sed_loss(k)     = c0
    P_SiO2%sed_loss(k)  = c0
    P_CaCO3%sed_loss(k) = c0
    P_iron%sed_loss(k)  = c0
    dust%sed_loss(k)    = c0

    PON_sed_loss        = c0

    POP_sed_loss        = c0

    if ((k == column_kmt)) then

       flux = POC%sflux_out(k) + POC%hflux_out(k)

       if (flux > c0) then
          flux_alt = flux*mpercm*spd ! convert to mmol/m^2/day

          ! first compute burial efficiency, then compute loss to sediments
          bury_frac = 0.013_r8 + 0.53_r8 * flux_alt*flux_alt / (7.0_r8 + flux_alt)**2
          POC%sed_loss(k) = flux * min(0.8_r8, POC_bury_coeff * bury_frac)

          PON_sed_loss = PON_bury_coeff * Q * POC%sed_loss(k)

          POP_sed_loss = Qp_zoo_pom * (flux * min(0.8_r8, POP_bury_coeff * bury_frac))

          if (ladjust_bury_coeff) then
             glo_avg_fields_interior(glo_avg_field_ind_interior_POC_bury) = POC%sed_loss(k)
             if (POC_bury_coeff * bury_frac < 0.8_r8) then
                glo_avg_fields_interior(glo_avg_field_ind_interior_d_POC_bury_d_bury_coeff) = flux * bury_frac
             else
                glo_avg_fields_interior(glo_avg_field_ind_interior_d_POC_bury_d_bury_coeff) = c0
             endif

             glo_avg_fields_interior(glo_avg_field_ind_interior_POP_bury) = POP_sed_loss
             if (POP_bury_coeff * bury_frac < 0.8_r8) then
                glo_avg_fields_interior(glo_avg_field_ind_interior_d_POP_bury_d_bury_coeff) = Qp_zoo_pom * flux * bury_frac
             else
                glo_avg_fields_interior(glo_avg_field_ind_interior_d_POP_bury_d_bury_coeff) = c0
             endif
          endif

          sed_denitrif = dzr_loc * flux &
               * (0.06_r8 + 0.19_r8 * 0.99_r8**(O2_loc-NO3_loc))

          flux_alt = flux*1.0e-6_r8*spd*365.0_r8 ! convert to mmol/cm^2/year
          other_remin = dzr_loc &
               * min(min(0.1_r8 + flux_alt, 0.5_r8) * (flux - POC%sed_loss(k)), &
               (flux - POC%sed_loss(k) - (sed_denitrif*dz_loc*denitrif_C_N)))

          !----------------------------------------------------------------------------------
          !              if bottom water O2 is depleted, assume all remin is denitrif + other
          !----------------------------------------------------------------------------------

          if (O2_loc < c1) then
             other_remin = dzr_loc * &
                  (flux - POC%sed_loss(k) - (sed_denitrif*dz_loc*denitrif_C_N))
          endif

       endif

       flux = P_SiO2%sflux_out(k) + P_SiO2%hflux_out(k)
       flux_alt = flux*mpercm*spd ! convert to mmol/m^2/day
       ! first compute burial efficiency, then compute loss to sediments
       if (flux_alt > c2) then
          bury_frac = 0.2_r8
       else
          bury_frac = 0.04_r8
       endif
       P_SiO2%sed_loss(k) = flux * bSi_bury_coeff * bury_frac

       if (ladjust_bury_coeff) then
          glo_avg_fields_interior(glo_avg_field_ind_interior_bSi_bury) = P_SiO2%sed_loss(k)
          glo_avg_fields_interior(glo_avg_field_ind_interior_d_bSi_bury_d_bury_coeff) = flux * bury_frac
       endif

       if (caco3_bury_thres_iopt == caco3_bury_thres_iopt_fixed_depth) then
          if (zw(k) < caco3_bury_thres_depth) then
             P_CaCO3%sed_loss(k) = P_CaCO3%sflux_out(k) + P_CaCO3%hflux_out(k)
          endif
       else ! caco3_bury_thres_iopt = caco3_bury_thres_iopt_omega_calc
          if (carbonate%CO3 > carbonate%CO3_sat_calcite) then
             P_CaCO3%sed_loss(k) = P_CaCO3%sflux_out(k) + P_CaCO3%hflux_out(k)
          endif
       endif

       if (ladjust_bury_coeff) then
          glo_avg_fields_interior(glo_avg_field_ind_interior_CaCO3_bury) = P_CaCO3%sed_loss(k)
       endif

       !----------------------------------------------------------------------------------
       !  Update sinking fluxes and remin fluxes, accounting for sediments.
       !  flux used to hold sinking fluxes before update.
       !----------------------------------------------------------------------------------

       flux = P_CaCO3%sflux_out(k) + P_CaCO3%hflux_out(k)
       if (flux > c0) then
          P_CaCO3%remin(k) = P_CaCO3%remin(k) &
               + ((flux - P_CaCO3%sed_loss(k)) * dzr_loc)
       endif

       flux = P_SiO2%sflux_out(k) + P_SiO2%hflux_out(k)
       if (flux > c0) then
          P_SiO2%remin(k) = P_SiO2%remin(k) &
               + ((flux - P_SiO2%sed_loss(k)) * dzr_loc)
       endif

       flux = POC%sflux_out(k) + POC%hflux_out(k)
       if (flux > c0) then
          POC%remin(k) = POC%remin(k) &
               + ((flux - POC%sed_loss(k)) * dzr_loc)

          PON_remin = PON_remin &
               + ((Q * flux - PON_sed_loss) * dzr_loc)

          POP_remin = POP_remin &
               + ((Qp_zoo_pom * flux - POP_sed_loss) * dzr_loc)
       endif

       !-----------------------------------------------------------------------
       !   Remove all Piron and dust that hits bottom, sedimentary Fe source
       !        accounted for by fesedflux elsewhere.
       !-----------------------------------------------------------------------

       flux = (P_iron%sflux_out(k) + P_iron%hflux_out(k))
       if (flux > c0) then
          P_iron%sed_loss(k) = flux
       endif

       dust%sed_loss(k) = dust%sflux_out(k) + dust%hflux_out(k)

       !-----------------------------------------------------------------------
       !   Set all outgoing fluxes to 0.0
       !-----------------------------------------------------------------------

       if (k == column_kmt) then
          P_CaCO3%sflux_out(k) = c0
          P_CaCO3%hflux_out(k) = c0

          P_SiO2%sflux_out(k) = c0
          P_SiO2%hflux_out(k) = c0

          dust%sflux_out(k) = c0
          dust%hflux_out(k) = c0

          POC%sflux_out(k) = c0
          POC%hflux_out(k) = c0

          P_iron%sflux_out(k) = c0
          P_iron%hflux_out(k) = c0
       endif

    endif

    if (poc_error) then
      write(log_message, "(A)") "mass ratio of ballast production exceeds POC production"
      call marbl_status_log%log_error(log_message, subname)
    endif

    end associate

  end subroutine marbl_compute_particulate_terms

  !***********************************************************************

  subroutine marbl_set_global_scalars_interior(marbl_particulate_share, &
       glo_avg_rmean_interior, glo_avg_rmean_surface,                   &
       glo_scalar_rmean_interior, glo_scalar_rmean_surface,             &
       glo_scalar_interior)

    type (marbl_particulate_share_type), intent(inout) :: marbl_particulate_share
    type (marbl_running_mean_0d_type)  , intent(in)    :: glo_avg_rmean_interior(:)
    type (marbl_running_mean_0d_type)  , intent(in)    :: glo_avg_rmean_surface(:)
    type (marbl_running_mean_0d_type)  , intent(in)    :: glo_scalar_rmean_interior(:)
    type (marbl_running_mean_0d_type)  , intent(in)    :: glo_scalar_rmean_surface(:)
    real (r8)                          , intent(out)   :: glo_scalar_interior(:)

    if (ladjust_bury_coeff) then
       call marbl_adjust_bury_coeff(marbl_particulate_share, &
            glo_avg_rmean_interior, glo_avg_rmean_surface,   &
            glo_scalar_rmean_interior, glo_scalar_interior)
    end if

  end subroutine marbl_set_global_scalars_interior

  !***********************************************************************

  subroutine marbl_adjust_bury_coeff(marbl_particulate_share, &
       glo_avg_rmean_interior, glo_avg_rmean_surface,         &
       glo_scalar_rmean_interior, glo_scalar_interior)

    type (marbl_particulate_share_type), intent(inout) :: marbl_particulate_share
    type (marbl_running_mean_0d_type)  , intent(in)    :: glo_avg_rmean_interior(:)
    type (marbl_running_mean_0d_type)  , intent(in)    :: glo_avg_rmean_surface(:)
    type (marbl_running_mean_0d_type)  , intent(in)    :: glo_scalar_rmean_interior(:)
    real (r8)                          , intent(inout) :: glo_scalar_interior(:)

    !-----------------------------------------------------------------------

    associate( &
         POC_bury_coeff           => marbl_particulate_share%POC_bury_coeff, &
         POP_bury_coeff           => marbl_particulate_share%POP_bury_coeff, &
         bSi_bury_coeff           => marbl_particulate_share%bSi_bury_coeff, &
         rmean_CaCO3_bury_avg     => glo_avg_rmean_interior(glo_avg_field_ind_interior_CaCO3_bury)%rmean, &
         rmean_POC_bury_avg       => glo_avg_rmean_interior(glo_avg_field_ind_interior_POC_bury)%rmean, &
         rmean_POP_bury_avg       => glo_avg_rmean_interior(glo_avg_field_ind_interior_POP_bury)%rmean, &
         rmean_bSi_bury_avg       => glo_avg_rmean_interior(glo_avg_field_ind_interior_bSi_bury)%rmean, &
         rmean_POC_bury_deriv_avg => glo_avg_rmean_interior(glo_avg_field_ind_interior_d_POC_bury_d_bury_coeff)%rmean, &
         rmean_POP_bury_deriv_avg => glo_avg_rmean_interior(glo_avg_field_ind_interior_d_POP_bury_d_bury_coeff)%rmean, &
         rmean_bSi_bury_deriv_avg => glo_avg_rmean_interior(glo_avg_field_ind_interior_d_bSi_bury_d_bury_coeff)%rmean, &
         rmean_C_input_avg        => glo_avg_rmean_surface(glo_avg_field_ind_surface_C_input)%rmean, &
         rmean_P_input_avg        => glo_avg_rmean_surface(glo_avg_field_ind_surface_P_input)%rmean, &
         rmean_Si_input_avg       => glo_avg_rmean_surface(glo_avg_field_ind_surface_Si_input)%rmean, &
         rmean_POC_bury_coeff     => glo_scalar_rmean_interior(glo_scalar_ind_interior_POC_bury_coeff)%rmean, &
         rmean_POP_bury_coeff     => glo_scalar_rmean_interior(glo_scalar_ind_interior_POP_bury_coeff)%rmean, &
         rmean_bSi_bury_coeff     => glo_scalar_rmean_interior(glo_scalar_ind_interior_bSi_bury_coeff)%rmean &
         )

    ! Newton's method for POC_bury(coeff) + CaCO3_bury - C_input = 0

    POC_bury_coeff = rmean_POC_bury_coeff &
       - (rmean_POC_bury_avg + rmean_CaCO3_bury_avg - rmean_C_input_avg) &
         / rmean_POC_bury_deriv_avg

    ! Newton's method for POP_bury(coeff) - P_input = 0

    POP_bury_coeff = rmean_POP_bury_coeff &
       - (rmean_POP_bury_avg - rmean_P_input_avg) / rmean_POP_bury_coeff

    ! Newton's method for bSi_bury(coeff) - Si_input = 0

    bSi_bury_coeff = rmean_bSi_bury_coeff &
       - (rmean_bSi_bury_avg - rmean_Si_input_avg) / rmean_bSi_bury_deriv_avg

    ! copy computed bury coefficients into output argument

    glo_scalar_interior(glo_scalar_ind_interior_POC_bury_coeff) = POC_bury_coeff
    glo_scalar_interior(glo_scalar_ind_interior_POP_bury_coeff) = POP_bury_coeff
    glo_scalar_interior(glo_scalar_ind_interior_bSi_bury_coeff) = bSi_bury_coeff

    end associate

  end subroutine marbl_adjust_bury_coeff

  !***********************************************************************

  subroutine marbl_set_surface_forcing( &
       num_elements,                    &
       surface_forcing_ind,             &
       surface_input_forcings,          &
       surface_vals,                    &
       surface_tracer_fluxes,           &
       marbl_tracer_indices,            &
       saved_state,                     &
       saved_state_ind,                 &
       surface_forcing_output,          &
       surface_forcing_internal,        &
       surface_forcing_share,           &
       surface_forcing_diags,           &
       glo_avg_fields_surface,          &
       marbl_status_log)

    !  Compute surface forcing fluxes 

    use marbl_interface_types    , only : sfo_ind
    use marbl_internal_types     , only : marbl_surface_saved_state_indexing_type
    use marbl_schmidt_number_mod , only : schmidt_co2_surf  
    use marbl_oxygen             , only : schmidt_o2_surf
    use marbl_co2calc_mod        , only : marbl_co2calc_surf
    use marbl_co2calc_mod        , only : thermodynamic_coefficients_type
    use marbl_oxygen             , only : o2sat_surf
<<<<<<< HEAD
    use marbl_nhx_surface_emis_mod, only : marbl_comp_nhx_surface_emis
    use marbl_parms              , only : molw_Fe
    use marbl_share_mod          , only : lflux_gas_o2
    use marbl_share_mod          , only : lflux_gas_co2
    use marbl_share_mod          , only : ndep_data_type
    use marbl_share_mod          , only : gas_flux_forcing_iopt_drv
    use marbl_share_mod          , only : gas_flux_forcing_iopt_file
    use marbl_share_mod          , only : gas_flux_forcing_iopt
    use marbl_share_mod          , only : fice_file        
    use marbl_share_mod          , only : xkw_file         
    use marbl_share_mod          , only : ap_file          
    use marbl_share_mod          , only : iron_frac_in_dust
    use marbl_share_mod          , only : iron_frac_in_bc
    use marbl_share_mod          , only : dust_flux_file       
    use marbl_share_mod          , only : iron_flux_file          
    use marbl_share_mod          , only : din_riv_flux_file      
    use marbl_share_mod          , only : dip_riv_flux_file    
    use marbl_share_mod          , only : don_riv_flux_file    
    use marbl_share_mod          , only : dop_riv_flux_file    
    use marbl_share_mod          , only : dsi_riv_flux_file    
    use marbl_share_mod          , only : dfe_riv_flux_file    
    use marbl_share_mod          , only : dic_riv_flux_file    
    use marbl_share_mod          , only : alk_riv_flux_file    
    use marbl_share_mod          , only : doc_riv_flux_file    
=======
    use marbl_constants_mod      , only : molw_Fe
    use marbl_config_mod         , only : ndep_data_type
    use marbl_config_mod         , only : gas_flux_forcing_iopt_drv
    use marbl_config_mod         , only : gas_flux_forcing_iopt_file
    use marbl_config_mod         , only : gas_flux_forcing_iopt
    use marbl_config_mod         , only : fice_file        
    use marbl_config_mod         , only : xkw_file         
    use marbl_config_mod         , only : ap_file          
    use marbl_config_mod         , only : dust_flux_file       
    use marbl_config_mod         , only : iron_flux_file          
    use marbl_config_mod         , only : din_riv_flux_file      
    use marbl_config_mod         , only : dip_riv_flux_file    
    use marbl_config_mod         , only : don_riv_flux_file    
    use marbl_config_mod         , only : dop_riv_flux_file    
    use marbl_config_mod         , only : dsi_riv_flux_file    
    use marbl_config_mod         , only : dfe_riv_flux_file    
    use marbl_config_mod         , only : dic_riv_flux_file    
    use marbl_config_mod         , only : alk_riv_flux_file    
    use marbl_config_mod         , only : doc_riv_flux_file    
    use marbl_parms              , only : iron_frac_in_dust
    use marbl_parms              , only : iron_frac_in_bc
>>>>>>> 770ee76a
    use marbl_sizes              , only : marbl_total_tracer_cnt
    use marbl_ciso_mod           , only : marbl_ciso_set_surface_forcing

    implicit none

    integer (int_kind)                        , intent(in)    :: num_elements
    type(marbl_surface_forcing_indexing_type) , intent(in)    :: surface_forcing_ind         
    real(r8)                                  , intent(in)    :: surface_input_forcings(:,:)
    real (r8)                                 , intent(in)    :: surface_vals(:,:)            
    real (r8)                                 , intent(out)   :: surface_tracer_fluxes(:,:)
    type(marbl_tracer_index_type)             , intent(in)    :: marbl_tracer_indices
    type(marbl_saved_state_type)              , intent(inout) :: saved_state
    type(marbl_surface_saved_state_indexing_type), intent(in) :: saved_state_ind
    type(marbl_surface_forcing_internal_type) , intent(inout) :: surface_forcing_internal
    type(marbl_surface_forcing_output_type)   , intent(inout) :: surface_forcing_output
    type(marbl_surface_forcing_share_type)    , intent(inout) :: surface_forcing_share
    type(marbl_diagnostics_type)              , intent(inout) :: surface_forcing_diags
    real (r8)                                 , intent(out)   :: glo_avg_fields_surface(:,:)
    type(marbl_log_type)                      , intent(inout) :: marbl_status_log

    !-----------------------------------------------------------------------
    !  local variables
    !-----------------------------------------------------------------------
    character(*), parameter :: subname = 'marbl_mod:marbl_set_surface_forcing'
    integer (int_kind)      :: n                        ! loop indices
    integer (int_kind)      :: auto_ind                 ! autotroph functional group index
    real (r8)               :: phlo(num_elements)       ! lower bound for ph in solver
    real (r8)               :: phhi(num_elements)       ! upper bound for ph in solver
    real (r8)               :: ph_new(num_elements)     ! computed ph from solver
    real (r8)               :: xkw_ice(num_elements)    ! common portion of piston vel., (1-fice)*xkw (cm/s)
    real (r8)               :: o2sat_1atm(num_elements) ! o2 saturation @ 1 atm (mmol/m^3)
    real (r8)               :: totalChl_loc(num_elements)  ! local value of totalChl
    real (r8)               :: flux_o2_loc(num_elements)   ! local value of o2 flux
    logical (log_kind)      :: mask(num_elements)
    type(thermodynamic_coefficients_type), dimension(num_elements) :: co3_coeffs
    !-----------------------------------------------------------------------

    associate(                                                                                      &
         ind                  => surface_forcing_ind,                                               &
  
         surface_mask         => surface_input_forcings(:,surface_forcing_ind%surface_mask_id),     &
         ifrac                => surface_input_forcings(:,surface_forcing_ind%ifrac_id),            &
         sst                  => surface_input_forcings(:,surface_forcing_ind%sst_id),              &
         sss                  => surface_input_forcings(:,surface_forcing_ind%sss_id),              &
         xco2                 => surface_input_forcings(:,surface_forcing_ind%xco2_id),             &
         xco2_alt_co2         => surface_input_forcings(:,surface_forcing_ind%xco2_alt_co2_id),     & 
         ap_used              => surface_input_forcings(:,surface_forcing_ind%atm_pressure_id),     &
         xkw                  => surface_input_forcings(:,surface_forcing_ind%xkw_id),              &
         u10_sqr              => surface_input_forcings(:,surface_forcing_ind%u10_sqr_id),          &
         dust_flux_in         => surface_input_forcings(:,surface_forcing_ind%dust_flux_id),        &
         iron_flux_in         => surface_input_forcings(:,surface_forcing_ind%iron_flux_id),        &
         black_carbon_flux_in => surface_input_forcings(:,surface_forcing_ind%black_carbon_flux_id),&
         nox_flux             => surface_input_forcings(:,surface_forcing_ind%nox_flux_id),         &
         nhy_flux             => surface_input_forcings(:,surface_forcing_ind%nhy_flux_id),         &
         din_riv_flux         => surface_input_forcings(:,surface_forcing_ind%din_riv_flux_id),     & 
         dip_riv_flux         => surface_input_forcings(:,surface_forcing_ind%dip_riv_flux_id),     & 
         don_riv_flux         => surface_input_forcings(:,surface_forcing_ind%don_riv_flux_id),     & 
         dop_riv_flux         => surface_input_forcings(:,surface_forcing_ind%dop_riv_flux_id),     & 
         dsi_riv_flux         => surface_input_forcings(:,surface_forcing_ind%dsi_riv_flux_id),     & 
         dfe_riv_flux         => surface_input_forcings(:,surface_forcing_ind%dfe_riv_flux_id),     & 
         dic_riv_flux         => surface_input_forcings(:,surface_forcing_ind%dic_riv_flux_id),     & 
         doc_riv_flux         => surface_input_forcings(:,surface_forcing_ind%doc_riv_flux_id),     & 
         alk_riv_flux         => surface_input_forcings(:,surface_forcing_ind%alk_riv_flux_id),     & 

         iron_flux_in_new     => surface_forcing_internal%iron_flux(:),                             &
         flux_co2             => surface_forcing_internal%flux_co2(:),                              &
         co2star              => surface_forcing_internal%co2star(:),                               & 
         dco2star             => surface_forcing_internal%dco2star(:),                              & 
         pco2surf             => surface_forcing_internal%pco2surf(:),                              & 
         dpco2                => surface_forcing_internal%dpco2(:),                                 & 
         co3                  => surface_forcing_internal%co3(:),                                   & 
         co2star_alt          => surface_forcing_internal%co2star_alt(:),                           & 
         dco2star_alt         => surface_forcing_internal%dco2star_alt(:),                          & 
         pco2surf_alt         => surface_forcing_internal%pco2surf_alt(:),                          & 
         dpco2_alt            => surface_forcing_internal%dpco2_alt(:),                             & 
         schmidt_co2          => surface_forcing_internal%schmidt_co2(:),                           & 
         schmidt_o2           => surface_forcing_internal%schmidt_o2(:),                            & 
         pv_o2                => surface_forcing_internal%pv_o2(:),                                 & 
         pv_co2               => surface_forcing_internal%pv_co2(:),                                & 
         o2sat                => surface_forcing_internal%o2sat(:),                                 & 
         flux_alt_co2         => surface_forcing_internal%flux_alt_co2(:),                          & 
         nhx_surface_emis     => surface_forcing_internal%nhx_surface_emis(:),                      &

         stf                  => surface_tracer_fluxes(:,:),                                        &

         ph_prev_surf         => saved_state%state(saved_state_ind%ph_surf)%field_2d,               &
         ph_prev_alt_co2_surf => saved_state%state(saved_state_ind%ph_alt_co2_surf)%field_2d,       &

         po4_ind           => marbl_tracer_indices%po4_ind,                                     &
         no3_ind           => marbl_tracer_indices%no3_ind,                                     &
         sio3_ind          => marbl_tracer_indices%sio3_ind,                                     &
         nh4_ind           => marbl_tracer_indices%nh4_ind,                                     &
         fe_ind            => marbl_tracer_indices%fe_ind,                                      &
         o2_ind            => marbl_tracer_indices%o2_ind,                                      &
         dic_ind           => marbl_tracer_indices%dic_ind,                                     &
         dic_alt_co2_ind   => marbl_tracer_indices%dic_alt_co2_ind,                             &
         alk_ind           => marbl_tracer_indices%alk_ind,                                     &
         doc_ind           => marbl_tracer_indices%doc_ind,                                     &
         don_ind           => marbl_tracer_indices%don_ind,                                     &
         dop_ind           => marbl_tracer_indices%dop_ind,                                     &
         dopr_ind          => marbl_tracer_indices%dopr_ind,                                    &
         donr_ind          => marbl_tracer_indices%donr_ind,                                    &
         docr_ind          => marbl_tracer_indices%docr_ind ,                                   &

         pv_surf_fields       => surface_forcing_share%pv_surf_fields(:),                           & ! out
         dic_surf_fields      => surface_forcing_share%dic_surf_fields(:),                          & ! out
         co2star_surf_fields  => surface_forcing_share%co2star_surf_fields(:),                      & ! out
         dco2star_surf_fields => surface_forcing_share%dco2star_surf_fields(:),                     & ! out
         co3_surf_fields      => surface_forcing_share%co3_surf_fields(:),                          & ! out
         dic_riv_flux_fields  => surface_forcing_share%dic_riv_flux_fields(:),                      & ! out
         doc_riv_flux_fields  => surface_forcing_share%doc_riv_flux_fields(:)                       & ! out
         )

    !-----------------------------------------------------------------------
    !  fluxes initially set to 0
    !-----------------------------------------------------------------------

    stf(:, :) = c0

    !-----------------------------------------------------------------------
    !  Compute total chlorophyll
    !-----------------------------------------------------------------------

    if (sfo_ind%totalChl_id.ne.0) then
      totalChl_loc = c0
      do auto_ind = 1,size(autotrophs)
        totalChl_loc = totalChl_loc +                                         &
          max(c0, surface_vals(:,marbl_tracer_indices%auto_inds(auto_ind)%Chl_ind))
      end do
      surface_forcing_output%sfo(sfo_ind%totalChl_id)%forcing_field = totalChl_loc
    end if

    !-----------------------------------------------------------------------
    !  calculate gas flux quantities if necessary
    !-----------------------------------------------------------------------

    !-----------------------------------------------------------------------
    !  compute CO2 flux, computing disequilibrium one row at a time
    !-----------------------------------------------------------------------
       
    if (lflux_gas_o2 .or. lflux_gas_co2) then

       !-----------------------------------------------------------------------
       !  Compute XKW_ICE. XKW is zero over land, so XKW_ICE is too.
       !-----------------------------------------------------------------------

       xkw_ice(:) = (c1 - ifrac(:)) * xkw

       !-----------------------------------------------------------------------
       !  compute O2 flux
       !-----------------------------------------------------------------------

       if (lflux_gas_o2) then
          schmidt_o2(:) = schmidt_o2_surf(num_elements, sst, surface_mask)

          o2sat_1atm(:) = o2sat_surf(num_elements, sst, sss, surface_mask)

          where (surface_mask(:) /= c0) 
             pv_o2(:) = xkw_ice(:) * sqrt(660.0_r8 / schmidt_o2(:))
             o2sat(:) = ap_used(:) * o2sat_1atm(:)
             flux_o2_loc(:) = pv_o2(:) * (o2sat(:) - surface_vals(:, o2_ind))
             stf(:, o2_ind) = stf(:, o2_ind) + flux_o2_loc(:)
          elsewhere
             pv_o2(:) = c0
             o2sat(:) = c0
             flux_o2_loc = c0
          end where
          if (sfo_ind%flux_o2_id.ne.0) then
            surface_forcing_output%sfo(sfo_ind%flux_o2_id)%forcing_field = flux_o2_loc
          end if
       else
          schmidt_o2(:) = c0
          pv_o2(:)      = c0
          o2sat(:)      = c0
       endif  ! lflux_gas_o2

       !-----------------------------------------------------------------------
       !  compute CO2 flux, computing disequilibrium 
       !-----------------------------------------------------------------------

       if (lflux_gas_co2) then

          schmidt_co2(:) = schmidt_co2_surf(num_elements, sst, surface_mask)

          where (surface_mask(:) /= c0) 
             pv_co2(:) = xkw_ice(:) * sqrt(660.0_r8 / schmidt_co2(:))
          elsewhere
             pv_co2(:) = c0
          end where

          !-----------------------------------------------------------------------
          !  Set FLUX_CO2
          !-----------------------------------------------------------------------

          where (ph_prev_surf(:) /= c0)
             phlo(:) = ph_prev_surf(:) - del_ph
             phhi(:) = ph_prev_surf(:) + del_ph
          elsewhere
             phlo(:) = phlo_surf_init
             phhi(:) = phhi_surf_init
          end where

          where (surface_mask(:) /= c0) 
             mask(:) = .true.
          elsewhere
             mask(:) = .false.
          end where

          ! Note the following computes a new ph_prev_surf
          ! pass in sections of surface_input_forcings instead of associated vars because of problems with intel/15.0.3
          call marbl_co2calc_surf(                                         &
               num_elements     = num_elements,                            &
               lcomp_co3_coeffs = .true.,                                  &
               mask       = mask,                                          &
               dic_in     = surface_vals(:,dic_ind),                       & 
               xco2_in    = surface_input_forcings(:,ind%xco2_id),         &
               ta_in      = surface_vals(:,alk_ind),                       & 
               pt_in      = surface_vals(:,po4_ind),                       & 
               sit_in     = surface_vals(:,sio3_ind),                      &
               temp       = surface_input_forcings(:,ind%sst_id),          &
               salt       = surface_input_forcings(:,ind%sss_id),          &
               atmpres    = surface_input_forcings(:,ind%atm_pressure_id), &
               co3_coeffs = co3_coeffs,                                    &
               co3        = co3,                                           &
               co2star    = co2star,                                       &
               dco2star   = dco2star,                                      &
               pco2surf   = pco2surf,                                      &
               dpco2      = dpco2,                                         &
               phlo       = phlo,                                          &
               phhi       = phhi,                                          &
               ph         = ph_prev_surf,                                  &
               marbl_status_log = marbl_status_log)

          if (marbl_status_log%labort_marbl) then
             call marbl_status_log%log_error_trace('co2calc_surf()', subname)
             return
          end if

          flux_co2(:) = pv_co2(:) * dco2star(:)
          if (sfo_ind%flux_co2_id.ne.0) then
            surface_forcing_output%sfo(sfo_ind%flux_co2_id)%forcing_field = flux_co2
          end if
 
          !-------------------------------------------------------------------
          !  The following variables need to be shared with other modules,
          !  and are now defined in marbl_share as targets.
          !-------------------------------------------------------------------

          if (ciso_on) then
             pv_surf_fields(:)       = pv_co2(:)
             dic_surf_fields(:)      = surface_vals(:,dic_ind)
             co2star_surf_fields(:)  = co2star(:)
             dco2star_surf_fields(:) = dco2star(:)
             co3_surf_fields(:)      = co3(:)
          endif

          !-----------------------------------------------------------------------
          !  Set flux_alt_co2
          !-----------------------------------------------------------------------

          where (ph_prev_alt_co2_surf(:) /= c0)
             phlo(:) = ph_prev_alt_co2_surf(:) - del_ph
             phhi(:) = ph_prev_alt_co2_surf(:) + del_ph
          elsewhere
             phlo(:) = phlo_surf_init
             phhi(:) = phhi_surf_init
          end where

          ! Note the following computes a new ph_prev_alt_co2
          ! pass in sections of surface_input_forcings instead of associated vars because of problems with intel/15.0.3
          call marbl_co2calc_surf(                                         &
               num_elements     = num_elements,                            &
               lcomp_co3_coeffs = .false.,                                 &
               mask       = mask,                                          &
               dic_in     = surface_vals(:,dic_alt_co2_ind),               &
               xco2_in    = surface_input_forcings(:,ind%xco2_alt_co2_id), &
               ta_in      = surface_vals(:,alk_ind),                       & 
               pt_in      = surface_vals(:,po4_ind),                       & 
               sit_in     = surface_vals(:,sio3_ind),                      &
               temp       = surface_input_forcings(:,ind%sst_id),          &
               salt       = surface_input_forcings(:,ind%sss_id),          &
               atmpres    = surface_input_forcings(:,ind%atm_pressure_id), &
               co3_coeffs = co3_coeffs,                                    &
               co3        = co3,                                           &
               co2star    = co2star_alt,                                   &
               dco2star   = dco2star_alt,                                  &
               pco2surf   = pco2surf_alt,                                  &
               dpco2      = dpco2_alt,                                     &
               phlo       = phlo,                                          &
               phhi       = phhi,                                          &
               ph         = ph_prev_alt_co2_surf,                          &
               marbl_status_log = marbl_status_log)

            if (marbl_status_log%labort_marbl) then
               call marbl_status_log%log_error_trace('co2calc_surf()', subname)
               return
            end if

          flux_alt_co2(:) = pv_co2(:) * dco2star_alt(:)

          !-----------------------------------------------------------------------
          !  set air-sea co2 gas flux named field, converting units from
          !  nmol/cm^2/s (positive down) to kg CO2/m^2/s (positive down)
          !-----------------------------------------------------------------------

          stf(:, dic_ind)         = stf(:, dic_ind)         + flux_co2(:)
          stf(:, dic_alt_co2_ind) = stf(:, dic_alt_co2_ind) + FLUX_ALT_CO2(:)

       else
          schmidt_co2(:) = c0
          pv_co2(:)      = c0
       endif  !  lflux_gas_co2

    endif  ! lflux_gas_o2 .or. lflux_gas_co2

    !-----------------------------------------------------------------------
    !  compute NHx emissions
    !  FIXME: ensure that ph is computed, even if lflux_gas_co2=.false.
    !-----------------------------------------------------------------------

    call marbl_comp_nhx_surface_emis(                &
         num_elements     = num_elements,            &
         surface_mask     = surface_mask,            &
         nh4              = surface_vals(:,nh4_ind), &
         ph               = ph_prev_surf,            &
         sst              = sst,                     &
         sss              = sss,                     &
         u10_sqr          = u10_sqr,                 &
         atmpres          = ap_used,                 &
         ifrac            = ifrac,                   &
         nhx_surface_emis = nhx_surface_emis)

    if (sfo_ind%flux_nhx_id.ne.0) then
       surface_forcing_output%sfo(sfo_ind%flux_nhx_id)%forcing_field = nhx_surface_emis
    end if

    if (lapply_nhx_surface_emis) then
       where (surface_mask(:) /= c0)
         stf(:, nh4_ind) = stf(:, nh4_ind) - nhx_surface_emis(:)
       end where
    endif

    !-----------------------------------------------------------------------
    !  calculate iron and dust fluxes if necessary
    !-----------------------------------------------------------------------

    if (liron_flux_derived) then
       ! compute iron_flux gFe/cm^2/s, then convert to nmolFe/cm^2/s
       iron_flux_in_new(:) = dust_flux_in(:) * iron_frac_in_dust + black_carbon_flux_in(:) * iron_frac_in_bc
       iron_flux_in_new(:) = (1.0e9_r8 / molw_Fe) * iron_flux_in_new(:)
    else
       iron_flux_in_new(:) = iron_flux_in(:) * parm_Fe_bioavail  ! TODO: this gets moved up and out - a forcing field modify
    endif

    stf(:, fe_ind) = stf(:, fe_ind) + iron_flux_in_new(:)

    !-----------------------------------------------------------------------
    !  Add phosphate and silicate from dust after Krishnamurthy et al. (2010)
    !  factors convert from g/cm2/s to nmol/cm2/s
    !  ( P frac in dust by weight) * ( P solubility) / ( P molecular weight) * (mol->nmol)
    !  (Si frac in dust by weight) * (Si solubility) / (Si molecular weight) * (mol->nmol)
    !-----------------------------------------------------------------------

    stf(:, po4_ind) = stf(:, po4_ind)   + (dust_flux_in * (0.00105_r8 *  0.15_r8 / 30.974_r8 * 1.0e9_r8))

    stf(:, sio3_ind) = stf(:, sio3_ind) + (dust_flux_in * (  0.308_r8 * 0.075_r8 / 28.085_r8 * 1.0e9_r8))

    !-----------------------------------------------------------------------
    !  calculate nox and nhy fluxes if necessary
    !-----------------------------------------------------------------------
       
    if (surface_forcing_ind%nox_flux_id.ne.0) then
       where (surface_mask(:) /= c0)
         stf(:, no3_ind) = stf(:, no3_ind) + nox_flux(:)
       end where
    endif
       
    if (surface_forcing_ind%nhy_flux_id.ne.0) then
       where (surface_mask(:) /= c0)
         stf(:, nh4_ind) = stf(:, nh4_ind) + nhy_flux(:)
       end where
    endif
       
    !-----------------------------------------------------------------------
    !  calculate river bgc fluxes if necessary
    !-----------------------------------------------------------------------

    if (din_riv_flux_file%has_data) then
       stf(:, no3_ind) = stf(:, no3_ind) + din_riv_flux(:)
    endif

    if (dip_riv_flux_file%has_data) then
       stf(:, po4_ind) = stf(:, po4_ind) + dip_riv_flux(:)
    endif

    if (don_riv_flux_file%has_data) then
       stf(:, don_ind)  = stf(:, don_ind)  +  don_riv_flux(:) * (c1 - DONriv_refract)
       stf(:, donr_ind) = stf(:, donr_ind) +  don_riv_flux(:) * DONriv_refract
    endif

    if (dop_riv_flux_file%has_data) then
       stf(:, dop_ind)  = stf(:, dop_ind)  + dop_riv_flux(:) * (c1 - DOPriv_refract)
       stf(:, dopr_ind) = stf(:, dopr_ind) + dop_riv_flux(:) * DOPriv_refract
    endif

    if (dsi_riv_flux_file%has_data) then
       stf(:, sio3_ind) = stf(:, sio3_ind) + dsi_riv_flux(:)
    endif

    if (dfe_riv_flux_file%has_data) then
       stf(:, fe_ind) = stf(:, fe_ind) + dfe_riv_flux(:)
    endif

    if (dic_riv_flux_file%has_data) then
       stf(:, dic_ind)         = stf(:, dic_ind)         + dic_riv_flux(:)
       stf(:, dic_alt_co2_ind) = stf(:, dic_alt_co2_ind) + dic_riv_flux(:)
       if (ciso_on) then
          dic_riv_flux_fields = dic_riv_flux(:)
       end if
    endif

    if (alk_riv_flux_file%has_data) then
       stf(:, alk_ind) = stf(:, alk_ind) + alk_riv_flux(:)
    endif

    if (doc_riv_flux_file%has_data) then
       stf(:, doc_ind)  = stf(:, doc_ind)  + doc_riv_flux(:) * (c1 - DOCriv_refract)
       stf(:, docr_ind) = stf(:, docr_ind) + doc_riv_flux(:) * DOCriv_refract

       ! FIXME #29: sending total doc river input to ciso
       !            for now, need to separate doc and docr
       if (ciso_on) then
          doc_riv_flux_fields = doc_riv_flux(:)
       end if
    endif

    !-----------------------------------------------------------------------
    !  Apply NO & NH fluxes to alkalinity
    !-----------------------------------------------------------------------

    stf(:, alk_ind) = stf(:, alk_ind) + stf(:, nh4_ind) - stf(:, no3_ind)

    !-----------------------------------------------------------------------
    ! Set surface forcing diagnostics
    !-----------------------------------------------------------------------

    call marbl_diagnostics_set_surface_forcing(               &
         surface_forcing_ind      = ind,                      &
         surface_input_forcings   = surface_input_forcings,   &
         surface_forcing_internal = surface_forcing_internal, &
         surface_tracer_fluxes    = stf,                      &
         marbl_tracer_indices     = marbl_tracer_indices,     &
         saved_state              = saved_state,              & 
         saved_state_ind          = saved_state_ind,          & 
         surface_forcing_diags    = surface_forcing_diags)

    !-----------------------------------------------------------------------
    ! Compute carbon isotopes surface fluxes
    !-----------------------------------------------------------------------

    if (ciso_on) then
       ! pass in sections of surface_input_forcings instead of associated vars because of problems with intel/15.0.3
       call marbl_ciso_set_surface_forcing(                                              &
            num_elements                = num_elements,                                  &
            surface_mask                = surface_input_forcings(:,ind%surface_mask_id), &
            sst                         = surface_input_forcings(:,ind%sst_id),          &
            d13c                        = surface_input_forcings(:,ind%d13c_id),         &
            d14c                        = surface_input_forcings(:,ind%d14c_id),         &
            d14c_glo_avg                = surface_input_forcings(:,ind%d14c_glo_avg_id), &
            surface_vals                = surface_vals,                                  &
            stf                         = surface_tracer_fluxes,                         &
            marbl_tracer_indices        = marbl_tracer_indices,                          &
            marbl_surface_forcing_share = surface_forcing_share,                         &
            marbl_surface_forcing_diags = surface_forcing_diags)
    end if

    !-----------------------------------------------------------------------

    if (ladjust_bury_coeff) then
       glo_avg_fields_surface(:,glo_avg_field_ind_surface_C_input) = &
          stf(:,dic_ind) - flux_co2(:) + stf(:,doc_ind) + stf(:,docr_ind)

       glo_avg_fields_surface(:,glo_avg_field_ind_surface_P_input) = &
          stf(:,po4_ind) + stf(:,dop_ind) + stf(:,dopr_ind)

       glo_avg_fields_surface(:,glo_avg_field_ind_surface_Si_input) = &
          stf(:,sio3_ind)
    end if

    end associate

  end subroutine marbl_set_surface_forcing

  !***********************************************************************

  subroutine marbl_init_surface_forcing_metadata()

    !-----------------------------------------------------------------------
    ! initialize surface forcing metadata
    !-----------------------------------------------------------------------

    use marbl_config_mod, only : fice_file        
    use marbl_config_mod, only : xkw_file         
    use marbl_config_mod, only : ap_file          
    use marbl_config_mod, only : dust_flux_file          
    use marbl_config_mod, only : iron_flux_file          
    use marbl_config_mod, only : nox_flux_monthly_file  
    use marbl_config_mod, only : nhy_flux_monthly_file  
    use marbl_config_mod, only : din_riv_flux_file       
    use marbl_config_mod, only : dip_riv_flux_file     
    use marbl_config_mod, only : don_riv_flux_file     
    use marbl_config_mod, only : dop_riv_flux_file     
    use marbl_config_mod, only : dsi_riv_flux_file     
    use marbl_config_mod, only : dfe_riv_flux_file     
    use marbl_config_mod, only : dic_riv_flux_file     
    use marbl_config_mod, only : alk_riv_flux_file     
    use marbl_config_mod, only : doc_riv_flux_file     

    implicit none

    call marbl_init_monthly_surface_forcing_metadata(fice_file)
    call marbl_init_monthly_surface_forcing_metadata(xkw_file)
    call marbl_init_monthly_surface_forcing_metadata(ap_file)
    call marbl_init_monthly_surface_forcing_metadata(dust_flux_file)
    call marbl_init_monthly_surface_forcing_metadata(iron_flux_file)
    call marbl_init_monthly_surface_forcing_metadata(nox_flux_monthly_file)
    call marbl_init_monthly_surface_forcing_metadata(nhy_flux_monthly_file)
    call marbl_init_monthly_surface_forcing_metadata(din_riv_flux_file)
    call marbl_init_monthly_surface_forcing_metadata(dip_riv_flux_file)
    call marbl_init_monthly_surface_forcing_metadata(don_riv_flux_file)
    call marbl_init_monthly_surface_forcing_metadata(dop_riv_flux_file)
    call marbl_init_monthly_surface_forcing_metadata(dsi_riv_flux_file)
    call marbl_init_monthly_surface_forcing_metadata(dfe_riv_flux_file)
    call marbl_init_monthly_surface_forcing_metadata(dic_riv_flux_file)
    call marbl_init_monthly_surface_forcing_metadata(alk_riv_flux_file)
    call marbl_init_monthly_surface_forcing_metadata(doc_riv_flux_file)

  end subroutine marbl_init_surface_forcing_metadata

  !*****************************************************************************

  subroutine marbl_init_monthly_surface_forcing_metadata(var)

    implicit none

    type(marbl_forcing_monthly_every_ts_type), intent(out) :: var

    var%interp_type = 'linear'
    var%data_type   = 'monthly-calendar'
    var%interp_freq = 'every-timestep'
    var%filename    = 'not-used-for-monthly'
    var%data_label  = 'not-used-for-monthly'

  end subroutine marbl_init_monthly_surface_forcing_metadata

  !***********************************************************************

  subroutine marbl_init_non_autotroph_tracer_metadata(marbl_tracer_metadata, &
             marbl_tracer_indices, non_living_biomass_ecosys_tracer_cnt)

    !-----------------------------------------------------------------------
    !  initialize non-autotroph tracer_d values and accumulate
    !  non_living_biomass_ecosys_tracer_cnt
    !-----------------------------------------------------------------------

    implicit none

    type (marbl_tracer_metadata_type) , intent(inout) :: marbl_tracer_metadata(:)             ! descriptors for each tracer
    type (marbl_tracer_index_type)    , intent(in)    :: marbl_tracer_indices
    integer (int_kind)                , intent(out)   :: non_living_biomass_ecosys_tracer_cnt ! number of non-autotroph ecosystem tracers

    integer(int_kind) :: n

    associate(&
         po4_ind           => marbl_tracer_indices%po4_ind,         &
         no3_ind           => marbl_tracer_indices%no3_ind,         &
         sio3_ind          => marbl_tracer_indices%sio3_ind,        &
         nh4_ind           => marbl_tracer_indices%nh4_ind,         &
         fe_ind            => marbl_tracer_indices%fe_ind,          &
         o2_ind            => marbl_tracer_indices%o2_ind,          &
         dic_ind           => marbl_tracer_indices%dic_ind,         &
         dic_alt_co2_ind   => marbl_tracer_indices%dic_alt_co2_ind, &
         alk_ind           => marbl_tracer_indices%alk_ind,         &
         doc_ind           => marbl_tracer_indices%doc_ind,         &
         don_ind           => marbl_tracer_indices%don_ind,         &
         dop_ind           => marbl_tracer_indices%dop_ind,         &
         dopr_ind          => marbl_tracer_indices%dopr_ind,        &
         donr_ind          => marbl_tracer_indices%donr_ind,        &
         docr_ind          => marbl_tracer_indices%docr_ind         &
             )

    non_living_biomass_ecosys_tracer_cnt = 0

    marbl_tracer_metadata(po4_ind)%short_name='PO4'
    marbl_tracer_metadata(po4_ind)%long_name='Dissolved Inorganic Phosphate'
    non_living_biomass_ecosys_tracer_cnt = non_living_biomass_ecosys_tracer_cnt + 1

    marbl_tracer_metadata(no3_ind)%short_name='NO3'
    marbl_tracer_metadata(no3_ind)%long_name='Dissolved Inorganic Nitrate'
    non_living_biomass_ecosys_tracer_cnt = non_living_biomass_ecosys_tracer_cnt + 1

    marbl_tracer_metadata(sio3_ind)%short_name='SiO3'
    marbl_tracer_metadata(sio3_ind)%long_name='Dissolved Inorganic Silicate'
    non_living_biomass_ecosys_tracer_cnt = non_living_biomass_ecosys_tracer_cnt + 1

    marbl_tracer_metadata(nh4_ind)%short_name='NH4'
    marbl_tracer_metadata(nh4_ind)%long_name='Dissolved Ammonia'
    non_living_biomass_ecosys_tracer_cnt = non_living_biomass_ecosys_tracer_cnt + 1

    marbl_tracer_metadata(fe_ind)%short_name='Fe'
    marbl_tracer_metadata(fe_ind)%long_name='Dissolved Inorganic Iron'
    non_living_biomass_ecosys_tracer_cnt = non_living_biomass_ecosys_tracer_cnt + 1

    marbl_tracer_metadata(o2_ind)%short_name='O2'
    marbl_tracer_metadata(o2_ind)%long_name='Dissolved Oxygen'
    non_living_biomass_ecosys_tracer_cnt = non_living_biomass_ecosys_tracer_cnt + 1

    marbl_tracer_metadata(dic_ind)%short_name='DIC'
    marbl_tracer_metadata(dic_ind)%long_name='Dissolved Inorganic Carbon'
    non_living_biomass_ecosys_tracer_cnt = non_living_biomass_ecosys_tracer_cnt + 1

    marbl_tracer_metadata(dic_alt_co2_ind)%short_name='DIC_ALT_CO2'
    marbl_tracer_metadata(dic_alt_co2_ind)%long_name='Dissolved Inorganic Carbon, Alternative CO2'
    non_living_biomass_ecosys_tracer_cnt = non_living_biomass_ecosys_tracer_cnt + 1

    marbl_tracer_metadata(alk_ind)%short_name='ALK'
    marbl_tracer_metadata(alk_ind)%long_name='Alkalinity'
    non_living_biomass_ecosys_tracer_cnt = non_living_biomass_ecosys_tracer_cnt + 1

    marbl_tracer_metadata(doc_ind)%short_name='DOC'
    marbl_tracer_metadata(doc_ind)%long_name='Dissolved Organic Carbon'
    non_living_biomass_ecosys_tracer_cnt = non_living_biomass_ecosys_tracer_cnt + 1

    marbl_tracer_metadata(don_ind)%short_name='DON'
    marbl_tracer_metadata(don_ind)%long_name='Dissolved Organic Nitrogen'
    non_living_biomass_ecosys_tracer_cnt = non_living_biomass_ecosys_tracer_cnt + 1

    marbl_tracer_metadata(dop_ind)%short_name='DOP'
    marbl_tracer_metadata(dop_ind)%long_name='Dissolved Organic Phosphorus'
    non_living_biomass_ecosys_tracer_cnt = non_living_biomass_ecosys_tracer_cnt + 1

    marbl_tracer_metadata(dopr_ind)%short_name='DOPr'
    marbl_tracer_metadata(dopr_ind)%long_name='Refractory DOP'
    non_living_biomass_ecosys_tracer_cnt = non_living_biomass_ecosys_tracer_cnt + 1

    marbl_tracer_metadata(donr_ind)%short_name='DONr'
    marbl_tracer_metadata(donr_ind)%long_name='Refractory DON'
    non_living_biomass_ecosys_tracer_cnt = non_living_biomass_ecosys_tracer_cnt + 1

    marbl_tracer_metadata(docr_ind)%short_name='DOCr'
    marbl_tracer_metadata(docr_ind)%long_name='Refractory DOC'
    non_living_biomass_ecosys_tracer_cnt = non_living_biomass_ecosys_tracer_cnt + 1

    do n = 1, non_living_biomass_ecosys_tracer_cnt
       if (n == alk_ind) then
          marbl_tracer_metadata(n)%units      = 'meq/m^3'
          marbl_tracer_metadata(n)%tend_units = 'meq/m^3/s'
          marbl_tracer_metadata(n)%flux_units = 'meq/m^3 cm/s'
       else
          marbl_tracer_metadata(n)%units      = 'mmol/m^3'
          marbl_tracer_metadata(n)%tend_units = 'mmol/m^3/s'
          marbl_tracer_metadata(n)%flux_units = 'mmol/m^3 cm/s'
       endif
    end do

    end associate

  end subroutine marbl_init_non_autotroph_tracer_metadata

  !***********************************************************************

  subroutine marbl_init_zooplankton_tracer_metadata(marbl_tracer_metadata, &
             marbl_tracer_indices)

    !-----------------------------------------------------------------------
    !  initialize zooplankton tracer_d values and tracer indices
    !-----------------------------------------------------------------------

    implicit none

    type (marbl_tracer_metadata_type) , intent(inout) :: marbl_tracer_metadata(:)             ! descriptors for each tracer
    type (marbl_tracer_index_type)    , intent(in)    :: marbl_tracer_indices

    !-----------------------------------------------------------------------
    !  local variables
    !-----------------------------------------------------------------------
    integer (int_kind) :: n, zoo_ind            ! zooplankton functional group index
    !-----------------------------------------------------------------------

    do zoo_ind = 1, zooplankton_cnt
       n = marbl_tracer_indices%zoo_inds(zoo_ind)%C_ind
       marbl_tracer_metadata(n)%short_name = trim(zooplankton_config(zoo_ind)%sname) // 'C'
       marbl_tracer_metadata(n)%long_name  = trim(zooplankton_config(zoo_ind)%lname) // ' Carbon'
       marbl_tracer_metadata(n)%units      = 'mmol/m^3'
       marbl_tracer_metadata(n)%tend_units = 'mmol/m^3/s'
       marbl_tracer_metadata(n)%flux_units = 'mmol/m^3 cm/s'
    end do

  end subroutine marbl_init_zooplankton_tracer_metadata

  !***********************************************************************

  subroutine marbl_init_autotroph_tracer_metadata(marbl_tracer_metadata,      &
             marbl_tracer_indices)

    !-----------------------------------------------------------------------
    !  initialize autotroph tracer_d values and tracer indices
    !-----------------------------------------------------------------------

    implicit none

    type (marbl_tracer_metadata_type) , intent(inout) :: marbl_tracer_metadata(:)   ! descriptors for each tracer
    type    (marbl_tracer_index_type) , intent(in)    :: marbl_tracer_indices

    !-----------------------------------------------------------------------
    !  local variables
    !-----------------------------------------------------------------------
    integer (int_kind) :: n, auto_ind
    !-----------------------------------------------------------------------

    do auto_ind = 1, autotroph_cnt
       n = marbl_tracer_indices%auto_inds(auto_ind)%Chl_ind
       marbl_tracer_metadata(n)%short_name = trim(autotrophs_config(auto_ind)%sname) // 'Chl'
       marbl_tracer_metadata(n)%long_name  = trim(autotrophs_config(auto_ind)%lname) // ' Chlorophyll'
       marbl_tracer_metadata(n)%units      = 'mg/m^3'
       marbl_tracer_metadata(n)%tend_units = 'mg/m^3/s'
       marbl_tracer_metadata(n)%flux_units = 'mg/m^3 cm/s'

       n = marbl_tracer_indices%auto_inds(auto_ind)%C_ind
       marbl_tracer_metadata(n)%short_name = trim(autotrophs_config(auto_ind)%sname) // 'C'
       marbl_tracer_metadata(n)%long_name  = trim(autotrophs_config(auto_ind)%lname) // ' Carbon'
       marbl_tracer_metadata(n)%units      = 'mmol/m^3'
       marbl_tracer_metadata(n)%tend_units = 'mmol/m^3/s'
       marbl_tracer_metadata(n)%flux_units = 'mmol/m^3 cm/s'

       n = marbl_tracer_indices%auto_inds(auto_ind)%Fe_ind
       marbl_tracer_metadata(n)%short_name = trim(autotrophs_config(auto_ind)%sname) // 'Fe'
       marbl_tracer_metadata(n)%long_name  = trim(autotrophs_config(auto_ind)%lname) // ' Iron'
       marbl_tracer_metadata(n)%units      = 'mmol/m^3'
       marbl_tracer_metadata(n)%tend_units = 'mmol/m^3/s'
       marbl_tracer_metadata(n)%flux_units = 'mmol/m^3 cm/s'

       n = marbl_tracer_indices%auto_inds(auto_ind)%Si_ind
       if (n.gt.0) then
          marbl_tracer_metadata(n)%short_name = trim(autotrophs_config(auto_ind)%sname) // 'Si'
          marbl_tracer_metadata(n)%long_name  = trim(autotrophs_config(auto_ind)%lname) // ' Silicon'
          marbl_tracer_metadata(n)%units      = 'mmol/m^3'
          marbl_tracer_metadata(n)%tend_units = 'mmol/m^3/s'
          marbl_tracer_metadata(n)%flux_units = 'mmol/m^3 cm/s'
       endif

       n = marbl_tracer_indices%auto_inds(auto_ind)%CaCO3_ind
       if (n.gt.0) then
          marbl_tracer_metadata(n)%short_name = trim(autotrophs_config(auto_ind)%sname) // 'CaCO3'
          marbl_tracer_metadata(n)%long_name  = trim(autotrophs_config(auto_ind)%lname) // ' CaCO3'
          marbl_tracer_metadata(n)%units      = 'mmol/m^3'
          marbl_tracer_metadata(n)%tend_units = 'mmol/m^3/s'
          marbl_tracer_metadata(n)%flux_units = 'mmol/m^3 cm/s'
       endif
    end do

  end subroutine marbl_init_autotroph_tracer_metadata
  
  !***********************************************************************

  subroutine marbl_setup_local_tracers(k, column_kmt, tracers, tracer_local)

    !-----------------------------------------------------------------------
    !  create local copies of model tracers
    !  treat negative values as zero,  apply mask to local copies
    !-----------------------------------------------------------------------

    implicit none

    integer(int_kind) , intent(in)  :: k
    integer(int_kind) , intent(in)  :: column_kmt
    real (r8)         , intent(in)  :: tracers(ecosys_base_tracer_cnt)      ! tracer values
    real (r8)         , intent(out) :: tracer_local(ecosys_base_tracer_cnt) ! local copies of model tracer concentrations

    !-----------------------------------------------------------------------
    !  local variables
    !-----------------------------------------------------------------------
    integer (int_kind) :: n ! tracer index
    !-----------------------------------------------------------------------

    ! FIXME #30: only need to loop over non-living-biomass-ecosys-tracer-cnt. 

    do n = 1, ecosys_base_tracer_cnt
       if ( k > column_kmt) then
          tracer_local(n) = c0
       else
          tracer_local(n) = max(c0, tracers(n))
       end if
    end do

  end subroutine marbl_setup_local_tracers

  !***********************************************************************

  subroutine marbl_setup_local_zooplankton(k, column_kmt, tracers,            &
             marbl_tracer_indices, zooplankton_local)

    !-----------------------------------------------------------------------
    !  create local copies of model tracers, treat negative values as zero
    !-----------------------------------------------------------------------

    implicit none

    integer (int_kind)           , intent(in)  :: k
    integer(int_kind)            , intent(in)  :: column_kmt
    real (r8)                    , intent(in)  :: tracers(:) ! tracer values
    type(marbl_tracer_index_type), intent(in)  :: marbl_tracer_indices
    type(zooplankton_local_type) , intent(out) :: zooplankton_local(:)

    !-----------------------------------------------------------------------
    !  local variables
    !-----------------------------------------------------------------------
    integer (int_kind) :: zoo_ind, n ! tracer index
    !-----------------------------------------------------------------------

    do zoo_ind = 1, zooplankton_cnt
       if (k > column_kmt) then
          zooplankton_local(zoo_ind)%C = c0
       else
          n = marbl_tracer_indices%zoo_inds(zoo_ind)%C_ind
          zooplankton_local(zoo_ind)%C = max(c0, tracers(n))
       end if
    end do

  end subroutine marbl_setup_local_zooplankton

  !***********************************************************************

  subroutine marbl_setup_local_autotrophs(k, column_kmt, tracers,             &
             marbl_tracer_indices, autotroph_local)

    !----------------------------------------------------------------------- 
    !  create local copies of model tracers, treat negative values as zero
    !-----------------------------------------------------------------------

    implicit none

    integer (int_kind)         , intent(in)  :: k
    integer(int_kind)          , intent(in)  :: column_kmt
    real (r8)                  , intent(in)  :: tracers(:)           ! tracer values
    type(marbl_tracer_index_type), intent(in) :: marbl_tracer_indices
    type(autotroph_local_type) , intent(out) :: autotroph_local(:)

    !-----------------------------------------------------------------------
    !  local variables
    !-----------------------------------------------------------------------
    integer (int_kind) :: auto_ind, tracer_ind ! tracer index
    !-----------------------------------------------------------------------

    do auto_ind = 1, autotroph_cnt
       if (k > column_kmt) then
          autotroph_local(auto_ind)%Chl = c0
          autotroph_local(auto_ind)%C = c0
          autotroph_local(auto_ind)%Fe = c0
          autotroph_local(auto_ind)%Si = c0
          autotroph_local(auto_ind)%CaCO3 = c0
       else
          tracer_ind = marbl_tracer_indices%auto_inds(auto_ind)%Chl_ind
          autotroph_local(auto_ind)%Chl = max(c0, tracers(tracer_ind))
          
          tracer_ind = marbl_tracer_indices%auto_inds(auto_ind)%C_ind
          autotroph_local(auto_ind)%C = max(c0, tracers(tracer_ind))
          
          tracer_ind = marbl_tracer_indices%auto_inds(auto_ind)%Fe_ind
          autotroph_local(auto_ind)%Fe = max(c0, tracers(tracer_ind))
          
          tracer_ind = marbl_tracer_indices%auto_inds(auto_ind)%Si_ind
          if (tracer_ind > 0) then
             autotroph_local(auto_ind)%Si = max(c0, tracers(tracer_ind))
          endif
          
          tracer_ind = marbl_tracer_indices%auto_inds(auto_ind)%CaCO3_ind
          if (tracer_ind > 0) then
             autotroph_local(auto_ind)%CaCO3 = max(c0, tracers(tracer_ind))
          endif
       end if
    end do

  end subroutine marbl_setup_local_autotrophs

  !***********************************************************************

  subroutine marbl_consistency_check_autotrophs(auto_cnt, column_kmt,         &
             marbl_tracer_indices, autotroph_local)

    !-----------------------------------------------------------------------
    !  If any phyto box are zero, set others to zeros.
    !-----------------------------------------------------------------------

    implicit none

    integer(int_kind)          , intent(in)    :: auto_cnt   ! autotroph_cnt
    integer(int_kind)          , intent(in)    :: column_kmt ! number of active model layers
    type(marbl_tracer_index_type) , intent(in) :: marbl_tracer_indices
    type(autotroph_local_type) , intent(inout) :: autotroph_local(autotroph_cnt, column_kmt)

    !-----------------------------------------------------------------------
    !  local variables
    !-----------------------------------------------------------------------
    integer (int_kind) :: auto_ind, k
    logical (log_kind) :: zero_mask
    !-----------------------------------------------------------------------

    do k = 1, column_kmt
       do auto_ind = 1, autotroph_cnt

          zero_mask = (autotroph_local(auto_ind,k)%Chl == c0 .or. &
                       autotroph_local(auto_ind,k)%C   == c0 .or. &
                       autotroph_local(auto_ind,k)%Fe  == c0)

          if (marbl_tracer_indices%auto_inds(auto_ind)%Si_ind > 0) then
             zero_mask = zero_mask .or. autotroph_local(auto_ind,k)%Si == c0
          end if
          if (zero_mask) then
             autotroph_local(auto_ind,k)%Chl = c0
             autotroph_local(auto_ind,k)%C = c0
             autotroph_local(auto_ind,k)%Fe = c0
          end if
          if (marbl_tracer_indices%auto_inds(auto_ind)%Si_ind > 0) then
             if (zero_mask) then
                autotroph_local(auto_ind,k)%Si = c0
             end if
          end if
          if (marbl_tracer_indices%auto_inds(auto_ind)%CaCO3_ind > 0) then
             if (zero_mask) then
                autotroph_local(auto_ind,k)%CaCO3 = c0
             end if
          end if

       end do
    end do

  end subroutine marbl_consistency_check_autotrophs

  !***********************************************************************

  subroutine marbl_compute_autotroph_elemental_ratios(auto_cnt, auto_meta,    &
             autotroph_local, tracer_local, marbl_tracer_indices,             &
             autotroph_secondary_species)

    use marbl_constants_mod, only : epsC
    use marbl_parms        , only : gQsi_0
    use marbl_parms        , only : gQsi_max
    use marbl_parms        , only : gQsi_min

    implicit none

    integer (int_kind)         , intent(in) :: auto_cnt
    type(autotroph_parms_type) , intent(in) :: auto_meta(auto_cnt)             ! autotrophs
    type(autotroph_local_type) , intent(in) :: autotroph_local(auto_cnt)
    real (r8)                  , intent(in) :: tracer_local(ecosys_base_tracer_cnt) ! local copies of model tracer concentrations
    type(marbl_tracer_index_type), intent(in) :: marbl_tracer_indices
    type(autotroph_secondary_species_type), intent(inout) :: autotroph_secondary_species(auto_cnt)

    !-----------------------------------------------------------------------
    !  local variables
    !-----------------------------------------------------------------------
    real :: cks      ! constant used in  quota modification
    real :: cksi     ! constant used in Si quota modification
    integer(int_kind) :: auto_ind
    !-----------------------------------------------------------------------

    associate(                                                 &
         Fe_loc     => tracer_local(marbl_tracer_indices%fe_ind),                   &
         SiO3_loc   => tracer_local(marbl_tracer_indices%sio3_ind),                 &
         auto_C     => autotroph_local(:)%C,                   &
         auto_Chl   => autotroph_local(:)%Chl,                 &
         auto_Fe    => autotroph_local(:)%Fe,                  &
         auto_Si    => autotroph_local(:)%Si,                  &
         auto_CaCO3 => autotroph_local(:)%CaCO3,               &
         thetaC     => autotroph_secondary_species(:)%thetaC , & ! local Chl/C ratio (mg Chl/mmol C)
         QCaCO3     => autotroph_secondary_species(:)%QCaCO3 , & ! CaCO3/C ratio (mmol CaCO3/mmol C)
         Qfe        => autotroph_secondary_species(:)%Qfe,     & ! init fe/C ratio (mmolFe/mmolC)
         gQfe       => autotroph_secondary_species(:)%gQfe,    & ! fe/C for growth
         Qsi        => autotroph_secondary_species(:)%Qsi,     & ! initial Si/C ratio (mmol Si/mmol C)
         gQsi       => autotroph_secondary_species(:)%gQsi     & ! diatom Si/C ratio for growth (new biomass)
         )

    !-----------------------------------------------------------------------
    !  set local variables, with incoming ratios
    !-----------------------------------------------------------------------

    do auto_ind = 1, autotroph_cnt
       thetaC(auto_ind) = auto_Chl(auto_ind) / (auto_C(auto_ind) + epsC)
       Qfe(auto_ind) = auto_Fe(auto_ind) / (auto_C(auto_ind) + epsC)
       if (marbl_tracer_indices%auto_inds(auto_ind)%Si_ind > 0) then
          Qsi(auto_ind) = min(auto_Si(auto_ind) / (auto_C(auto_ind) + epsC), gQsi_max)
       endif
    end do

    !-----------------------------------------------------------------------
    !  DETERMINE NEW ELEMENTAL RATIOS FOR GROWTH (NEW BIOMASS)
    !  Modify these initial ratios under low ambient iron conditions
    !  Modify the initial si/C ratio under low ambient Si conditions
    !-----------------------------------------------------------------------

    cks = 10._r8
    cksi = 5._r8

    do auto_ind = 1, autotroph_cnt
       gQfe(auto_ind) = autotrophs(auto_ind)%gQfe_0
       if (Fe_loc < cks * autotrophs(auto_ind)%kFe) then
          gQfe(auto_ind) = &
               max((gQfe(auto_ind) * Fe_loc / (cks * autotrophs(auto_ind)%kFe)), &
               autotrophs(auto_ind)%gQfe_min)
       end if

       if (marbl_tracer_indices%auto_inds(auto_ind)%Si_ind > 0) then
          gQsi(auto_ind) = gQsi_0
          if ((Fe_loc < cksi * autotrophs(auto_ind)%kFe) .and. &
               (Fe_loc > c0) .and. &
               (SiO3_loc > (cksi * autotrophs(auto_ind)%kSiO3))) then
             gQsi(auto_ind) = min((gQsi(auto_ind) * cksi * autotrophs(auto_ind)%kFe / Fe_loc), gQsi_max)
          end if

          if (Fe_loc == c0) then
             gQsi(auto_ind) = gQsi_max
          end if

          if (SiO3_loc < (cksi * autotrophs(auto_ind)%kSiO3)) then
             gQsi(auto_ind) = max((gQsi(auto_ind) * SiO3_loc / (cksi * autotrophs(auto_ind)%kSiO3)), &
                  gQsi_min)
          end if
       endif

       !-----------------------------------------------------------------------
       !  QCaCO3 is the percentage of sp organic matter which is associated
       !  with coccolithophores
       !-----------------------------------------------------------------------

       if (marbl_tracer_indices%auto_inds(auto_ind)%CaCO3_ind > 0) then
          QCaCO3(auto_ind) = auto_CaCO3(auto_ind) / (auto_C(auto_ind) + epsC)
          if (QCaCO3(auto_ind) > QCaCO3_max) then
             QCaCO3(auto_ind) = QCaCO3_max
          end if
       end if
    end do
    end associate
  end subroutine marbl_compute_autotroph_elemental_ratios

  !***********************************************************************

  subroutine marbl_compute_PAR(domain, interior_forcing_input, auto_cnt, autotroph_local, PAR)

    !-----------------------------------------------------------------------
    !  compute PAR related quantities
    !  Morel, Maritorena, JGR, Vol 106, No. C4, pp 7163--7180, 2001
    !  0.45   fraction of incoming SW -> PAR (non-dim)
    !-----------------------------------------------------------------------

    ! PAR is intent(inout) because it components, while entirely set here, are allocated elsewhere

    integer(int_kind)                       , intent(in)    :: auto_cnt
    type(marbl_domain_type)                 , intent(in)    :: domain  
    type(marbl_interior_forcing_input_type) , intent(in)    :: interior_forcing_input
    type(autotroph_local_type)              , intent(in)    :: autotroph_local(auto_cnt, domain%km)
    type(marbl_PAR_type)                    , intent(inout) :: PAR

    !-----------------------------------------------------------------------
    !  local variables
    !-----------------------------------------------------------------------
    real (r8) :: WORK1(domain%kmt)
    integer(int_kind) :: k, subcol_ind
    !-----------------------------------------------------------------------

    associate(                                        &
         dkm              => domain%km,               &
         column_kmt       => domain%kmt,              &
         delta_z          => domain%delta_z,          &
         PAR_nsubcols     => domain%num_PAR_subcols   &
         )

    !-----------------------------------------------------------------------
    ! set depth independent quantities, sub-column fractions and PAR at surface
    ! ignore provided shortwave where col_frac == 0
    !-----------------------------------------------------------------------

    PAR%col_frac(:) = interior_forcing_input%PAR_col_frac(:)

    where (PAR%col_frac(:) > c0)
       PAR%interface(0,:) = f_qsw_par * interior_forcing_input%surf_shortwave(:)
    elsewhere
       PAR%interface(0,:) = c0
    endwhere

    !-----------------------------------------------------------------------
    ! avoid further computations, such as computing attenuation coefficient, if there is no light
    ! treat forcing as a single dark value, by setting col_frac(1) to 1
    !-----------------------------------------------------------------------

    if (all(PAR%interface(0,:) == c0)) then
       PAR%col_frac(:)    = c0
       PAR%col_frac(1)    = c1
       PAR%interface(:,:) = c0
       PAR%avg(:,:)       = c0
       PAR%KPARdz(:)      = c0
       return
    end if

    !-----------------------------------------------------------------------
    ! compute attenuation coefficient over column
    !-----------------------------------------------------------------------

    ! FIXME #31: move calculation outside and just pass in this
    !            work array as autotroph_Chl instead of passing
    !            in all of autotroph_local?
    WORK1(:) = max(sum(autotroph_local(:,1:column_kmt)%Chl, dim=1), 0.02_r8)

    do k = 1, column_kmt

       if (WORK1(k) < 0.13224_r8) then
          PAR%KPARdz(k) = 0.000919_r8*(WORK1(k)**0.3536_r8)
       else
          PAR%KPARdz(k) = 0.001131_r8*(WORK1(k)**0.4562_r8)
       end if

       PAR%KPARdz(k) = PAR%KPARdz(k) * delta_z(k)

    enddo

    PAR%KPARdz(column_kmt+1:dkm) = c0

    !-----------------------------------------------------------------------
    ! propagate PAR values through column, only on subcolumns with PAR>0
    ! note that if col_frac is 0, then so is PAR
    !-----------------------------------------------------------------------

    WORK1(:) = exp(-PAR%KPARdz(1:column_kmt))

    do subcol_ind = 1, PAR_nsubcols
       if (PAR%interface(0,subcol_ind) > c0) then

          ! this look will probably not vectorize
          do k = 1, column_kmt
             PAR%interface(k,subcol_ind) = PAR%interface(k-1,subcol_ind) * WORK1(k)
          enddo
          PAR%interface(column_kmt+1:dkm,subcol_ind) = c0

          do k = 1, column_kmt
             PAR%avg(k,subcol_ind) = PAR%interface(k-1,subcol_ind) * (c1 - WORK1(k)) / PAR%KPARdz(k)
          enddo
          PAR%avg(column_kmt+1:dkm,subcol_ind) = c0

       else

          PAR%interface(1:dkm,subcol_ind) = c0
          PAR%avg(1:dkm,subcol_ind) = c0

       endif
   end do

   end associate

   end subroutine marbl_compute_PAR

  !***********************************************************************

  subroutine marbl_compute_carbonate_chemistry(domain, interior_forcing_input, &
       tracer_local, marbl_tracer_indices, carbonate, ph_prev_col,             &
       ph_prev_alt_co2_col, zsat_calcite, zsat_aragonite, marbl_status_log)

    use marbl_co2calc_mod, only : marbl_comp_co3terms         
    use marbl_co2calc_mod, only : marbl_comp_co3_sat_vals     
    use marbl_co2calc_mod, only : thermodynamic_coefficients_type

    type(marbl_domain_type)                 , intent(in)    :: domain
    type(marbl_interior_forcing_input_type) , intent(in)    :: interior_forcing_input
    real (r8)                               , intent(in)    :: tracer_local(ecosys_base_tracer_cnt,domain%km) ! local copies of model tracer concentrations
    type(marbl_tracer_index_type)           , intent(in)    :: marbl_tracer_indices
    type(carbonate_type)                    , intent(out)   :: carbonate(domain%km)
    real(r8)                                , intent(inout) :: ph_prev_col(domain%km)
    real(r8)                                , intent(inout) :: ph_prev_alt_co2_col(domain%km)
    real(r8)                                , intent(inout) :: zsat_calcite(domain%km)                   ! Calcite Saturation Depth
    real(r8)                                , intent(inout) :: zsat_aragonite(domain%km)                 ! Aragonite Saturation Depth
    type(marbl_log_type)                    , intent(inout) :: marbl_status_log

    !-----------------------------------------------------------------------
    !  local variables
    !-----------------------------------------------------------------------
    character(*), parameter :: subname = 'marbl_mod:marbl_compute_carbonate_chemistry'
    integer :: k
    type(thermodynamic_coefficients_type), dimension(domain%km) :: co3_coeffs
    logical(log_kind) , dimension(domain%km) :: mask
    logical(log_kind) , dimension(domain%km) :: pressure_correct
    real(r8)          , dimension(domain%km) :: ph_lower_bound
    real(r8)          , dimension(domain%km) :: ph_upper_bound
    real(r8)          , dimension(domain%km) :: press_bar ! pressure at level (bars)
    real(r8)          , dimension(domain%km) :: dic_loc
    real(r8)          , dimension(domain%km) :: dic_alt_co2_loc
    real(r8)          , dimension(domain%km) :: alk_loc
    real(r8)          , dimension(domain%km) :: po4_loc
    real(r8)          , dimension(domain%km) :: sio3_loc
    !-----------------------------------------------------------------------

    ! make local copies instead of using associate construct because of gnu fortran bug
    ! https://gcc.gnu.org/bugzilla/show_bug.cgi?id=68546

    dic_loc(:)         = tracer_local(marbl_tracer_indices%dic_ind,:)
    dic_alt_co2_loc(:) = tracer_local(marbl_tracer_indices%dic_alt_co2_ind,:)
    alk_loc(:)         = tracer_local(marbl_tracer_indices%alk_ind,:)
    po4_loc(:)         = tracer_local(marbl_tracer_indices%po4_ind,:)
    sio3_loc(:)        = tracer_local(marbl_tracer_indices%sio3_ind,:)

    associate(                                                    &
         dkm               => domain%km,                          &
         column_kmt        => domain%kmt,                         &
         co3               => carbonate(:)%CO3,                   &
         hco3              => carbonate(:)%HCO3,                  &
         h2co3             => carbonate(:)%H2CO3,                 &
         ph                => carbonate(:)%pH,                    &
         co3_sat_calcite   => carbonate(:)%CO3_sat_calcite,       &
         co3_sat_aragonite => carbonate(:)%CO3_sat_aragonite,     &
         co3_alt_co2       => carbonate(:)%CO3_ALT_CO2,           &
         hco3_alt_co2      => carbonate(:)%HCO3_ALT_CO2,          &
         h2co3_alt_co2     => carbonate(:)%H2CO3_ALT_CO2,         &
         ph_alt_co2        => carbonate(:)%pH_ALT_CO2,            &
         temperature       => interior_forcing_input%temperature, &
         press_bar         => interior_forcing_input%pressure,    &
         salinity          => interior_forcing_input%salinity     &
         )

    pressure_correct = .TRUE.
    pressure_correct(1) = .FALSE.
    do k=1,dkm

      mask(k) = (k <= column_kmt)

       ! -------------------
       if (ph_prev_col(k)  /= c0) then
          ph_lower_bound(k) = ph_prev_col(k) - del_ph
          ph_upper_bound(k) = ph_prev_col(k) + del_ph
       else
          ph_lower_bound(k) = phlo_3d_init
          ph_upper_bound(k) = phhi_3d_init
       end if

    enddo

    call marbl_comp_CO3terms(&
         dkm, mask, pressure_correct, .true., co3_coeffs, temperature, &
         salinity, press_bar, dic_loc, alk_loc, po4_loc, sio3_loc, &
         ph_lower_bound, ph_upper_bound, ph, h2co3, hco3, co3,     &
         marbl_status_log)

    if (marbl_status_log%labort_marbl) then
      call marbl_status_log%log_error_trace('marbl_comp_CO3terms()', subname)
      return
    end if

    do k=1,dkm

       ph_prev_col(k) = pH(k)
       
       ! -------------------
       if (ph_prev_alt_co2_col(k) /= c0) then
          ph_lower_bound(k) = ph_prev_alt_co2_col(k) - del_ph
          ph_upper_bound(k) = ph_prev_alt_co2_col(k) + del_ph
       else
          ph_lower_bound(k) = phlo_3d_init
          ph_upper_bound(k) = phhi_3d_init
       end if

    enddo

    call marbl_comp_CO3terms(&
         dkm, mask, pressure_correct, .false., co3_coeffs, temperature,    &
         salinity, press_bar, dic_alt_co2_loc, alk_loc, po4_loc, sio3_loc, &
         ph_lower_bound, ph_upper_bound, ph_alt_co2, h2co3_alt_co2,        &
         hco3_alt_co2, co3_alt_co2, marbl_status_log)

    if (marbl_status_log%labort_marbl) then
      call marbl_status_log%log_error_trace('marbl_comp_CO3terms()', subname)
      return
    end if
       
    ph_prev_alt_co2_col = ph_alt_co2

    call marbl_comp_co3_sat_vals(&
         dkm, mask, pressure_correct, temperature, salinity, &
         press_bar, co3_sat_calcite, co3_sat_aragonite)
       
    end associate

  end subroutine marbl_compute_carbonate_chemistry

  !***********************************************************************

  subroutine marbl_compute_function_scaling(column_temperature, Tfunc )

    !-----------------------------------------------------------------------
    !  Tref = 30.0 reference temperature (deg. C)
    !  Using q10 formulation with Q10 value of 2.0 (Doney et al., 1996).
    !  growth, mort and grazing rates scaled by Tfunc where they are computed
    !-----------------------------------------------------------------------

    use marbl_constants_mod, only : Q_10
    use marbl_constants_mod, only : Tref
    use marbl_constants_mod, only : c10

    real(r8), intent(in)  :: column_temperature
    real(r8), intent(out) :: Tfunc

    Tfunc = Q_10**(((column_temperature + T0_Kelvin) - (Tref + T0_Kelvin)) / c10)

  end subroutine marbl_compute_function_scaling

  !***********************************************************************

  subroutine marbl_compute_Pprime(k, domain, auto_cnt, auto_meta, &
       autotroph_local, column_temperature, autotroph_secondary_species)

    use marbl_parms           , only : thres_z1_auto
    use marbl_parms           , only : thres_z2_auto

    integer(int_kind)                      , intent(in)  :: k
    type(marbl_domain_type)                , intent(in)  :: domain
    integer(int_kind)                      , intent(in)  :: auto_cnt
    type(autotroph_parms_type)             , intent(in)  :: auto_meta(auto_cnt)
    type(autotroph_local_type)             , intent(in)  :: autotroph_local(auto_cnt)
    real(r8)                               , intent(in)  :: column_temperature
    type(autotroph_secondary_species_type) , intent(out) :: autotroph_secondary_species(auto_cnt)

    !-----------------------------------------------------------------------
    !  local variables
    !-----------------------------------------------------------------------
    integer  :: auto_ind
    real(r8) :: f_loss_thres
    real(r8) :: C_loss_thres
    !-----------------------------------------------------------------------

    associate(                                           &
         zt     => domain%zt(:),                         &
         Pprime => autotroph_secondary_species(:)%Pprime & ! output
         )

    !  calculate the loss threshold interpolation factor
    if (zt(k) > thres_z1_auto) then
       if (zt(k) < thres_z2_auto) then
          f_loss_thres = (thres_z2_auto - zt(k))/(thres_z2_auto - thres_z1_auto)
       else
          f_loss_thres = c0
       endif
    else
       f_loss_thres = c1
    endif

    !  Compute Pprime for all autotrophs, used for loss terms
    do auto_ind = 1, auto_cnt
       if (column_temperature < auto_meta(auto_ind)%temp_thres) then
          C_loss_thres = f_loss_thres * auto_meta(auto_ind)%loss_thres2
       else
          C_loss_thres = f_loss_thres * auto_meta(auto_ind)%loss_thres
       end if
       Pprime(auto_ind) = max(autotroph_local(auto_ind)%C - C_loss_thres, c0)
    end do

    end associate

  end subroutine marbl_compute_Pprime

  !***********************************************************************

  subroutine marbl_compute_Zprime(k, domain, &
       zoo_cnt, zoo_meta, zooC, &
       Tfunc, zooplankton_secondary_species)

    use marbl_parms           , only : thres_z1_zoo
    use marbl_parms           , only : thres_z2_zoo

    integer(int_kind)                        , intent(in)    :: k
    type(marbl_domain_type)                  , intent(in)    :: domain
    integer(int_kind)                        , intent(in)    :: zoo_cnt
    type(zooplankton_parms_type)             , intent(in)    :: zoo_meta(zoo_cnt)
    real(r8)                                 , intent(in)    :: zooC(zoo_cnt)
    real(r8)                                 , intent(in)    :: Tfunc
    type(zooplankton_secondary_species_type) , intent(inout) :: zooplankton_secondary_species(zoo_cnt)

    !-----------------------------------------------------------------------
    !  local variables
    !-----------------------------------------------------------------------
    integer  :: zoo_ind
    real(r8) :: f_loss_thres
    real(r8) :: C_loss_thres
    !-----------------------------------------------------------------------

    associate(                                                  &
         zt       => domain%zt(:),                              & !(km)
         Zprime   => zooplankton_secondary_species(:)%Zprime,   & !(zoo_cnt)
         zoo_loss => zooplankton_secondary_species(:)%zoo_loss  & !(zoo_cnt) output
         )

    !  calculate the loss threshold interpolation factor
    if (zt(k) > thres_z1_zoo) then
       if (zt(k) < thres_z2_zoo) then
          f_loss_thres = (thres_z2_zoo - zt(k))/(thres_z2_zoo - thres_z1_zoo)
       else
          f_loss_thres = c0
       endif
    else
       f_loss_thres = c1
    endif

    do zoo_ind = 1, zoo_cnt
       C_loss_thres = f_loss_thres * zoo_meta(zoo_ind)%loss_thres
       Zprime(zoo_ind) = max(zooC(zoo_ind) - C_loss_thres, c0)

       zoo_loss(zoo_ind) = ( zoo_meta(zoo_ind)%z_mort2_0 * Zprime(zoo_ind)**1.5_r8 + &
            zoo_meta(zoo_ind)%z_mort_0  * Zprime(zoo_ind)) * Tfunc
    end do

    end associate
  end subroutine marbl_compute_Zprime

  !***********************************************************************

  subroutine marbl_compute_autotroph_uptake (auto_cnt, auto_config, auto_meta, &
       tracer_local, marbl_tracer_indices, autotroph_secondary_species)

    integer(int_kind)                      , intent(in)  :: auto_cnt
    type(autotroph_config_type)            , intent(in)  :: auto_config(auto_cnt)
    type(autotroph_parms_type)             , intent(in)  :: auto_meta(auto_cnt)
    real(r8)                               , intent(in)  :: tracer_local(ecosys_base_tracer_cnt)
    type(marbl_tracer_index_type)          , intent(in)  :: marbl_tracer_indices
    type(autotroph_secondary_species_type) , intent(out) :: autotroph_secondary_species(auto_cnt)

    !-----------------------------------------------------------------------
    !  local variables
    !-----------------------------------------------------------------------
    integer  :: auto_ind
    !-----------------------------------------------------------------------

    !-----------------------------------------------------------------------
    !  Get relative nutrient uptake rates for autotrophs,
    !  min. relative uptake rate modifies C fixation in the manner
    !  that the min. cell quota does in GD98.
    !-----------------------------------------------------------------------

    do auto_ind = 1, auto_cnt

       associate(                                                             &
                 DOP_loc => tracer_local(marbl_tracer_indices%dop_ind),       &
                 NO3_loc => tracer_local(marbl_tracer_indices%no3_ind),       &
                 NH4_loc => tracer_local(marbl_tracer_indices%nh4_ind),       &
                 PO4_loc => tracer_local(marbl_tracer_indices%po4_ind),       &
                 Fe_loc   => tracer_local(marbl_tracer_indices%fe_ind),       &
                 SiO3_loc => tracer_local(marbl_tracer_indices%sio3_ind),     &
                 ! OUTPUTS
                 VNO3  => autotroph_secondary_species(auto_ind)%VNO3,         &
                 VNH4  => autotroph_secondary_species(auto_ind)%VNH4,         &
                 VNtot => autotroph_secondary_species(auto_ind)%VNtot,        &
                 VFe   => autotroph_secondary_species(auto_ind)%VFe,          &
                 f_nut => autotroph_secondary_species(auto_ind)%f_nut,        &
                 VDOP  => autotroph_secondary_species(auto_ind)%VDOP,         &
                 VPO4  => autotroph_secondary_species(auto_ind)%VPO4,         &
                 VPtot => autotroph_secondary_species(auto_ind)%VPtot,        &
                 VSiO3 => autotroph_secondary_species(auto_ind)%VSiO3,        &
                 ! AUTO_CONFIG
                 Nfixer     => auto_config(auto_ind)%Nfixer,                  &
                 silicifier => auto_config(auto_ind)%silicifier,              &
                 ! AUTO_META
                 kNO3   => auto_meta(auto_ind)%kNO3,                          &
                 kNH4   => auto_meta(auto_ind)%kNH4,                          &
                 kFe    => auto_meta(auto_ind)%kFe,                           &
                 kPO4   => auto_meta(auto_ind)%kPO4,                          &
                 kDOP   => auto_meta(auto_ind)%kDOP,                          &
                 kSiO3  => auto_meta(auto_ind)%kSiO3                          &
                )

       VNO3 = (NO3_loc / kNO3) / (c1 + (NO3_loc / kNO3) + (NH4_loc / kNH4))
       VNH4 = (NH4_loc / kNH4) / (c1 + (NO3_loc / kNO3) + (NH4_loc / kNH4))
       VNtot = VNO3 + VNH4
       if (Nfixer) then
          VNtot = c1
       end if

       VFe = Fe_loc / (Fe_loc + kFe)

       VPO4 = (PO4_loc / kPO4) / (c1 + (PO4_loc / kPO4) + (DOP_loc / kDOP))
       VDOP = (DOP_loc / kDOP) / (c1 + (PO4_loc / kPO4) + (DOP_loc / kDOP))
       VPtot = VPO4 + VDOP

       if (silicifier) then
          VSiO3 = SiO3_loc / (SiO3_loc + kSiO3)
       endif

       f_nut = min(VNtot, VFe)
       f_nut = min(f_nut, VPO4)
       if (silicifier) then
          f_nut = min(f_nut, VSiO3)
       endif

    end associate

    end do

  end subroutine marbl_compute_autotroph_uptake

  !***********************************************************************

  subroutine marbl_compute_autotroph_photosynthesis (auto_cnt, PAR_nsubcols, &
       auto_meta, autotroph_loc, temperature, Tfunc, PAR_col_frac, PAR_avg,  &
       autotroph_secondary_species)

    !-----------------------------------------------------------------------
    !     get photosynth. rate, phyto C biomass change, photoadapt
    !-----------------------------------------------------------------------

    use marbl_constants_mod, only : epsTinv

    integer(int_kind)                      , intent(in)    :: auto_cnt
    integer(int_kind)                      , intent(in)    :: PAR_nsubcols
    type(autotroph_parms_type)             , intent(in)    :: auto_meta(auto_cnt)
    type(autotroph_local_type)             , intent(in)    :: autotroph_loc(auto_cnt)
    real(r8)                               , intent(in)    :: temperature
    real(r8)                               , intent(in)    :: Tfunc
    real(r8)                               , intent(in)    :: PAR_col_frac(PAR_nsubcols)
    real(r8)                               , intent(in)    :: PAR_avg(PAR_nsubcols)
    type(autotroph_secondary_species_type) , intent(inout) :: autotroph_secondary_species(auto_cnt)

    !-----------------------------------------------------------------------
    !  local variables
    !-----------------------------------------------------------------------
    integer  :: auto_ind, subcol_ind
    real(r8) :: PCmax            ! max value of PCphoto at temperature TEMP (1/sec)
    real(r8) :: light_lim_subcol ! light_lim for a sub-column
    real(r8) :: PCphoto_subcol   ! PCphoto for a sub-column
    real(r8) :: pChl_subcol      ! Chl synth. regulation term (mg Chl/mmol N)
    real(r8) :: photoacc_subcol  ! photoacc for a sub-column
    !-----------------------------------------------------------------------

    do auto_ind = 1, auto_cnt

       associate(                                                         &
            ! local Chl/C ratio (mg Chl / mmol C)
            thetaC    => autotroph_secondary_species(auto_ind)%thetaC,    &
            f_nut     => autotroph_secondary_species(auto_ind)%f_nut,     &
            VNtot     => autotroph_secondary_species(auto_ind)%VNtot,     &
            light_lim => autotroph_secondary_species(auto_ind)%light_lim, &
            PCPhoto   => autotroph_secondary_species(auto_ind)%PCPhoto,   &
            photoC    => autotroph_secondary_species(auto_ind)%photoC,    &
            photoacc  => autotroph_secondary_species(auto_ind)%photoacc,  &
            
            PCref     => auto_meta(auto_ind)%PCref,                       &
            alphaPI   => auto_meta(auto_ind)%alphaPI                      &
            )

       PCmax = PCref * f_nut * Tfunc
       if (temperature < autotrophs(auto_ind)%temp_thres) then
          PCmax = c0
       end if

       if (thetaC > c0) then
          light_lim = c0
          PCphoto   = c0
          photoacc  = c0

          do subcol_ind = 1, PAR_nsubcols
             if (PAR_avg(subcol_ind) > c0) then
                light_lim_subcol = (c1 - exp((-c1 * alphaPI * thetaC * PAR_avg(subcol_ind)) / (PCmax + epsTinv)))

                PCphoto_subcol = PCmax * light_lim_subcol

                ! GD 98 Chl. synth. term
                pChl_subcol = autotrophs(auto_ind)%thetaN_max * PCphoto_subcol / &
                     (autotrophs(auto_ind)%alphaPI * thetaC * PAR_avg(subcol_ind))
                photoacc_subcol = (pChl_subcol * PCphoto_subcol * Q / thetaC) * autotroph_loc(auto_ind)%Chl

                light_lim = light_lim + PAR_col_frac(subcol_ind) * light_lim_subcol
                PCphoto   = PCphoto   + PAR_col_frac(subcol_ind) * PCphoto_subcol
                photoacc  = photoacc  + PAR_col_frac(subcol_ind) * photoacc_subcol
             end if
          end do

          photoC = PCphoto * autotroph_loc(auto_ind)%C
       else
          light_lim = c0
          PCphoto   = c0
          photoacc  = c0
          photoC    = c0
       endif

       end associate

    end do

  end subroutine marbl_compute_autotroph_photosynthesis

  !***********************************************************************

  subroutine marbl_compute_autotroph_phyto_diatoms (auto_cnt, auto_meta, &
       autotroph_loc, marbl_tracer_indices, autotroph_secondary_species)

    !-----------------------------------------------------------------------
    !  Get nutrient uptakes by small phyto based on calculated C fixation
    !-----------------------------------------------------------------------

    use marbl_parms     , only : Q

    integer(int_kind)                      , intent(in)    :: auto_cnt
    type(autotroph_parms_type)             , intent(in)    :: auto_meta(auto_cnt)
    type(autotroph_local_type)             , intent(in)    :: autotroph_loc(auto_cnt)
    type(marbl_tracer_index_type)          , intent(in)    :: marbl_tracer_indices
    type(autotroph_secondary_species_type) , intent(inout) :: autotroph_secondary_species(auto_cnt)

    !-----------------------------------------------------------------------
    !  local variables
    !-----------------------------------------------------------------------
    integer  :: auto_ind
    !-----------------------------------------------------------------------

    associate(                                               &
         gQfe     => autotroph_secondary_species(:)%gQfe,    & ! fe/C for growth
         gQsi     => autotroph_secondary_species(:)%gQsi,    & ! diatom Si/C ratio for growth (new biomass)
         VNO3     => autotroph_secondary_species(:)%VNO3,    & ! input
         VNH4     => autotroph_secondary_species(:)%VNH4,    & ! input
         VNtot    => autotroph_secondary_species(:)%VNtot,   & ! input
         VPO4     => autotroph_secondary_species(:)%VPO4,    & ! input
         VDOP     => autotroph_secondary_species(:)%VDOP,    & ! input
         VPtot    => autotroph_secondary_species(:)%VPtot,   & ! input
         photoC   => autotroph_secondary_species(:)%photoC,  & ! input
         NO3_V    => autotroph_secondary_species(:)%NO3_V,   & ! output
         NH4_V    => autotroph_secondary_species(:)%NH4_V,   & ! output
         PO4_V    => autotroph_secondary_species(:)%PO4_V,   & ! output
         DOP_V    => autotroph_secondary_species(:)%DOP_V,   & ! output
         photoFe  => autotroph_secondary_species(:)%photoFe, & ! output
         photoSi  => autotroph_secondary_species(:)%photoSi  & ! output
         )

    do auto_ind = 1, auto_cnt

       if (VNtot(auto_ind) > c0) then
          NO3_V(auto_ind) = (VNO3(auto_ind) / VNtot(auto_ind)) * photoC(auto_ind) * Q
          NH4_V(auto_ind) = (VNH4(auto_ind) / VNtot(auto_ind)) * photoC(auto_ind) * Q
       else
          NO3_V(auto_ind) = c0
          NH4_V(auto_ind) = c0
       end if

       if (VPtot(auto_ind) > c0) then
          PO4_V(auto_ind) = (VPO4(auto_ind) / VPtot(auto_ind)) * photoC(auto_ind) * auto_meta(auto_ind)%Qp
          DOP_V(auto_ind) = (VDOP(auto_ind) / VPtot(auto_ind)) * photoC(auto_ind) * auto_meta(auto_ind)%Qp
       else
          PO4_V(auto_ind) = c0
          DOP_V(auto_ind) = c0
       end if

       !-----------------------------------------------------------------------
       !  Get nutrient uptake by diatoms based on C fixation
       !-----------------------------------------------------------------------

       photoFe(auto_ind) = photoC(auto_ind) * gQfe(auto_ind)

       if (marbl_tracer_indices%auto_inds(auto_ind)%Si_ind > 0) then
          photoSi(auto_ind) = photoC(auto_ind) * gQsi(auto_ind)
       endif

    end do

    end associate

  end subroutine marbl_compute_autotroph_phyto_diatoms

  !***********************************************************************

  subroutine marbl_compute_autotroph_calcification (auto_cnt, auto_config,    &
             autotroph_loc, temperature, autotroph_secondary_species)

    !-----------------------------------------------------------------------
    !  CaCO3 Production, parameterized as function of small phyto production
    !  decrease CaCO3 as function of nutrient limitation decrease CaCO3 prod
    !  at low temperatures increase CaCO3 prod under bloom conditions
    !  maximum calcification rate is 40% of primary production
    !-----------------------------------------------------------------------

    use marbl_parms     , only : parm_f_prod_sp_CaCO3
    use marbl_parms     , only : CaCO3_sp_thres
    use marbl_parms     , only : CaCO3_temp_thres1
    use marbl_parms     , only : CaCO3_temp_thres2
    use marbl_parms     , only : f_photosp_CaCO3

    integer(int_kind)                      , intent(in)    :: auto_cnt
    type(autotroph_config_type)            , intent(in)    :: auto_config(auto_cnt)
    type(autotroph_local_type)             , intent(in)    :: autotroph_loc(auto_cnt)
    real(r8)                               , intent(in)    :: temperature
    type(autotroph_secondary_species_type) , intent(inout) :: autotroph_secondary_species(auto_cnt)

    !-----------------------------------------------------------------------
    !  local variables
    !-----------------------------------------------------------------------
    integer  :: auto_ind
    !-----------------------------------------------------------------------

    associate(                                                       &
         f_nut      => autotroph_secondary_species(:)%f_nut,     & ! input
         photoC     => autotroph_secondary_species(:)%photoC,    & ! input
         CaCO3_PROD => autotroph_secondary_species(:)%CaCO3_PROD & ! output
         )

    do auto_ind = 1, auto_cnt
       if (auto_config(auto_ind)%imp_calcifier) then
          CaCO3_PROD(auto_ind) = parm_f_prod_sp_CaCO3 * photoC(auto_ind)
          CaCO3_PROD(auto_ind) = CaCO3_PROD(auto_ind) * f_nut(auto_ind) * f_nut(auto_ind)

          if (temperature < CaCO3_temp_thres1)  then
             CaCO3_PROD(auto_ind) = CaCO3_PROD(auto_ind) * max((temperature - CaCO3_temp_thres2), c0) / &
                  (CaCO3_temp_thres1-CaCO3_temp_thres2)
          end if

          if (autotroph_loc(auto_ind)%C > CaCO3_sp_thres) then
             CaCO3_PROD(auto_ind) = min((CaCO3_PROD(auto_ind) * autotroph_loc(auto_ind)%C / CaCO3_sp_thres), &
                  (f_photosp_CaCO3 * photoC(auto_ind)))
          end if
       end if
    end do

    end associate
  end subroutine marbl_compute_autotroph_calcification

  !***********************************************************************

  subroutine marbl_compute_autotroph_nfixation (auto_cnt, auto_config,        &
             autotroph_secondary_species)

    !-----------------------------------------------------------------------
    !  Get N fixation by diazotrophs based on C fixation,
    !  Diazotrophs fix more than they need then 20% is excreted
    !-----------------------------------------------------------------------

    use marbl_parms     , only : Q
    use marbl_parms     , only : r_Nfix_photo

    integer(int_kind)                      , intent(in)  :: auto_cnt
    type(autotroph_config_type)            , intent(in)  :: auto_config(auto_cnt)
    type(autotroph_secondary_species_type) , intent(out) :: autotroph_secondary_species(auto_cnt)

    !-----------------------------------------------------------------------
    !  local variables
    !-----------------------------------------------------------------------
    integer  :: auto_ind
    real(r8) :: work1
    !-----------------------------------------------------------------------

    associate(                                                   &
         photoC   => autotroph_secondary_species(:)%photoC,  & ! input
         NO3_V    => autotroph_secondary_species(:)%NO3_V ,  & ! input
         NH4_V    => autotroph_secondary_species(:)%NH4_V ,  & ! input
         Nfix     => autotroph_secondary_species(:)%Nfix  ,  & ! output total Nitrogen fixation (mmol N/m^3/sec)
         Nexcrete => autotroph_secondary_species(:)%Nexcrete & ! output fixed N excretion
         )

    do auto_ind = 1, autotroph_cnt
       if (auto_config(auto_ind)%Nfixer) then
          work1 = photoC(auto_ind) * Q
          Nfix(auto_ind) = (work1 * r_Nfix_photo) - NO3_V(auto_ind) - NH4_V(auto_ind)
          Nexcrete(auto_ind) = Nfix(auto_ind) + NO3_V(auto_ind) + NH4_V(auto_ind) - work1
       endif
    end do

    end associate
  end subroutine marbl_compute_autotroph_nfixation

  !***********************************************************************

  subroutine marbl_compute_autotroph_loss (auto_cnt, auto_config, auto_meta,  &
       Tfunc, autotroph_secondary_species)

    !-----------------------------------------------------------------------
    ! Compute autotroph-loss, autotroph aggregation loss and routine of
    ! loss terms
    !-----------------------------------------------------------------------

    integer(int_kind)                      , intent(in)    :: auto_cnt
    type(autotroph_config_type)            , intent(in)    :: auto_config(auto_cnt)
    type(autotroph_parms_type)             , intent(in)    :: auto_meta(auto_cnt)
    real(r8)                               , intent(in)    :: Tfunc
    type(autotroph_secondary_species_type) , intent(inout) :: autotroph_secondary_species(auto_cnt)

    !-----------------------------------------------------------------------
    !  local variables
    !-----------------------------------------------------------------------
    integer  :: auto_ind
    !-----------------------------------------------------------------------

    associate(                                                               &
         QCaCO3        => autotroph_secondary_species(:)%QCaCO3        , & ! input
         Pprime        => autotroph_secondary_species(:)%Pprime        , & ! input
         auto_loss     => autotroph_secondary_species(:)%auto_loss     , & ! output
         auto_loss_poc => autotroph_secondary_species(:)%auto_loss_poc , & ! output
         auto_loss_dic => autotroph_secondary_species(:)%auto_loss_dic , & ! output
         auto_loss_doc => autotroph_secondary_species(:)%auto_loss_doc , & ! output
         auto_agg      => autotroph_secondary_species(:)%auto_agg        & ! output
         )

    do auto_ind = 1, autotroph_cnt
       !-----------------------------------------------------------------------
       !  get autotroph loss (in C units)
       !  autotroph agg loss
       !-----------------------------------------------------------------------

       auto_loss(auto_ind) = auto_meta(auto_ind)%mort * Pprime(auto_ind) * Tfunc

       auto_agg(auto_ind) = min((auto_meta(auto_ind)%agg_rate_max * dps) * Pprime(auto_ind), &
            auto_meta(auto_ind)%mort2 * Pprime(auto_ind)**1.75_r8)
       auto_agg(auto_ind) = max((auto_meta(auto_ind)%agg_rate_min * dps) * Pprime(auto_ind), auto_agg(auto_ind))

       !-----------------------------------------------------------------------
       !  routing of loss terms
       !  all aggregation goes to POC
       !  min.%C routed from sp_loss = 0.59 * QCaCO3, or P_CaCO3%rho
       !-----------------------------------------------------------------------

       if (auto_config(auto_ind)%imp_calcifier) then
          auto_loss_poc(auto_ind) = QCaCO3(auto_ind) * auto_loss(auto_ind)
       else
          auto_loss_poc(auto_ind) = auto_meta(auto_ind)%loss_poc * auto_loss(auto_ind)
       endif
       auto_loss_doc(auto_ind) = (c1 - parm_labile_ratio) * (auto_loss(auto_ind) - auto_loss_poc(auto_ind))
       auto_loss_dic(auto_ind) = parm_labile_ratio * (auto_loss(auto_ind) - auto_loss_poc(auto_ind))
    end do  ! auto_ind = 1, autotroph_cnt

    end associate
  end subroutine marbl_compute_autotroph_loss

  !***********************************************************************

  subroutine marbl_compute_grazing (auto_cnt, zoo_cnt, grazer_prey_cnt,       &
             auto_config, Tfunc, zooplankton_loc,                             &
       zooplankton_secondary_species, autotroph_secondary_species)

    !-----------------------------------------------------------------------
    !  CALCULATE GRAZING
    !
    !  Autotroph prey
    !  routing of grazing terms
    !  all aggregation goes to POC
    !  currently assumes that 33% of grazed caco3 is remineralized
    !  if autotrophs(sp_ind)%graze_zoo ever changes, coefficients on routing grazed sp must change!
    !  min.%C routed to POC from grazing for ballast requirements = 0.4 * Qcaco3
    !  NOTE: if autotrophs(diat_ind)%graze_zoo is changed, coeff.s for poc, doc and dic must change!
    !-----------------------------------------------------------------------

    use marbl_constants_mod, only : epsC
    use marbl_constants_mod, only : epsTinv
    use marbl_parms        , only : grz_fnc_michaelis_menten
    use marbl_parms        , only : grz_fnc_sigmoidal

    integer(int_kind)                        , intent(in)    :: auto_cnt
    integer(int_kind)                        , intent(in)    :: zoo_cnt
    integer(int_kind)                        , intent(in)    :: grazer_prey_cnt
    type(autotroph_config_type)              , intent(in)    :: auto_config(auto_cnt)
    real(r8)                                 , intent(in)    :: Tfunc
    type(zooplankton_local_type)             , intent(in)    :: zooplankton_loc(zoo_cnt)
    type(zooplankton_secondary_species_type) , intent(inout) :: zooplankton_secondary_species(zoo_cnt)
    type(autotroph_secondary_species_type)   , intent(inout) :: autotroph_secondary_species(auto_cnt)

    !-----------------------------------------------------------------------
    !  local variables
    !-----------------------------------------------------------------------
    integer  :: auto_ind, auto_ind2
    integer  :: zoo_ind, zoo_ind2
    integer  :: pred_ind
    integer  :: prey_ind
    real(r8) :: work1, work2, work3, work4
    real(r8) :: graze_rate
    !-----------------------------------------------------------------------

    associate(                                                              &
         Pprime         => autotroph_secondary_species(:)%Pprime          , & ! input
         QCaCO3         => autotroph_secondary_species(:)%QCaCO3          , & ! input
         Zprime         => zooplankton_secondary_species(:)%Zprime        , & ! input
         auto_graze     => autotroph_secondary_species(:)%auto_graze      , & ! output
         auto_graze_poc => autotroph_secondary_species(:)%auto_graze_poc  , & ! output
         auto_graze_dic => autotroph_secondary_species(:)%auto_graze_dic  , & ! output
         auto_graze_doc => autotroph_secondary_species(:)%auto_graze_doc  , & ! output
         auto_graze_zoo => autotroph_secondary_species(:)%auto_graze_zoo  , & ! output
         zoo_graze      => zooplankton_secondary_species(:)%zoo_graze     , & ! output
         zoo_graze_poc  => zooplankton_secondary_species(:)%zoo_graze_poc , & ! output
         zoo_graze_dic  => zooplankton_secondary_species(:)%zoo_graze_dic , & ! output
         zoo_graze_doc  => zooplankton_secondary_species(:)%zoo_graze_doc , & ! output
         zoo_graze_zoo  => zooplankton_secondary_species(:)%zoo_graze_zoo , & ! output
         x_graze_zoo    => zooplankton_secondary_species(:)%x_graze_zoo   , & ! output
         f_zoo_detr     => zooplankton_secondary_species(:)%f_zoo_detr      & ! output
         )

    auto_graze(:)     = c0 ! total grazing losses from autotroph pool at auto_ind
    auto_graze_zoo(:) = c0 ! autotroph grazing losses routed to zooplankton at auto_ind
    auto_graze_poc(:) = c0 ! autotroph grazing losses routed to poc
    auto_graze_doc(:) = c0 ! autotroph grazing losses routed to doc
    auto_graze_dic(:) = c0 ! autotroph grazing losses routed to dic (computed by residual)

    zoo_graze(:)     = c0 ! total grazing losses from zooplankton pool at zoo_ind
    zoo_graze_zoo(:) = c0 ! zooplankton grazing losses routed to zooplankton at zoo_ind
    zoo_graze_poc(:) = c0 ! zooplankton grazing losses routed to poc
    zoo_graze_doc(:) = c0 ! zooplankton grazing losses routed to doc
    zoo_graze_dic(:) = c0 ! zooplankton grazing losses routed to dic (computed by residual)

    x_graze_zoo(:)   = c0 ! grazing gains by zooplankton at zoo_ind

    do pred_ind = 1, zoo_cnt

       work3 = c0
       work4 = c0

       do prey_ind = 1, grazer_prey_cnt

          !-----------------------------------------------------------------------
          !  compute sum of carbon in the grazee class, both autotrophs and zoop
          !-----------------------------------------------------------------------
          work1 = c0 ! biomass in prey class prey_ind
          do auto_ind2 = 1, grazing_config(prey_ind, pred_ind)%auto_ind_cnt
             auto_ind = grazing(prey_ind, pred_ind)%auto_ind(auto_ind2)
             work1 = work1 + Pprime(auto_ind)
          end do

          do zoo_ind2 = 1, grazing_config(prey_ind, pred_ind)%zoo_ind_cnt
             zoo_ind = grazing(prey_ind, pred_ind)%zoo_ind(zoo_ind2)
             work1 = work1 + Zprime(zoo_ind)
          end do

          ! compute grazing rate
          select case (grazing(prey_ind, pred_ind)%grazing_function)

          case (grz_fnc_michaelis_menten)

             if (work1 > c0) then
                graze_rate = grazing(prey_ind, pred_ind)%z_umax_0 * Tfunc * zooplankton_loc(pred_ind)%C &
                     * ( work1 / (work1 + grazing(prey_ind, pred_ind)%z_grz) )
             else
                graze_rate = c0
             end if

          case (grz_fnc_sigmoidal)

             if (work1 > c0) then
                graze_rate = grazing(prey_ind, pred_ind)%z_umax_0 * Tfunc * zooplankton_loc(pred_ind)%C &
                     * ( work1**2 / (work1**2 + grazing(prey_ind, pred_ind)%z_grz**2) )
             else
                graze_rate = c0
             end if

          end select

          !-----------------------------------------------------------------------
          !  autotroph prey
          !-----------------------------------------------------------------------

          do auto_ind2 = 1, grazing_config(prey_ind, pred_ind)%auto_ind_cnt
             auto_ind = grazing(prey_ind, pred_ind)%auto_ind(auto_ind2)

             ! scale by biomass from autotroph pool
             if (work1 > c0) then
                work2 = (Pprime(auto_ind) / work1) * graze_rate ! total grazing loss from auto_ind
             else
                work2 = c0
             end if
             auto_graze(auto_ind) = auto_graze(auto_ind) + work2

             ! routed to zooplankton
             auto_graze_zoo(auto_ind) = auto_graze_zoo(auto_ind) + grazing(prey_ind, pred_ind)%graze_zoo * work2
             x_graze_zoo(pred_ind)    = x_graze_zoo(pred_ind)    + grazing(prey_ind, pred_ind)%graze_zoo * work2

             ! routed to POC
             if (auto_config(auto_ind)%imp_calcifier) then
                auto_graze_poc(auto_ind) = auto_graze_poc(auto_ind) &
                     + work2 * max((caco3_poc_min * QCaCO3(auto_ind)),  &
                     min(spc_poc_fac * (Pprime(auto_ind)+0.5_r8)**1.5_r8,    &
                     f_graze_sp_poc_lim))
             else
                auto_graze_poc(auto_ind) = auto_graze_poc(auto_ind) + grazing(prey_ind, pred_ind)%graze_poc * work2
             endif

             ! routed to DOC
             auto_graze_doc(auto_ind) = auto_graze_doc(auto_ind) + grazing(prey_ind, pred_ind)%graze_doc * work2

             !  get fractional factor for routing of zoo losses, based on food supply
             work3 = work3 + grazing(prey_ind, pred_ind)%f_zoo_detr * (work2 + epsC * epsTinv)
             work4 = work4 + (work2 + epsC * epsTinv)

          end do

          !-----------------------------------------------------------------------
          !  Zooplankton prey
          !-----------------------------------------------------------------------
          do zoo_ind2 = 1, grazing_config(prey_ind, pred_ind)%zoo_ind_cnt
             zoo_ind = grazing(prey_ind, pred_ind)%zoo_ind(zoo_ind2)

             ! scale by biomass from zooplankton pool
             if (work1 > c0) then
                work2 = (Zprime(zoo_ind) / work1) * graze_rate
             else
                work2 = c0
             end if

             ! grazing loss from zooplankton prey pool
             zoo_graze(zoo_ind) = zoo_graze(zoo_ind) + work2

             ! routed to zooplankton
             zoo_graze_zoo(zoo_ind) = zoo_graze_zoo(zoo_ind) + grazing(prey_ind, pred_ind)%graze_zoo * work2
             x_graze_zoo(pred_ind) = x_graze_zoo(pred_ind)   + grazing(prey_ind, pred_ind)%graze_zoo * work2

             ! routed to POC/DOC
             zoo_graze_poc(zoo_ind) = zoo_graze_poc(zoo_ind) + grazing(prey_ind, pred_ind)%graze_poc * work2
             zoo_graze_doc(zoo_ind) = zoo_graze_doc(zoo_ind) + grazing(prey_ind, pred_ind)%graze_doc * work2

             !  get fractional factor for routing of zoo losses, based on food supply
             work3 = work3 + grazing(prey_ind, pred_ind)%f_zoo_detr * (work2 + epsC * epsTinv)
             work4 = work4 + (work2 + epsC * epsTinv)

          end do
       end do

       f_zoo_detr(pred_ind) = work3 / work4
    end do

    end associate

  end subroutine marbl_compute_grazing

  !***********************************************************************

  subroutine marbl_compute_routing (auto_cnt, zoo_cnt,  auto_meta, &
       zooplankton_secondary_species, autotroph_secondary_species)

    use marbl_parms     , only : Qp_zoo_pom
    use marbl_parms     , only : parm_labile_ratio

    integer(int_kind)                        , intent(in)    :: auto_cnt
    integer(int_kind)                        , intent(in)    :: zoo_cnt
    type(autotroph_parms_type)               , intent(in)    :: auto_meta(auto_cnt)
    type(zooplankton_secondary_species_type) , intent(inout) :: zooplankton_secondary_species(zoo_cnt)
    type(autotroph_secondary_species_type)   , intent(inout) :: autotroph_secondary_species(auto_cnt)

    !-----------------------------------------------------------------------
    !  local variables
    !-----------------------------------------------------------------------
    integer  :: auto_ind, zoo_ind
    real(r8) :: remaining_P      ! used in routing P from autotrophs w/ Qp different from Qp_zoo_pom
    !-----------------------------------------------------------------------

    associate(                                                               &
         auto_graze      => autotroph_secondary_species(:)%auto_graze      , & ! input
         auto_graze_zoo  => autotroph_secondary_species(:)%auto_graze_zoo  , & ! input
         auto_graze_poc  => autotroph_secondary_species(:)%auto_graze_poc  , & ! input
         auto_graze_doc  => autotroph_secondary_species(:)%auto_graze_doc  , & ! input
         auto_loss       => autotroph_secondary_species(:)%auto_loss       , & ! input
         auto_loss_poc   => autotroph_secondary_species(:)%auto_loss_poc   , & ! input
         auto_agg        => autotroph_secondary_species(:)%auto_agg        , & ! input

         zoo_graze       => zooplankton_secondary_species(:)%zoo_graze     , & ! input
         zoo_graze_poc   => zooplankton_secondary_species(:)%zoo_graze_poc , & ! input
         zoo_graze_doc   => zooplankton_secondary_species(:)%zoo_graze_doc , & ! input
         zoo_graze_zoo   => zooplankton_secondary_species(:)%zoo_graze_zoo , & ! input
         zoo_loss        => zooplankton_secondary_species(:)%zoo_loss      , & ! input
         f_zoo_detr      => zooplankton_secondary_species(:)%f_zoo_detr    , & ! input

         auto_graze_dic  => autotroph_secondary_species(:)%auto_graze_dic  , & ! output
         remaining_P_dop => autotroph_secondary_species(:)%remaining_P_dop , & ! output
         remaining_P_dip => autotroph_secondary_species(:)%remaining_P_dip , & ! output

         zoo_graze_dic   => zooplankton_secondary_species(:)%zoo_graze_dic , & ! output
         zoo_loss_poc    => zooplankton_secondary_species(:)%zoo_loss_poc  , & ! output
         zoo_loss_doc    => zooplankton_secondary_species(:)%zoo_loss_doc  , & ! output
         zoo_loss_dic    => zooplankton_secondary_species(:)%zoo_loss_dic    & ! output
         )

    !-----------------------------------------------------------------------
    ! compute routing to dic of grazed material
    ! call this and the one below compute_routing
    !-----------------------------------------------------------------------
    do auto_ind = 1, auto_cnt
       auto_graze_dic(auto_ind) = auto_graze(auto_ind) &
            - (auto_graze_zoo(auto_ind) + auto_graze_poc(auto_ind) + auto_graze_doc(auto_ind))
    end do
    do zoo_ind = 1, zoo_cnt
       zoo_graze_dic(zoo_ind) = zoo_graze(zoo_ind)  &
            - (zoo_graze_zoo(zoo_ind) + zoo_graze_poc(zoo_ind) + zoo_graze_doc(zoo_ind))
    end do

    !-----------------------------------------------------------------------
    ! compute zooplankton loss routing
    ! call this compute_routing_zooplankton_loss
    !-----------------------------------------------------------------------
    do zoo_ind = 1, zoo_cnt
       zoo_loss_poc(zoo_ind) = f_zoo_detr(zoo_ind) * zoo_loss(zoo_ind)
       zoo_loss_doc(zoo_ind) = (c1 - parm_labile_ratio) * (c1 - f_zoo_detr(zoo_ind)) * zoo_loss(zoo_ind)
       zoo_loss_dic(zoo_ind) = parm_labile_ratio * (c1 - f_zoo_detr(zoo_ind)) * zoo_loss(zoo_ind)
    end do

    !-----------------------------------------------------------------------
    ! P from some autotrophs w/ Qp different from Qp_zoo_pom must be routed differently than other
    ! elements to ensure that sinking detritus and zooplankton pools get their fixed P/C ratios.
    ! The remaining P is split evenly between DOP and PO4.
    !-----------------------------------------------------------------------
    do auto_ind = 1, auto_cnt
       if (auto_meta(auto_ind)%Qp /= Qp_zoo_pom) then
          remaining_P = ((auto_graze(auto_ind) + auto_loss(auto_ind) + auto_agg(auto_ind)) * auto_meta(auto_ind)%Qp) &
               - ((auto_graze_zoo(auto_ind)) * Qp_zoo_pom) &
               - ((auto_graze_poc(auto_ind) + auto_loss_poc(auto_ind) + auto_agg(auto_ind)) * Qp_zoo_pom)
          remaining_P_dop(auto_ind) = (c1 - parm_labile_ratio) * remaining_P
          remaining_P_dip(auto_ind) = parm_labile_ratio * remaining_P
       endif
    end do

    end associate

  end subroutine marbl_compute_routing

  !***********************************************************************

  subroutine marbl_compute_dissolved_organic_matter (k, auto_cnt, zoo_cnt,    &
             PAR_nsubcols, auto_meta, zooplankton_secondary_species,          &
             autotroph_secondary_species, PAR_col_frac, PAR_in, PAR_avg,      &
             dz1, tracer_local, marbl_tracer_indices, dissolved_organic_matter)

    use marbl_parms     , only : Qfe_zoo
    use marbl_parms     , only : Qp_zoo_pom
    use marbl_parms     , only : Q

    use marbl_parms     , only : DOC_reminR_light
    use marbl_parms     , only : DON_reminR_light
    use marbl_parms     , only : DOP_reminR_light
    use marbl_parms     , only : DOC_reminR_dark
    use marbl_parms     , only : DON_reminR_dark
    use marbl_parms     , only : DOP_reminR_dark

    use marbl_parms     , only : DOCr_reminR0
    use marbl_parms     , only : DONr_reminR0
    use marbl_parms     , only : DOPr_reminR0
    use marbl_parms     , only : DOMr_reminR_photo

    integer(int_kind)                       , intent(in)  :: k
    integer                                 , intent(in)  :: auto_cnt
    integer                                 , intent(in)  :: zoo_cnt
    integer(int_kind)                       , intent(in)  :: PAR_nsubcols
    type(autotroph_parms_type)              , intent(in)  :: auto_meta(auto_cnt)
    type(zooplankton_secondary_species_type), intent(in)  :: zooplankton_secondary_species(zoo_cnt)
    type(autotroph_secondary_species_type)  , intent(in)  :: autotroph_secondary_species(auto_cnt)
    real(r8)                                , intent(in)  :: PAR_col_frac(PAR_nsubcols)
    real(r8)                                , intent(in)  :: PAR_in(PAR_nsubcols)
    real(r8)                                , intent(in)  :: PAR_avg(PAR_nsubcols)
    real(r8)                                , intent(in)  :: dz1
    real(r8)                                , intent(in)  :: tracer_local(ecosys_base_tracer_cnt)
    type(marbl_tracer_index_type)           , intent(in)  :: marbl_tracer_indices
    type(dissolved_organic_matter_type)     , intent(out) :: dissolved_organic_matter

    !-----------------------------------------------------------------------
    !  local variables
    !-----------------------------------------------------------------------
    integer  :: auto_ind, subcol_ind
    real(r8) :: work
    real(r8) :: DOC_reminR        ! remineralization rate (1/sec)
    real(r8) :: DON_reminR        ! remineralization rate (1/sec)
    real(r8) :: DOP_reminR        ! remineralization rate (1/sec)
    real(r8) :: DOCr_reminR       ! remineralization rate (1/sec)
    real(r8) :: DONr_reminR       ! remineralization rate (1/sec)
    real(r8) :: DOPr_reminR       ! remineralization rate (1/sec)
    !-----------------------------------------------------------------------

    associate(                                                               &
         DOC_loc         => tracer_local(marbl_tracer_indices%doc_ind)     , &
         DON_loc         => tracer_local(marbl_tracer_indices%don_ind)     , &
         DOP_loc         => tracer_local(marbl_tracer_indices%dop_ind)     , &
         DONr_loc        => tracer_local(marbl_tracer_indices%donr_ind)    , &
         DOPr_loc        => tracer_local(marbl_tracer_indices%dopr_ind)    , &
         DOCr_loc        => tracer_local(marbl_tracer_indices%docr_ind)    , &
         Qfe             => autotroph_secondary_species(:)%Qfe             , & ! input
         remaining_P_dop => autotroph_secondary_species(:)%remaining_P_dop , & ! input
         auto_loss_doc   => autotroph_secondary_species(:)%auto_loss_doc   , & ! input
         auto_graze_doc  => autotroph_secondary_species(:)%auto_graze_doc  , & ! input
         zoo_loss_doc    => zooplankton_secondary_species(:)%zoo_loss_doc  , & ! input
         zoo_graze_doc   => zooplankton_secondary_species(:)%zoo_graze_doc , & ! input
         DOC_prod        => dissolved_organic_matter%DOC_prod              , & ! output production of DOC (mmol C/m^3/sec)
         DOC_remin       => dissolved_organic_matter%DOC_remin             , & ! output remineralization of DOC (mmol C/m^3/sec)
         DOCr_remin      => dissolved_organic_matter%DOCr_remin            , & ! output remineralization of DOCr
         DON_prod        => dissolved_organic_matter%DON_prod              , & ! output production of DON
         DON_remin       => dissolved_organic_matter%DON_remin             , & ! output remineralization of DON
         DONr_remin      => dissolved_organic_matter%DONr_remin            , & ! output remineralization of DONr
         DOP_prod        => dissolved_organic_matter%DOP_prod              , & ! output production of DOP
         DOP_remin       => dissolved_organic_matter%DOP_remin             , & ! output remineralization of DOP
         DOPr_remin      => dissolved_organic_matter%DOPr_remin              & ! output remineralization of DOPr
         )

    !-----------------------------------------------------------------------
      !  compute terms for DOM
      !-----------------------------------------------------------------------

      DOC_prod = sum(zoo_loss_doc(:)) + sum(auto_loss_doc(:)) + sum(auto_graze_doc(:)) + sum(zoo_graze_doc(:))
      DON_prod = Q * DOC_prod * f_toDON
      DOP_prod = Qp_zoo_pom * ( sum(zoo_loss_doc(:)) + sum(zoo_graze_doc(:)) )
      do auto_ind = 1, auto_cnt
         if (auto_meta(auto_ind)%Qp == Qp_zoo_pom) then
            DOP_prod = DOP_prod + auto_meta(auto_ind)%Qp * (auto_loss_doc(auto_ind) + auto_graze_doc(auto_ind))
         else
            DOP_prod = DOP_prod + remaining_P_dop(auto_ind)
         endif
      end do

      !-----------------------------------------------------------------------
      !  Different remin rates in light and dark for semi-labile pools
      !-----------------------------------------------------------------------

      DOC_reminR = c0
      DON_reminR = c0
      DOP_reminR = c0

      do subcol_ind = 1, PAR_nsubcols
         if (PAR_col_frac(subcol_ind) > c0) then
            if (PAR_avg(subcol_ind) > 1.0_r8) then
               DOC_reminR = DOC_reminR + PAR_col_frac(subcol_ind) * DOC_reminR_light
               DON_reminR = DON_reminR + PAR_col_frac(subcol_ind) * DON_reminR_light
               DOP_reminR = DOP_reminR + PAR_col_frac(subcol_ind) * DOP_reminR_light
            else
               DOC_reminR = DOC_reminR + PAR_col_frac(subcol_ind) * DOC_reminR_dark
               DON_reminR = DON_reminR + PAR_col_frac(subcol_ind) * DON_reminR_dark
               DOP_reminR = DOP_reminR + PAR_col_frac(subcol_ind) * DOP_reminR_dark
            endif
         endif
      end do

      !-----------------------------------------------------------------------
      !  Refractory remin increased in top layer from photodegradation due to UV
      !-----------------------------------------------------------------------

      DOCr_reminR = DOCr_reminR0
      DONr_reminR = DONr_reminR0
      DOPr_reminR = DOPr_reminR0

      if (k == 1) then
         do subcol_ind = 1, PAR_nsubcols
            if ((PAR_col_frac(subcol_ind) > c0) .and. (PAR_in(subcol_ind) > 1.0_r8)) then
               work = PAR_col_frac(subcol_ind) * (log(PAR_in(subcol_ind))*0.4373_r8) * (10.0e2/dz1)
               DOCr_reminR = DOCr_reminR + work * DOMr_reminR_photo
               DONr_reminR = DONr_reminR + work * DOMr_reminR_photo
               DOPr_reminR = DOPr_reminR + work * DOMr_reminR_photo
            endif
         end do
      endif

      DOC_remin  = DOC_loc  * DOC_reminR
      DON_remin  = DON_loc  * DON_reminR
      DOP_remin  = DOP_loc  * DOP_reminR
      DOCr_remin = DOCr_loc * DOCr_reminR
      DONr_remin = DONr_loc * DONr_reminR
      DOPr_remin = DOPr_loc * DOPr_reminR

    end associate

  end subroutine marbl_compute_dissolved_organic_matter

  !***********************************************************************

  subroutine marbl_compute_large_detritus(k, auto_cnt, zoo_cnt, auto_meta, &
       zooplankton_secondary_species, autotroph_secondary_species, Fe_loc, &
       POC, P_CaCO3, P_SiO2, dust, P_iron, Fe_scavenge, Fe_scavenge_rate,  &
       marbl_tracer_indices)

    use marbl_parms     , only : f_graze_CaCO3_remin
    use marbl_parms     , only : f_graze_si_remin
    use marbl_parms     , only : Qfe_zoo
    use marbl_parms     , only : parm_Fe_scavenge_rate0
    use marbl_parms     , only : dust_fescav_scale
    use marbl_parms     , only : Fe_scavenge_thres1
    use marbl_parms     , only : fe_max_scale2

    ! Note (mvertens, 2016-02), all the column_sinking_partiles must be intent(inout)
    ! rather than intent(out), since if they were intent(out) they would be automatically 
    ! deallocated on entry in this routine (this is not required behavior - but is
    ! standard)

    integer                                  , intent(in)    :: k
    integer                                  , intent(in)    :: auto_cnt
    integer                                  , intent(in)    :: zoo_cnt
    type(autotroph_parms_type)               , intent(in)    :: auto_meta(auto_cnt)
    type(zooplankton_secondary_species_type) , intent(in)    :: zooplankton_secondary_species(zoo_cnt)
    type(autotroph_secondary_species_type)   , intent(in)    :: autotroph_secondary_species(auto_cnt)
    real(r8)                                 , intent(in)    :: Fe_loc
    type(column_sinking_particle_type)       , intent(inout) :: POC
    type(column_sinking_particle_type)       , intent(inout) :: P_CaCO3
    type(column_sinking_particle_type)       , intent(inout) :: P_SiO2
    type(column_sinking_particle_type)       , intent(inout) :: dust
    type(column_sinking_particle_type)       , intent(inout) :: P_iron
    real(r8)                                 , intent(out)   :: Fe_scavenge
    real(r8)                                 , intent(out)   :: Fe_scavenge_rate
    type(marbl_tracer_index_type)            , intent(in)    :: marbl_tracer_indices

    !-----------------------------------------------------------------------
    !  local variables
    !-----------------------------------------------------------------------
    real(r8) :: work
    integer :: auto_ind
    !-----------------------------------------------------------------------

    associate(                                                             &
         QCaCO3         => autotroph_secondary_species(:)%QCaCO3         , & ! input
         Qsi            => autotroph_secondary_species(:)%Qsi            , & ! input
         Qfe            => autotroph_secondary_species(:)%Qfe            , & ! input
         auto_graze     => autotroph_secondary_species(:)%auto_graze     , & ! input
         auto_graze_poc => autotroph_secondary_species(:)%auto_graze_poc , & ! input
         auto_agg       => autotroph_secondary_species(:)%auto_agg       , & ! input
         auto_loss      => autotroph_secondary_species(:)%auto_loss      , & ! input
         auto_loss_poc  => autotroph_secondary_species(:)%auto_loss_poc  , & ! input
         zoo_loss_poc   => zooplankton_secondary_species(:)%zoo_loss_poc , & ! input
         zoo_graze_poc  => zooplankton_secondary_species(:)%zoo_graze_poc  & ! input
         )

    !-----------------------------------------------------------------------
    !  large detritus C
    !-----------------------------------------------------------------------

    POC%prod(k) = sum(zoo_loss_poc(:)) + sum(auto_graze_poc(:)) + sum(zoo_graze_poc(:)) &
         + sum(auto_agg(:)) + sum(auto_loss_poc(:))

    !-----------------------------------------------------------------------
    !  large detrital CaCO3
    !  33% of CaCO3 is remin when phyto are grazed
    !-----------------------------------------------------------------------

    do auto_ind = 1, auto_cnt
       if (marbl_tracer_indices%auto_inds(auto_ind)%CaCO3_ind > 0) then
          P_CaCO3%prod(k) = ((c1 - f_graze_CaCO3_remin) * auto_graze(auto_ind) + &
               auto_loss(auto_ind) + auto_agg(auto_ind)) * QCaCO3(auto_ind)
       endif
    end do

    !-----------------------------------------------------------------------
    !  large detritus SiO2
    !  grazed diatom SiO2, 60% is remineralized
    !-----------------------------------------------------------------------

    do auto_ind = 1, auto_cnt
       if (marbl_tracer_indices%auto_inds(auto_ind)%Si_ind > 0) then
          P_SiO2%prod(k) = Qsi(auto_ind) * ((c1 - f_graze_si_remin) * auto_graze(auto_ind) + auto_agg(auto_ind) &
               + auto_meta(auto_ind)%loss_poc * auto_loss(auto_ind))
       endif
    end do

    !-----------------------------------------------------------------------
    ! Dust
    !-----------------------------------------------------------------------
    dust%prod(k) = c0

    !-----------------------------------------------------------------------
    !  Compute iron scavenging :
    !  1) compute in terms of loss per year per unit iron (%/year/fe)
    !  2) scale by sinking mass flux (POMx4 + Dust + bSi + CaCO3)
    !  3) increase scavenging at higher iron concentrations (>0.8nM), reduce low (< 0.3nM)
    !-----------------------------------------------------------------------

    Fe_scavenge_rate = parm_Fe_scavenge_rate0

    Fe_scavenge_rate = Fe_scavenge_rate * &
         ((POC%sflux_out(k)     + POC%hflux_out(k)    ) * 4.0_r8*12.01_r8 + &
          (P_CaCO3%sflux_out(k) + P_CaCO3%hflux_out(k)) * P_CaCO3%mass + &
          (P_SiO2%sflux_out(k)  + P_SiO2%hflux_out(k) ) * P_SiO2%mass + &
          (dust%sflux_out(k)    + dust%hflux_out(k)   ) * dust_fescav_scale)

    if (Fe_loc < 0.3e-3_r8) then
       Fe_scavenge_rate = Fe_scavenge_rate * (Fe_loc / 0.3e-3_r8)
    end if

    if (Fe_loc > Fe_scavenge_thres1) then
       Fe_scavenge_rate = Fe_scavenge_rate + (Fe_loc - Fe_scavenge_thres1) * fe_max_scale2
    end if

    Fe_scavenge = yps * Fe_loc * Fe_scavenge_rate

    P_iron%prod(k) = (sum(zoo_loss_poc(:)) + sum(zoo_graze_poc(:))) * Qfe_zoo + Fe_scavenge

    do auto_ind = 1, autotroph_cnt
       P_iron%prod(k) = P_iron%prod(k) + Qfe(auto_ind) * &
            (auto_agg(auto_ind) + auto_graze_poc(auto_ind) + auto_loss_poc(auto_ind))
    end do

    end associate
  end subroutine marbl_compute_large_detritus

  !***********************************************************************

  subroutine marbl_compute_nitrif(k, PAR_nsubcols, column_kmt,                &
             PAR_col_frac, PAR_in, PAR_out, KPARdz, NH4_loc, nitrif)

    !-----------------------------------------------------------------------
    !  nitrate & ammonium
    !  nitrification in low light
    !  use exponential decay of PAR across model level to compute taper factor
    !-----------------------------------------------------------------------

    use marbl_parms, only : parm_nitrif_par_lim
    use marbl_parms, only : parm_kappa_nitrif

    integer(int_kind) , intent(in)  :: k
    integer(int_kind) , intent(in)  :: PAR_nsubcols
    integer(int_kind) , intent(in)  :: column_kmt
    real(r8)          , intent(in)  :: PAR_col_frac(PAR_nsubcols)
    real(r8)          , intent(in)  :: PAR_in(PAR_nsubcols)
    real(r8)          , intent(in)  :: PAR_out(PAR_nsubcols)
    real(r8)          , intent(in)  :: kPARdz
    real(r8)          , intent(in)  :: NH4_loc
    real(r8)          , intent(out) :: nitrif

    !-----------------------------------------------------------------------
    !  local variables
    !-----------------------------------------------------------------------
    integer(int_kind) :: subcol_ind
    real(r8) :: nitrif_subcol
    !-----------------------------------------------------------------------

    !-----------------------------------------------------------------------
    ! skip computations for non-active layers or NH4 is 0
    !-----------------------------------------------------------------------

    nitrif = c0

    if ((k > column_kmt) .or. (NH4_loc == c0)) return

    do subcol_ind = 1, PAR_nsubcols
       if (PAR_col_frac(subcol_ind) > c0) then
          if (PAR_out(subcol_ind) < parm_nitrif_par_lim) then
             nitrif_subcol = parm_kappa_nitrif * NH4_loc
             if (PAR_in(subcol_ind) > parm_nitrif_par_lim) then
                nitrif_subcol = nitrif_subcol * &
                   log(PAR_out(subcol_ind) / parm_nitrif_par_lim) / (-KPARdz)
             end if
             nitrif = nitrif + PAR_col_frac(subcol_ind) * nitrif_subcol
          end if
       end if
    end do

  end subroutine marbl_compute_nitrif

  !***********************************************************************

  subroutine marbl_compute_denitrif(O2_loc, NO3_loc, DOC_remin, DOCr_remin,   &
             POC_remin, other_remin, sed_denitrif, denitrif)

    !-----------------------------------------------------------------------
    !  Compute denitrification under low O2 conditions
    !-----------------------------------------------------------------------

    real(r8) , intent(in)    :: O2_loc
    real(r8) , intent(in)    :: NO3_loc
    real(r8) , intent(in)    :: DOC_remin
    real(r8) , intent(in)    :: DOCr_remin
    real(r8) , intent(in)    :: POC_remin
    real(r8) , intent(in)    :: OTHER_REMIN
    real(r8) , intent(inout) :: SED_DENITRIF
    real(r8) , intent(out)   :: denitrif

    !-----------------------------------------------------------------------
    !  local variables
    !-----------------------------------------------------------------------
    real(r8) :: work
    !-----------------------------------------------------------------------

    work = ((parm_o2_min + parm_o2_min_delta) - O2_loc) / parm_o2_min_delta
    work = min(max(work, c0), c1)
    denitrif = work * ((DOC_remin + DOCr_remin + POC_remin * (c1 - POCremin_refract) &
         - other_remin) / denitrif_C_N  - sed_denitrif)

    ! scale down denitrif if computed rate would consume all NO3 in 10 days
    if (NO3_loc < ((c10*spd)*(denitrif+sed_denitrif))) then
       work = NO3_loc / ((c10*spd)*(denitrif+sed_denitrif))
       denitrif = denitrif * work
       sed_denitrif = sed_denitrif * work
    endif

  end subroutine marbl_compute_denitrif

  !***********************************************************************

  subroutine marbl_compute_dtracer_local (auto_cnt, zoo_cnt, auto_config,       &
             auto_meta, zoo_meta, autotroph_secondary_species,                  &
             zooplankton_secondary_species, dissolved_organic_matter,           &
             nitrif, denitrif, sed_denitrif, Fe_scavenge, Fe_scavenge_rate,     &
             P_iron_remin, POC_remin, P_SiO2_remin, P_CaCO3_remin, other_remin, &
             PON_remin, POP_remin, interior_restore, O2_loc, o2_production,     &
             o2_consumption, dtracers, marbl_tracer_indices)

    integer                                  , intent(in)  :: auto_cnt
    integer                                  , intent(in)  :: zoo_cnt
    type(autotroph_config_type)              , intent(in)  :: auto_config(auto_cnt)
    type(autotroph_parms_type)               , intent(in)  :: auto_meta(auto_cnt)
    type(zooplankton_parms_type)             , intent(in)  :: zoo_meta(zoo_cnt)
    type(zooplankton_secondary_species_type) , intent(in)  :: zooplankton_secondary_species(zoo_cnt)
    type(autotroph_secondary_species_type)   , intent(in)  :: autotroph_secondary_species(auto_cnt)
    type(dissolved_organic_matter_type)      , intent(in)  :: dissolved_organic_matter
    real(r8)                                 , intent(in)  :: nitrif
    real(r8)                                 , intent(in)  :: denitrif
    real(r8)                                 , intent(in)  :: sed_denitrif
    real(r8)                                 , intent(in)  :: Fe_scavenge
    real(r8)                                 , intent(in)  :: Fe_scavenge_rate
    real(r8)                                 , intent(in)  :: P_iron_remin
    real(r8)                                 , intent(in)  :: POC_remin
    real(r8)                                 , intent(in)  :: P_SiO2_remin
    real(r8)                                 , intent(in)  :: P_CaCO3_remin
    real(r8)                                 , intent(in)  :: other_remin
    real(r8)                                 , intent(in)  :: PON_remin
    real(r8)                                 , intent(in)  :: POP_remin
    real(r8)                                 , intent(in)  :: interior_restore(ecosys_base_tracer_cnt)
    real(r8)                                 , intent(in)  :: O2_loc
    real(r8)                                 , intent(out) :: o2_production
    real(r8)                                 , intent(out) :: o2_consumption
    real(r8)                                 , intent(out) :: dtracers(ecosys_base_tracer_cnt)
    type(marbl_tracer_index_type)            , intent(in)  :: marbl_tracer_indices

    !-----------------------------------------------------------------------
    !  local variables
    !-----------------------------------------------------------------------
    integer  :: auto_ind, zoo_ind, n
    real(r8) :: auto_sum
    !-----------------------------------------------------------------------

    associate(                                                            &
         thetaC          => autotroph_secondary_species(:)%thetaC          , & ! local Chl/C ratio (mg Chl/mmol C)
         QCaCO3          => autotroph_secondary_species(:)%QCaCO3          , & ! CaCO3/C ratio (mmol CaCO3/mmol C)
         Qfe             => autotroph_secondary_species(:)%Qfe             , & ! init fe/C ratio (mmolFe/mmolC)
         Qsi             => autotroph_secondary_species(:)%Qsi             , & ! initial Si/C ratio (mmol Si/mmol C)
         NO3_V           => autotroph_secondary_species(:)%NO3_V           , & ! nitrate uptake (mmol NO3/m^3/sec)
         NH4_V           => autotroph_secondary_species(:)%NH4_V           , & ! ammonium uptake (mmol NH4/m^3/sec)
         PO4_V           => autotroph_secondary_species(:)%PO4_V           , & ! PO4 uptake (mmol PO4/m^3/sec)
         DOP_V           => autotroph_secondary_species(:)%DOP_V           , & ! DOP uptake (mmol DOP/m^3/sec)
         photoC          => autotroph_secondary_species(:)%photoC          , & ! C-fixation (mmol C/m^3/sec)
         photoFe         => autotroph_secondary_species(:)%photoFe         , & ! iron uptake
         photoSi         => autotroph_secondary_species(:)%photoSi         , & ! silicon uptake (mmol Si/m^3/sec)
         photoacc        => autotroph_secondary_species(:)%photoacc        , & ! Chl synth. term in photoadapt. (GD98) (mg Chl/m^3/sec)
         auto_loss       => autotroph_secondary_species(:)%auto_loss       , & ! autotroph non-grazing mort (mmol C/m^3/sec)
         auto_loss_dic   => autotroph_secondary_species(:)%auto_loss_dic   , & ! auto_loss routed to dic (mmol C/m^3/sec)
         auto_loss_doc   => autotroph_secondary_species(:)%auto_loss_doc   , & ! auto_loss routed to doc (mmol C/m^3/sec)
         auto_agg        => autotroph_secondary_species(:)%auto_agg        , & ! autotroph aggregation (mmol C/m^3/sec)
         auto_graze      => autotroph_secondary_species(:)%auto_graze      , & ! autotroph grazing rate (mmol C/m^3/sec)
         auto_graze_zoo  => autotroph_secondary_species(:)%auto_graze_zoo  , & ! auto_graze routed to zoo (mmol C/m^3/sec)
         auto_graze_dic  => autotroph_secondary_species(:)%auto_graze_dic  , & ! auto_graze routed to dic (mmol C/m^3/sec)
         auto_graze_doc  => autotroph_secondary_species(:)%auto_graze_doc  , & ! auto_graze routed to doc (mmol C/m^3/sec)
         CaCO3_PROD      => autotroph_secondary_species(:)%CaCO3_PROD      , & ! prod. of CaCO3 by small phyto (mmol CaCO3/m^3/sec)
         Nfix            => autotroph_secondary_species(:)%Nfix            , & ! total Nitrogen fixation (mmol N/m^3/sec)
         Nexcrete        => autotroph_secondary_species(:)%Nexcrete        , & ! fixed N excretion
         remaining_P_dip => autotroph_secondary_species(:)%remaining_P_dip , & ! remaining_P from mort routed to remin

         f_zoo_detr      => zooplankton_secondary_species(:)%f_zoo_detr    , & ! frac of zoo losses into large detrital pool (non-dim)
         x_graze_zoo     => zooplankton_secondary_species(:)%x_graze_zoo   , & ! {auto, zoo}_graze routed to zoo (mmol C/m^3/sec)
         zoo_graze       => zooplankton_secondary_species(:)%zoo_graze     , & ! zooplankton losses due to grazing (mmol C/m^3/sec)
         zoo_graze_zoo   => zooplankton_secondary_species(:)%zoo_graze_zoo , & ! grazing of zooplankton routed to zoo (mmol C/m^3/sec)
         zoo_graze_dic   => zooplankton_secondary_species(:)%zoo_graze_dic , & ! grazing of zooplankton routed to dic (mmol C/m^3/sec)
         zoo_graze_doc   => zooplankton_secondary_species(:)%zoo_graze_doc , & ! grazing of zooplankton routed to doc (mmol C/m^3/sec)
         zoo_loss        => zooplankton_secondary_species(:)%zoo_loss      , & ! mortality & higher trophic grazing on zooplankton (mmol C/m^3/sec)
         zoo_loss_dic    => zooplankton_secondary_species(:)%zoo_loss_dic  , & ! zoo_loss routed to dic (mmol C/m^3/sec)
         zoo_loss_doc    => zooplankton_secondary_species(:)%zoo_loss_doc  , & ! zoo_loss routed to doc (mmol C/m^3/sec)

         DOC_prod        => dissolved_organic_matter%DOC_prod        , & ! production of DOC (mmol C/m^3/sec)
         DOC_remin       => dissolved_organic_matter%DOC_remin       , & ! remineralization of DOC (mmol C/m^3/sec)
         DOCr_remin      => dissolved_organic_matter%DOCr_remin      , & ! remineralization of DOCr
         DON_prod        => dissolved_organic_matter%DON_prod        , & ! production of DON
         DON_remin       => dissolved_organic_matter%DON_remin       , & ! remineralization of DON
         DONr_remin      => dissolved_organic_matter%DONr_remin      , & ! remineralization of DONr
         DOP_prod        => dissolved_organic_matter%DOP_prod        , & ! production of DOP
         DOP_remin       => dissolved_organic_matter%DOP_remin       , & ! remineralization of DOP
         DOPr_remin      => dissolved_organic_matter%DOPr_remin      , & ! remineralization of DOPr

         po4_ind           => marbl_tracer_indices%po4_ind,         &
         no3_ind           => marbl_tracer_indices%no3_ind,         &
         sio3_ind          => marbl_tracer_indices%sio3_ind,        &
         nh4_ind           => marbl_tracer_indices%nh4_ind,         &
         fe_ind            => marbl_tracer_indices%fe_ind,          &
         o2_ind            => marbl_tracer_indices%o2_ind,          &
         dic_ind           => marbl_tracer_indices%dic_ind,         &
         dic_alt_co2_ind   => marbl_tracer_indices%dic_alt_co2_ind, &
         alk_ind           => marbl_tracer_indices%alk_ind,         &
         doc_ind           => marbl_tracer_indices%doc_ind,         &
         don_ind           => marbl_tracer_indices%don_ind,         &
         dop_ind           => marbl_tracer_indices%dop_ind,         &
         dopr_ind          => marbl_tracer_indices%dopr_ind,        &
         donr_ind          => marbl_tracer_indices%donr_ind,        &
         docr_ind          => marbl_tracer_indices%docr_ind         &
         )

    !-----------------------------------------------------------------------
    !  nitrate & ammonium
    !-----------------------------------------------------------------------

    dtracers(no3_ind) = interior_restore(no3_ind) + nitrif - denitrif - sed_denitrif - sum(NO3_V(:))

    dtracers(nh4_ind) = -sum(NH4_V(:)) - nitrif + DON_remin + DONr_remin  &
         + Q * (sum(zoo_loss_dic(:)) + sum(zoo_graze_dic(:)) + sum(auto_loss_dic(:)) + sum(auto_graze_dic(:)) &
                + DOC_prod*(c1 - f_toDON)) &
         + PON_remin * (c1 - PONremin_refract)

    do auto_ind = 1, auto_cnt
       if (auto_config(auto_ind)%Nfixer) then
          dtracers(nh4_ind) = dtracers(nh4_ind) + Nexcrete(auto_ind)
       end if
    end do

    !-----------------------------------------------------------------------
    !  dissolved iron
    !-----------------------------------------------------------------------

    dtracers(fe_ind) = P_iron_remin - sum(photofe(:)) - Fe_scavenge &
       + Qfe_zoo * ( sum(zoo_loss_dic(:)) + sum(zoo_loss_doc(:)) + sum(zoo_graze_dic(:)) + sum(zoo_graze_doc(:)) )

    do auto_ind = 1, autotroph_cnt
       dtracers(fe_ind) = dtracers(fe_ind) &
            + (Qfe(auto_ind) * (auto_loss_dic(auto_ind) + auto_graze_dic(auto_ind))) &
            + auto_graze_zoo(auto_ind) * (Qfe(auto_ind) - Qfe_zoo) &
            + (Qfe(auto_ind) * (auto_loss_doc(auto_ind) + auto_graze_doc(auto_ind)))
    end do

    !-----------------------------------------------------------------------
    !  dissolved SiO3
    !-----------------------------------------------------------------------

    dtracers(sio3_ind) = interior_restore(sio3_ind) + P_SiO2_remin

    do auto_ind = 1, auto_cnt
       if (marbl_tracer_indices%auto_inds(auto_ind)%Si_ind > 0) then
          dtracers(sio3_ind) = dtracers(sio3_ind) &
               - photoSi(auto_ind) + Qsi(auto_ind) * (f_graze_si_remin * auto_graze(auto_ind) &
               + (c1 - auto_meta(auto_ind)%loss_poc) * auto_loss(auto_ind))
       endif
    end do

    !-----------------------------------------------------------------------
    !  phosphate
    !-----------------------------------------------------------------------

    dtracers(po4_ind) = interior_restore(po4_ind) + DOP_remin + DOPr_remin - sum(PO4_V(:)) &
         + (c1 - POPremin_refract) * POP_remin + Qp_zoo_pom * ( sum(zoo_loss_dic(:)) + sum(zoo_graze_dic(:)) )

    do auto_ind = 1, autotroph_cnt
       if (auto_meta(auto_ind)%Qp == Qp_zoo_pom) then
          dtracers(po4_ind) = dtracers(po4_ind) &
               + auto_meta(auto_ind)%Qp * (auto_loss_dic(auto_ind) + auto_graze_dic(auto_ind))
       else
          dtracers(po4_ind) = dtracers(po4_ind) &
               + remaining_P_dip(auto_ind)
       endif
    end do

    !-----------------------------------------------------------------------
    !  zoo Carbon
    !-----------------------------------------------------------------------
    do zoo_ind = 1, zoo_cnt
       n = marbl_tracer_indices%zoo_inds(zoo_ind)%C_ind
       dtracers(n) = x_graze_zoo(zoo_ind) - zoo_graze(zoo_ind) - zoo_loss(zoo_ind)
    end do

    !-----------------------------------------------------------------------
    !  autotroph Carbon
    !  autotroph Chlorophyll
    !  autotroph Fe
    !  autotroph Si
    !  autotroph CaCO3
    !-----------------------------------------------------------------------

    do auto_ind = 1, auto_cnt
       auto_sum = auto_graze(auto_ind) + auto_loss(auto_ind) + auto_agg(auto_ind)

       n = marbl_tracer_indices%auto_inds(auto_ind)%C_ind
       dtracers(n) = photoC(auto_ind) - auto_sum

       n = marbl_tracer_indices%auto_inds(auto_ind)%Chl_ind
       dtracers(n) = photoacc(auto_ind) - thetaC(auto_ind) * auto_sum

       n = marbl_tracer_indices%auto_inds(auto_ind)%Fe_ind
       dtracers(n) =  photoFe(auto_ind) - Qfe(auto_ind) * auto_sum

       n = marbl_tracer_indices%auto_inds(auto_ind)%Si_ind
       if (n > 0) then
          dtracers(n) =  photoSi(auto_ind) - Qsi(auto_ind) * auto_sum
       endif

       n = marbl_tracer_indices%auto_inds(auto_ind)%CaCO3_ind
       if (n > 0) then
          dtracers(n) = CaCO3_PROD(auto_ind) - QCaCO3(auto_ind) * auto_sum
       endif
    end do


    !-----------------------------------------------------------------------
    !  dissolved organic Matter
    !  from sinking remin small fraction to refractory pool
    !-----------------------------------------------------------------------

    dtracers(doc_ind) = DOC_prod * (c1 - DOCprod_refract) - DOC_remin

    dtracers(docr_ind) = DOC_prod * DOCprod_refract - DOCr_remin + (POC_remin * POCremin_refract)

    dtracers(don_ind) = (DON_prod * (c1 - DONprod_refract)) - DON_remin

    dtracers(donr_ind) = (DON_prod * DONprod_refract) - DONr_remin + (PON_remin * PONremin_refract)

    dtracers(dop_ind) = (DOP_prod * (c1 - DOPprod_refract)) - DOP_remin - sum(DOP_V(:))

    dtracers(dopr_ind) = (DOP_prod * DOPprod_refract) - DOPr_remin + (POP_remin * POPremin_refract)

    !-----------------------------------------------------------------------
    !  dissolved inorganic Carbon
    !-----------------------------------------------------------------------

    dtracers(dic_ind) = &
         sum(auto_loss_dic(:)) + sum(auto_graze_dic(:)) - sum(photoC(:)) &
            + DOC_remin + POC_remin * (c1 - POCremin_refract) + sum(zoo_loss_dic(:)) &
            + sum(zoo_graze_dic(:)) + P_CaCO3_remin + DOCr_remin

    do auto_ind = 1, auto_cnt
       if (marbl_tracer_indices%auto_inds(auto_ind)%CaCO3_ind > 0) then
          dtracers(dic_ind) = dtracers(dic_ind) &
               + f_graze_CaCO3_REMIN * auto_graze(auto_ind) * QCaCO3(auto_ind) - CaCO3_PROD(auto_ind)
       end if
    end do

    dtracers(dic_alt_co2_ind) = dtracers(dic_ind)


    !-----------------------------------------------------------------------
    !  alkalinity
    !-----------------------------------------------------------------------

    dtracers(alk_ind) = -dtracers(no3_ind) + dtracers(nh4_ind) + c2 * P_CaCO3_remin

    do auto_ind = 1, auto_cnt
       if (marbl_tracer_indices%auto_inds(auto_ind)%CaCO3_ind > 0) then
          dtracers(alk_ind) = dtracers(alk_ind) &
               + c2 * (f_graze_CaCO3_REMIN * auto_graze(auto_ind) * QCaCO3(auto_ind) - CaCO3_PROD(auto_ind))
       end if
    end do

    !-----------------------------------------------------------------------
    !  oxygen
    !-----------------------------------------------------------------------

    o2_production = c0
    do auto_ind = 1, auto_cnt
       if (.not. auto_config(auto_ind)%Nfixer) then
          if (photoC(auto_ind) > c0) then
             o2_production = o2_production + photoC(auto_ind) * &
                  ((NO3_V(auto_ind) / (NO3_V(auto_ind) + NH4_V(auto_ind))) / parm_Red_D_C_O2 + &
                   (NH4_V(auto_ind) / (NO3_V(auto_ind) + NH4_V(auto_ind))) / parm_Remin_D_C_O2)
          end if
       else
          if (photoC(auto_ind) > c0) then
             o2_production = o2_production + photoC(auto_ind) * &
                  ((NO3_V(auto_ind) / (NO3_V(auto_ind) + NH4_V(auto_ind) + Nfix(auto_ind))) / parm_Red_D_C_O2 + &
                   (NH4_V(auto_ind) / (NO3_V(auto_ind) + NH4_V(auto_ind) + Nfix(auto_ind))) / parm_Remin_D_C_O2 + &
                   (Nfix(auto_ind)  / (NO3_V(auto_ind) + NH4_V(auto_ind) + Nfix(auto_ind))) / parm_Red_D_C_O2_diaz)
          end if
       endif
    end do

    o2_consumption = (O2_loc - parm_o2_min) / parm_o2_min_delta
    o2_consumption = min(max(o2_consumption, c0), c1)
    o2_consumption = o2_consumption * ( (POC_remin * (c1 - POCremin_refract) + DOC_remin &
         + DOCr_remin - (sed_denitrif * denitrif_C_N) - other_remin + sum(zoo_loss_dic(:)) &
         + sum(zoo_graze_dic(:)) + sum(auto_loss_dic(:)) + sum(auto_graze_dic(:)) ) &
         / parm_Remin_D_C_O2 + (c2 * nitrif))

    dtracers(o2_ind) = o2_production - o2_consumption

    end associate
  end subroutine marbl_compute_dtracer_local

  !-----------------------------------------------------------------------

  subroutine marbl_export_interior_shared_variables (&
       tracer_local, &
       marbl_tracer_indices, &
       carbonate, &
       dissolved_organic_matter, &
       QA_dust_def, &
       marbl_interior_share)

    real(r8)                            , intent(in)    :: tracer_local(ecosys_base_tracer_cnt)
    type(marbl_tracer_index_type)       , intent(in)    :: marbl_tracer_indices
    type(carbonate_type)                , intent(in)    :: carbonate
    type(dissolved_organic_matter_type) , intent(in)    :: dissolved_organic_matter
    real(r8)                            , intent(in)    :: QA_dust_def
    type(marbl_interior_share_type)     , intent(inout) :: marbl_interior_share

    associate( &
         share => marbl_interior_share &
         )

    share%QA_dust_def    = QA_dust_def
    share%DIC_loc_fields = tracer_local(marbl_tracer_indices%DIC_ind)
    share%DOC_loc_fields = tracer_local(marbl_tracer_indices%DOC_ind)
    share%O2_loc_fields  = tracer_local(marbl_tracer_indices%O2_ind)
    share%NO3_loc_fields = tracer_local(marbl_tracer_indices%NO3_ind)


    share%CO3_fields   = carbonate%CO3
    share%HCO3_fields  = carbonate%HCO3
    share%H2CO3_fields = carbonate%H2CO3

    share%DOC_remin_fields = dissolved_organic_matter%DOC_remin

    end associate
  end subroutine marbl_export_interior_shared_variables

  !-----------------------------------------------------------------------

  subroutine marbl_export_zooplankton_shared_variables (&
       zoo_cnt, &
       zooplankton_local, &
       zooplankton_secondary_species, &
       marbl_zooplankton_share)

    integer(int_kind)                        , intent(in)    :: zoo_cnt
    type(zooplankton_local_type)             , intent(in)    :: zooplankton_local(zoo_cnt)
    type(zooplankton_secondary_species_type) , intent(in)    :: zooplankton_secondary_species(zoo_cnt)
    type(marbl_zooplankton_share_type)       , intent(inout) :: marbl_zooplankton_share(zoo_cnt)

    integer(int_kind) :: n

    associate( &
         share => marbl_zooplankton_share(:) &
         )

    do n = 1, zoo_cnt
       share(n)%zooC_loc_fields     = zooplankton_local(n)%C
       share(n)%zoo_loss_fields     = zooplankton_secondary_species(n)%zoo_loss
       share(n)%zoo_loss_poc_fields = zooplankton_secondary_species(n)%zoo_loss_poc
       share(n)%zoo_loss_doc_fields = zooplankton_secondary_species(n)%zoo_loss_doc
       share(n)%zoo_loss_dic_fields = zooplankton_secondary_species(n)%zoo_loss_dic
    end do

    end associate
  end subroutine marbl_export_zooplankton_shared_variables


  !***********************************************************************

  subroutine marbl_export_autotroph_shared_variables (&
       auto_cnt, &
       autotroph_local, &
       autotroph_secondary_species, &
       marbl_tracer_indices, &
       marbl_autotroph_share)

    integer(int_kind)                      , intent(in)    :: auto_cnt
    type(autotroph_local_type)             , intent(in)    :: autotroph_local(auto_cnt)
    type(autotroph_secondary_species_type) , intent(in)    :: autotroph_secondary_species(auto_cnt)
    type(marbl_tracer_index_type)          , intent(in)    :: marbl_tracer_indices
    type(marbl_autotroph_share_type)       , intent(inout) :: marbl_autotroph_share(auto_cnt)

    integer(int_kind) :: n

    associate( &
         share => marbl_autotroph_share(:) &
         )

    do n = 1, auto_cnt
       share(n)%autotrophChl_loc_fields = autotroph_local(n)%Chl
       share(n)%autotrophC_loc_fields = autotroph_local(n)%C
       share(n)%autotrophFe_loc_fields = autotroph_local(n)%Fe

       if (marbl_tracer_indices%auto_inds(n)%Si_ind > 0) then
          share(n)%autotrophSi_loc_fields = autotroph_local(n)%Si
       else
          share(n)%autotrophSi_loc_fields = c0
       end if

       if (marbl_tracer_indices%auto_inds(n)%CaCO3_ind > 0) then
          share(n)%autotrophCaCO3_loc_fields = autotroph_local(n)%CaCO3
       else
          share(n)%autotrophCaCO3_loc_fields = c0
       end if

       share(n)%QCaCO3_fields         = autotroph_secondary_species(n)%QCaCO3
       share(n)%auto_graze_fields     = autotroph_secondary_species(n)%auto_graze
       share(n)%auto_graze_zoo_fields = autotroph_secondary_species(n)%auto_graze_zoo
       share(n)%auto_graze_poc_fields = autotroph_secondary_species(n)%auto_graze_poc
       share(n)%auto_graze_doc_fields = autotroph_secondary_species(n)%auto_graze_doc
       share(n)%auto_graze_dic_fields = autotroph_secondary_species(n)%auto_graze_dic
       share(n)%auto_loss_fields      = autotroph_secondary_species(n)%auto_loss
       share(n)%auto_loss_poc_fields  = autotroph_secondary_species(n)%auto_loss_poc
       share(n)%auto_loss_doc_fields  = autotroph_secondary_species(n)%auto_loss_doc
       share(n)%auto_loss_dic_fields  = autotroph_secondary_species(n)%auto_loss_dic
       share(n)%auto_agg_fields       = autotroph_secondary_species(n)%auto_agg
       share(n)%photoC_fields         = autotroph_secondary_species(n)%photoC
       share(n)%CaCO3_PROD_fields     = autotroph_secondary_species(n)%CaCO3_PROD
       share(n)%PCphoto_fields        = autotroph_secondary_species(n)%PCphoto
    end do
    end associate

  end subroutine marbl_export_autotroph_shared_variables

  !***********************************************************************

  subroutine marbl_update_tracer_file_metadata(marbl_tracer_indices,          &
             marbl_tracer_read, tracer_ext, marbl_status_log)

    ! MARBL is responsible for telling the  GCM driver where to read tracer
    ! initial conditions from, and this information comes from the
    ! marbl_tracer_read_type data structure (part of the marbl_interface_class)
    ! By default, the ecosys tracers are expected to be in init_ecosys_init_file
    ! and the CISO tracers are in ciso_init_ecosys_init_file [which is a
    ! terrible variable name], but individual tracers can be read from other
    ! files via the tracer_init_ext and ciso_tracer_init_ext namelist variables.
    ! This routine parses the tracer_init_ext arrays and updates the file
    ! metadata of any specified tracers.

    type(marbl_tracer_index_type), intent(in)    :: marbl_tracer_indices
    type(marbl_tracer_read_type),  intent(inout) :: marbl_tracer_read(:)
    type(marbl_tracer_read_type),  intent(in)    :: tracer_ext(:)
    type(marbl_log_type),          intent(inout) :: marbl_status_log

    character(*), parameter :: subname = 'marbl_mod:marbl_update_tracer_file_metadata'
    character(len=char_len) :: log_message
    integer :: n, ind, tracer_ind

    do n=1,size(tracer_ext)
      if (trim(tracer_ext(n)%mod_varname).ne.'unknown') then
        ! (1) For each element of tracer_ext(:), determine the tracer index
        !     of the tracer being updated (ignore 'unknown')
        tracer_ind = 0
        do ind=1,size(marbl_tracer_read)
          if (trim(tracer_ext(n)%mod_varname).eq.                              &
              trim(marbl_tracer_read(ind)%mod_varname)) then
            tracer_ind = ind
            exit
          end if
        end do

        ! (1b) Return with an error if no tracer matches
        if (tracer_ind.eq.0) then
          write(log_message,"(A,1X,A)") 'No tracer defined with name',        &
                                        trim(tracer_ext(n)%mod_varname)
          call marbl_status_log%log_error(log_message, subname)
          return
        end if

        ! (2) Given a match, update any fields provided via tracer_ext
        associate(&
                  tracer_read       => marbl_tracer_read(ind),                &
                  namelist_metadata => tracer_ext(n)                          &
                 )
          if (namelist_metadata%filename.ne.'unknown') &
            tracer_read%filename = namelist_metadata%filename
          if (namelist_metadata%file_varname.ne.'unknown') &
            tracer_read%file_varname = namelist_metadata%file_varname
          if (namelist_metadata%scale_factor.ne.c1) &
            tracer_read%scale_factor = namelist_metadata%scale_factor
          if (namelist_metadata%default_val.ne.c0) &
            tracer_read%default_val = namelist_metadata%default_val
        end associate
      end if
    end do

  end subroutine marbl_update_tracer_file_metadata

  !***********************************************************************

  subroutine log_add_forcing_field_error(marbl_status_log, varname, subname)

    type(marbl_log_type), intent(inout) :: marbl_status_log
    character(len=*),     intent(in)    :: varname
    character(len=*),     intent(in)    :: subname
    character(len=char_len) :: routine_name

    write(routine_name,"(3A)") "forcing_fields%add(", trim(varname), ")"
    call marbl_status_log%log_error_trace(routine_name, subname)

  end subroutine log_add_forcing_field_error

end module marbl_mod

!|||||||||||||||||||||||||||||||||||||||||||||||||||||||||||||||||||||||<|MERGE_RESOLUTION|>--- conflicted
+++ resolved
@@ -259,47 +259,6 @@
      real (r8) :: CaCO3 ! local copy of model autotroph CaCO3
   end type autotroph_local_type
 
-<<<<<<< HEAD
-  !-----------------------------------------------------------------------
-  ! flags
-  !-----------------------------------------------------------------------
-
-  ! control which portion of code are executed, useful for debugging
-  logical (log_kind) ::  lsource_sink
-  ! FIXME lapply_nhx_surface_emis belongs in marbl_config_mod.F90
-  logical (log_kind) ::  lapply_nhx_surface_emis
-
-  ! should ecosystem vars be written full depth
-  logical (log_kind)  :: lecovars_full_depth_tavg 
-
-  !-----------------------------------------------------------------------
-  !  bury to sediment options
-  !  bury coefficients (POC_bury_coeff, POP_bury_coeff, bSi_bury_coeff) reside in marbl_particulate_share_type
-  !  when ladjust_bury_coeff is .true., bury coefficients are adjusted
-  !  to preserve C, P, Si inventories on timescales exceeding bury_coeff_rmean_timescale_years
-  !  this is done primarily in spinup runs
-  !-----------------------------------------------------------------------
-
-  ! option of threshold of caco3 burial ['fixed_depth', 'omega_calc']
-  character(char_len) :: caco3_bury_thres_opt    
-
-  ! integer version of caco3_bury_thres_opt
-  integer (int_kind)  :: caco3_bury_thres_iopt   
-
-  integer (int_kind), parameter :: caco3_bury_thres_iopt_fixed_depth = 1
-  integer (int_kind), parameter :: caco3_bury_thres_iopt_omega_calc  = 2
-
-  ! threshold depth for caco3_bury_thres_opt='fixed_depth'
-  real (r8) :: caco3_bury_thres_depth  
-
-  character(char_len) :: init_bury_coeff_opt
-
-  logical (log_kind) :: ladjust_bury_coeff
-
-  real (r8) :: bury_coeff_rmean_timescale_years
-
-=======
->>>>>>> 770ee76a
   integer (int_kind) :: glo_avg_field_ind_interior_CaCO3_bury = 0
   integer (int_kind) :: glo_avg_field_ind_interior_POC_bury = 0
   integer (int_kind) :: glo_avg_field_ind_interior_POP_bury = 0
@@ -332,418 +291,6 @@
 
   !*****************************************************************************
 
-<<<<<<< HEAD
-  subroutine marbl_init_nml(nl_buffer, marbl_status_log)
-
-    !  Initialize ecosys tracer module. This involves setting metadata, reading
-    !  the module namelist, setting initial conditions, setting up forcing,
-    !  and defining additional tavg variables.
-    !
-    use marbl_namelist_mod        , only : marbl_nl_cnt
-    use marbl_namelist_mod        , only : marbl_nl_buffer_size
-    use marbl_namelist_mod        , only : marbl_namelist
-    use marbl_share_mod           , only : init_ecosys_option        
-    use marbl_share_mod           , only : init_ecosys_init_file
-    use marbl_share_mod           , only : init_ecosys_init_file_fmt
-    use marbl_share_mod           , only : tracer_init_ext
-    use marbl_share_mod           , only : ndep_data_type 
-    use marbl_share_mod           , only : ndep_shr_stream_year_first
-    use marbl_share_mod           , only : ndep_shr_stream_year_last
-    use marbl_share_mod           , only : ndep_shr_stream_year_align
-    use marbl_share_mod           , only : ndep_shr_stream_file
-    use marbl_share_mod           , only : ndep_shr_stream_scale_factor
-    use marbl_share_mod           , only : lflux_gas_co2
-    use marbl_share_mod           , only : lflux_gas_o2
-    use marbl_share_mod           , only : gas_flux_forcing_iopt_drv
-    use marbl_share_mod           , only : gas_flux_forcing_iopt_file
-    use marbl_share_mod           , only : gas_flux_forcing_iopt
-    use marbl_share_mod           , only : gas_flux_forcing_file
-    use marbl_share_mod           , only : atm_co2_const
-    use marbl_share_mod           , only : atm_alt_co2_const
-    use marbl_share_mod           , only : atm_co2_iopt
-    use marbl_share_mod           , only : atm_co2_iopt_const
-    use marbl_share_mod           , only : atm_co2_iopt_drv_prog
-    use marbl_share_mod           , only : atm_co2_iopt_drv_diag
-    use marbl_share_mod           , only : atm_alt_co2_iopt
-    use marbl_share_mod           , only : dust_flux_source
-    use marbl_share_mod           , only : iron_flux_source
-    use marbl_share_mod           , only : iron_frac_in_dust
-    use marbl_share_mod           , only : iron_frac_in_bc
-    use marbl_share_mod           , only : dust_flux_file        
-    use marbl_share_mod           , only : iron_flux_file        
-    use marbl_share_mod           , only : fice_file        
-    use marbl_share_mod           , only : xkw_file         
-    use marbl_share_mod           , only : ap_file          
-    use marbl_share_mod           , only : nox_flux_monthly_file 
-    use marbl_share_mod           , only : nhy_flux_monthly_file 
-    use marbl_share_mod           , only : din_riv_flux_file     
-    use marbl_share_mod           , only : dip_riv_flux_file     
-    use marbl_share_mod           , only : don_riv_flux_file     
-    use marbl_share_mod           , only : dop_riv_flux_file     
-    use marbl_share_mod           , only : dsi_riv_flux_file     
-    use marbl_share_mod           , only : dfe_riv_flux_file     
-    use marbl_share_mod           , only : dic_riv_flux_file     
-    use marbl_share_mod           , only : alk_riv_flux_file     
-    use marbl_share_mod           , only : doc_riv_flux_file     
-    use marbl_share_mod           , only : liron_patch  
-    use marbl_share_mod           , only : iron_patch_flux_filename  
-    use marbl_share_mod           , only : iron_patch_month  
-    use marbl_share_mod           , only : fesedflux_input 
-    use marbl_share_mod           , only : marbl_freq_opt_never  
-    use marbl_share_mod           , only : marbl_freq_opt_nmonth 
-    use marbl_share_mod           , only : marbl_freq_opt_nyear  
-
-    implicit none
-
-    character(marbl_nl_buffer_size), intent(in)  :: nl_buffer(marbl_nl_cnt)
-    type(marbl_log_type)           , intent(inout) :: marbl_status_log
-
-    !-----------------------------------------------------------------------
-    !  local variables
-    !-----------------------------------------------------------------------
-
-    character(*), parameter :: subname = 'marbl_mod:marbl_init_nml'
-    character(len=char_len) :: log_message
-    character(len=marbl_nl_buffer_size) :: tmp_nl_buffer
-
-    integer (int_kind)           :: n                           ! index for looping over tracers
-    character(char_len)          :: gas_flux_forcing_opt        ! option for forcing gas fluxes
-    character(char_len)          :: atm_co2_opt                 ! option for atmospheric co2 concentration
-    character(char_len)          :: atm_alt_co2_opt             ! option for atmospheric alternative CO2
-    type(marbl_tracer_read_type) :: dust_flux_input             ! namelist input for dust_flux
-    type(marbl_tracer_read_type) :: iron_flux_input             ! namelist input for iron_flux
-    type(marbl_tracer_read_type) :: nox_flux_monthly_input      ! namelist input for nox_flux_monthly
-    type(marbl_tracer_read_type) :: nhy_flux_monthly_input      ! namelist input for nhy_flux_monthly
-    type(marbl_tracer_read_type) :: din_riv_flux_input          ! namelist input for din_riv_flux
-    type(marbl_tracer_read_type) :: dip_riv_flux_input          ! namelist input for dip_riv_flux
-    type(marbl_tracer_read_type) :: don_riv_flux_input          ! namelist input for don_riv_flux
-    type(marbl_tracer_read_type) :: dop_riv_flux_input          ! namelist input for dop_riv_flux
-    type(marbl_tracer_read_type) :: dsi_riv_flux_input          ! namelist input for dsi_riv_flux
-    type(marbl_tracer_read_type) :: dfe_riv_flux_input          ! namelist input for dfe_riv_flux
-    type(marbl_tracer_read_type) :: dic_riv_flux_input          ! namelist input for dic_riv_flux
-    type(marbl_tracer_read_type) :: alk_riv_flux_input          ! namelist input for alk_riv_flux
-    type(marbl_tracer_read_type) :: doc_riv_flux_input          ! namelist input for doc_riv_flux
-    integer (int_kind)           :: nml_error                   ! namelist i/o error flag
-    integer (int_kind)           :: zoo_ind                     ! zooplankton functional group index
-    type(marbl_tracer_read_type) :: gas_flux_fice               ! ice fraction for gas fluxes
-    type(marbl_tracer_read_type) :: gas_flux_ws                 ! wind speed for gas fluxes
-    type(marbl_tracer_read_type) :: gas_flux_ap                 ! atmospheric pressure for gas fluxes
-    character(char_len)          :: nutr_rest_file              ! file containing nutrient fields
-    character(char_len)          :: nutr_variable_rest_file     ! file containing variable restoring info
-    character(char_len)          :: nutr_variable_rest_file_fmt ! format of file containing variable restoring info
-    logical (log_kind)           :: lnutr_variable_restore      ! geographically varying nutrient restoring (maltrud)
-    logical (log_kind)           :: locmip_k1_k2_bug_fix
-
-    namelist /ecosys_nml/                                                 &
-         init_ecosys_option, init_ecosys_init_file, tracer_init_ext,      &
-         init_ecosys_init_file_fmt,                                       &
-         dust_flux_source, dust_flux_input,                               &
-         iron_flux_source, iron_flux_input, fesedflux_input,              &
-         iron_frac_in_dust, iron_frac_in_bc,                              &
-         ndep_data_type, nox_flux_monthly_input, nhy_flux_monthly_input,  &
-         ndep_shr_stream_year_first, ndep_shr_stream_year_last,           &
-         ndep_shr_stream_year_align, ndep_shr_stream_file,                &
-         ndep_shr_stream_scale_factor,                                    &
-         din_riv_flux_input, dip_riv_flux_input, don_riv_flux_input,      &
-         dop_riv_flux_input, dsi_riv_flux_input, dfe_riv_flux_input,      &
-         dic_riv_flux_input, alk_riv_flux_input, doc_riv_flux_input,      &
-         gas_flux_forcing_opt, gas_flux_forcing_file,                     &
-         gas_flux_fice, gas_flux_ws, gas_flux_ap, nutr_rest_file,         &
-         lsource_sink, lapply_nhx_surface_emis,                           &
-         lflux_gas_o2, lflux_gas_co2, locmip_k1_k2_bug_fix,               &
-         lnutr_variable_restore, nutr_variable_rest_file,                 &
-         nutr_variable_rest_file_fmt, atm_co2_opt, atm_co2_const,         &
-         atm_alt_co2_opt, atm_alt_co2_const,                              &
-         liron_patch, iron_patch_flux_filename, iron_patch_month,         &
-         caco3_bury_thres_opt, caco3_bury_thres_depth,                    &
-         init_bury_coeff_opt, ladjust_bury_coeff,                         &
-         bury_coeff_rmean_timescale_years, PON_bury_coeff,                &
-         lecovars_full_depth_tavg
-
-    !-----------------------------------------------------------------------
-    !  default namelist settings
-    !-----------------------------------------------------------------------
-    init_ecosys_option = 'unknown'
-    init_ecosys_init_file = 'unknown'
-    init_ecosys_init_file_fmt = 'bin'
-
-    gas_flux_forcing_opt  = 'drv'
-    gas_flux_forcing_file = 'unknown'
-
-    gas_flux_fice%filename     = 'unknown'
-    gas_flux_fice%file_varname = 'FICE'
-    gas_flux_fice%scale_factor = c1
-    gas_flux_fice%default_val  = c0
-    gas_flux_fice%file_fmt     = 'bin'
-
-    gas_flux_ws%filename     = 'unknown'
-    gas_flux_ws%file_varname = 'XKW'
-    gas_flux_ws%scale_factor = c1
-    gas_flux_ws%default_val  = c0
-    gas_flux_ws%file_fmt     = 'bin'
-
-    gas_flux_ap%filename     = 'unknown'
-    gas_flux_ap%file_varname = 'P'
-    gas_flux_ap%scale_factor = c1
-    gas_flux_ap%default_val  = c0
-    gas_flux_ap%file_fmt     = 'bin'
-
-    nutr_rest_file = 'unknown'
-
-    !maltrud variable restoring
-    lnutr_variable_restore      = .false.
-    nutr_variable_rest_file     = 'unknown'
-    nutr_variable_rest_file_fmt = 'bin'
-
-    dust_flux_source             = 'monthly-calendar'
-    dust_flux_input%filename     = 'unknown'
-    dust_flux_input%file_varname = 'dust_flux'
-    dust_flux_input%scale_factor = c1
-    dust_flux_input%default_val  = c0
-    dust_flux_input%file_fmt     = 'bin'
-
-    iron_flux_source             = 'monthly-calendar'
-    iron_flux_input%filename     = 'unknown'
-    iron_flux_input%file_varname = 'iron_flux'
-    iron_flux_input%scale_factor = c1
-    iron_flux_input%default_val  = c0
-    iron_flux_input%file_fmt     = 'bin'
-
-    iron_frac_in_dust            = 0.035_r8 * 0.01_r8
-    iron_frac_in_bc              = 0.06_r8
-
-    fesedflux_input%filename     = 'unknown'
-    fesedflux_input%file_varname = 'FESEDFLUXIN'
-    fesedflux_input%scale_factor = c1
-    fesedflux_input%default_val  = c0
-    fesedflux_input%file_fmt     = 'bin'
-
-    ndep_data_type = 'monthly-calendar'
-
-    nox_flux_monthly_input%filename     = 'unknown'
-    nox_flux_monthly_input%file_varname = 'nox_flux'
-    nox_flux_monthly_input%scale_factor = c1
-    nox_flux_monthly_input%default_val  = c0
-    nox_flux_monthly_input%file_fmt     = 'bin'
-
-    nhy_flux_monthly_input%filename     = 'unknown'
-    nhy_flux_monthly_input%file_varname = 'nhy_flux'
-    nhy_flux_monthly_input%scale_factor = c1
-    nhy_flux_monthly_input%default_val  = c0
-    nhy_flux_monthly_input%file_fmt     = 'bin'
-
-    ndep_shr_stream_year_first = 1
-    ndep_shr_stream_year_last  = 1
-    ndep_shr_stream_year_align = 1
-    ndep_shr_stream_file       = 'unknown'
-    ndep_shr_stream_scale_factor = c1
-
-    din_riv_flux_input%filename     = 'unknown'
-    din_riv_flux_input%file_varname = 'din_riv_flux'
-    din_riv_flux_input%scale_factor = c1
-    din_riv_flux_input%default_val  = c0
-    din_riv_flux_input%file_fmt     = 'nc'
-
-    dip_riv_flux_input%filename     = 'unknown'
-    dip_riv_flux_input%file_varname = 'dip_riv_flux'
-    dip_riv_flux_input%scale_factor = c1
-    dip_riv_flux_input%default_val  = c0
-    dip_riv_flux_input%file_fmt     = 'nc'
-
-    don_riv_flux_input%filename     = 'unknown'
-    don_riv_flux_input%file_varname = 'don_riv_flux'
-    don_riv_flux_input%scale_factor = c1
-    don_riv_flux_input%default_val  = c0
-    don_riv_flux_input%file_fmt     = 'nc'
-
-    dop_riv_flux_input%filename     = 'unknown'
-    dop_riv_flux_input%file_varname = 'dop_riv_flux'
-    dop_riv_flux_input%scale_factor = c1
-    dop_riv_flux_input%default_val  = c0
-    dop_riv_flux_input%file_fmt     = 'nc'
-
-    dsi_riv_flux_input%filename     = 'unknown'
-    dsi_riv_flux_input%file_varname = 'dsi_riv_flux'
-    dsi_riv_flux_input%scale_factor = c1
-    dsi_riv_flux_input%default_val  = c0
-    dsi_riv_flux_input%file_fmt     = 'nc'
-
-    dfe_riv_flux_input%filename     = 'unknown'
-    dfe_riv_flux_input%file_varname = 'dfe_riv_flux'
-    dfe_riv_flux_input%scale_factor = c1
-    dfe_riv_flux_input%default_val  = c0
-    dfe_riv_flux_input%file_fmt     = 'nc'
-
-    dic_riv_flux_input%filename     = 'unknown'
-    dic_riv_flux_input%file_varname = 'dic_riv_flux'
-    dic_riv_flux_input%scale_factor = c1
-    dic_riv_flux_input%default_val  = c0
-    dic_riv_flux_input%file_fmt     = 'nc'
-
-    alk_riv_flux_input%filename     = 'unknown'
-    alk_riv_flux_input%file_varname = 'alk_riv_flux'
-    alk_riv_flux_input%scale_factor = c1
-    alk_riv_flux_input%default_val  = c0
-    alk_riv_flux_input%file_fmt     = 'nc'
-
-    doc_riv_flux_input%filename     = 'unknown'
-    doc_riv_flux_input%file_varname = 'doc_riv_flux'
-    doc_riv_flux_input%scale_factor = c1
-    doc_riv_flux_input%default_val  = c0
-    doc_riv_flux_input%file_fmt     = 'nc'
-
-    do n = 1, ecosys_base_tracer_cnt
-       tracer_init_ext(n)%mod_varname  = 'unknown'
-       tracer_init_ext(n)%filename     = 'unknown'
-       tracer_init_ext(n)%file_varname = 'unknown'
-       tracer_init_ext(n)%scale_factor = c1
-       tracer_init_ext(n)%default_val  = c0
-       tracer_init_ext(n)%file_fmt     = 'bin'
-    end do
-
-    lsource_sink          = .true.
-    lapply_nhx_surface_emis = .false.
-    lflux_gas_o2          = .true.
-    lflux_gas_co2         = .true.
-    locmip_k1_k2_bug_fix  = .true.
-
-    liron_patch              = .false.
-    iron_patch_flux_filename = 'unknown_iron_patch_filename'
-    iron_patch_month         = 1
-
-    atm_co2_opt   = 'const'
-    atm_co2_const = 280.0_r8
-
-    atm_alt_co2_opt   = 'const'
-    atm_alt_co2_const = 280.0_r8
-
-    caco3_bury_thres_opt = 'omega_calc'
-    caco3_bury_thres_depth = 3000.0e2
-
-    init_bury_coeff_opt = 'nml'
-    ladjust_bury_coeff = .false.
-    bury_coeff_rmean_timescale_years = 10.0_r8
-
-    PON_bury_coeff = 0.5_r8
-
-    lecovars_full_depth_tavg = .false.
-
-    !-----------------------------------------------------------------------
-    ! read the namelist buffer on every processor
-    !-----------------------------------------------------------------------
-
-    tmp_nl_buffer = marbl_namelist(nl_buffer, 'ecosys_nml')
-    read(tmp_nl_buffer, nml=ecosys_nml, iostat=nml_error)
-    if (nml_error /= 0) then
-      call marbl_status_log%log_error("error reading &ecosys_nml", subname)
-      return
-    else
-      ! FIXME #16: this is printing contents of pop_in, not the entire ecosys_nml
-      call marbl_status_log%log_namelist('ecosys_nml', tmp_nl_buffer, subname)
-    end if
-
-    !-----------------------------------------------------------------------
-    ! reassign values temporary input values to correct arrays
-    !-----------------------------------------------------------------------
-
-    if (trim(gas_flux_forcing_opt) == 'drv') then
-       gas_flux_forcing_iopt = gas_flux_forcing_iopt_drv
-    else if (trim(gas_flux_forcing_opt) == 'file') then
-       gas_flux_forcing_iopt = gas_flux_forcing_iopt_file
-    else
-       write(log_message, "(2A)") "unknown gas_flux_forcing_opt: ", trim(gas_flux_forcing_opt)
-       call marbl_status_log%log_error(log_message, subname)
-       return
-    endif
-
-    fice_file_loc%input             = gas_flux_fice
-    xkw_file_loc%input              = gas_flux_ws
-    ap_file_loc%input               = gas_flux_ap
-    dust_flux_file_loc%input        = dust_flux_input
-    iron_flux_file_loc%input        = iron_flux_input
-    nox_flux_monthly_file_loc%input = nox_flux_monthly_input
-    nhy_flux_monthly_file_loc%input = nhy_flux_monthly_input
-    din_riv_flux_file_loc%input     = din_riv_flux_input
-    dip_riv_flux_file_loc%input     = dip_riv_flux_input
-    don_riv_flux_file_loc%input     = don_riv_flux_input
-    dop_riv_flux_file_loc%input     = dop_riv_flux_input
-    dsi_riv_flux_file_loc%input     = dsi_riv_flux_input
-    dfe_riv_flux_file_loc%input     = dfe_riv_flux_input
-    dic_riv_flux_file_loc%input     = dic_riv_flux_input
-    alk_riv_flux_file_loc%input     = alk_riv_flux_input
-    doc_riv_flux_file_loc%input     = doc_riv_flux_input
-
-    !-----------------------------------------------------------------------
-    !  set variables immediately dependent on namelist variables
-    !-----------------------------------------------------------------------
-
-    select case (atm_co2_opt)
-    case ('const')
-       atm_co2_iopt = atm_co2_iopt_const
-    case ('drv_prog')
-       atm_co2_iopt = atm_co2_iopt_drv_prog
-    case ('drv_diag')
-       atm_co2_iopt = atm_co2_iopt_drv_diag
-    case default
-       write(log_message, "(2A)") "unknown atm_co2_opt: ", trim(atm_co2_opt)
-       call marbl_status_log%log_error(log_message, subname)
-       return
-    end select
-
-    select case (atm_alt_co2_opt)
-    case ('const')
-       atm_alt_co2_iopt = atm_co2_iopt_const
-    case default
-       write(log_message, "(2A)") "unknown atm_alt_co2_opt: ", trim(atm_alt_co2_opt)
-       call marbl_status_log%log_error(log_message, subname)
-       return
-    end select
-
-    select case (caco3_bury_thres_opt)
-    case ('fixed_depth')
-       caco3_bury_thres_iopt = caco3_bury_thres_iopt_fixed_depth
-    case ('omega_calc')
-       caco3_bury_thres_iopt = caco3_bury_thres_iopt_omega_calc
-    case default
-       write(log_message, "(2A)") "unknown caco3_bury_thres_opt: ", trim(caco3_bury_thres_opt)
-       call marbl_status_log%log_error(log_message, subname)
-       return
-    end select
-
-    !-----------------------------------------------------------------------
-    !  read ecosys_parms_nml namelist
-    !-----------------------------------------------------------------------
-
-    ! FIXME #11: eliminate marbl_parms!
-    call marbl_params_init(nl_buffer, marbl_status_log)
-    if (marbl_status_log%labort_marbl) then
-      call marbl_status_log%log_error_trace('marbl_params_init', subname)
-      return
-    end if
-
-    dust_flux_file        => dust_flux_file_loc
-    iron_flux_file        => iron_flux_file_loc
-    fice_file             => fice_file_loc
-    xkw_file              => xkw_file_loc
-    ap_file               => ap_file_loc
-    nox_flux_monthly_file => nox_flux_monthly_file_loc
-    nhy_flux_monthly_file => nhy_flux_monthly_file_loc
-    din_riv_flux_file     => din_riv_flux_file_loc
-    dip_riv_flux_file     => dip_riv_flux_file_loc
-    don_riv_flux_file     => don_riv_flux_file_loc
-    dop_riv_flux_file     => dop_riv_flux_file_loc
-    dsi_riv_flux_file     => dsi_riv_flux_file_loc
-    dfe_riv_flux_file     => dfe_riv_flux_file_loc
-    dic_riv_flux_file     => dic_riv_flux_file_loc
-    alk_riv_flux_file     => alk_riv_flux_file_loc
-    doc_riv_flux_file     => doc_riv_flux_file_loc
-
-  end subroutine marbl_init_nml
-
-  !*****************************************************************************
-
-=======
->>>>>>> 770ee76a
   subroutine marbl_init_surface_forcing_fields(&
        num_elements, num_surface_forcing_fields, &
        surface_forcing_indices, surface_forcing_fields,   &
@@ -3002,33 +2549,9 @@
     use marbl_co2calc_mod        , only : marbl_co2calc_surf
     use marbl_co2calc_mod        , only : thermodynamic_coefficients_type
     use marbl_oxygen             , only : o2sat_surf
-<<<<<<< HEAD
+    use marbl_constants_mod      , only : molw_Fe
     use marbl_nhx_surface_emis_mod, only : marbl_comp_nhx_surface_emis
-    use marbl_parms              , only : molw_Fe
-    use marbl_share_mod          , only : lflux_gas_o2
-    use marbl_share_mod          , only : lflux_gas_co2
-    use marbl_share_mod          , only : ndep_data_type
-    use marbl_share_mod          , only : gas_flux_forcing_iopt_drv
-    use marbl_share_mod          , only : gas_flux_forcing_iopt_file
-    use marbl_share_mod          , only : gas_flux_forcing_iopt
-    use marbl_share_mod          , only : fice_file        
-    use marbl_share_mod          , only : xkw_file         
-    use marbl_share_mod          , only : ap_file          
-    use marbl_share_mod          , only : iron_frac_in_dust
-    use marbl_share_mod          , only : iron_frac_in_bc
-    use marbl_share_mod          , only : dust_flux_file       
-    use marbl_share_mod          , only : iron_flux_file          
-    use marbl_share_mod          , only : din_riv_flux_file      
-    use marbl_share_mod          , only : dip_riv_flux_file    
-    use marbl_share_mod          , only : don_riv_flux_file    
-    use marbl_share_mod          , only : dop_riv_flux_file    
-    use marbl_share_mod          , only : dsi_riv_flux_file    
-    use marbl_share_mod          , only : dfe_riv_flux_file    
-    use marbl_share_mod          , only : dic_riv_flux_file    
-    use marbl_share_mod          , only : alk_riv_flux_file    
-    use marbl_share_mod          , only : doc_riv_flux_file    
-=======
-    use marbl_constants_mod      , only : molw_Fe
+    use marbl_config_mod         , only : lapply_nhx_surface_emis
     use marbl_config_mod         , only : ndep_data_type
     use marbl_config_mod         , only : gas_flux_forcing_iopt_drv
     use marbl_config_mod         , only : gas_flux_forcing_iopt_file
@@ -3049,7 +2572,6 @@
     use marbl_config_mod         , only : doc_riv_flux_file    
     use marbl_parms              , only : iron_frac_in_dust
     use marbl_parms              , only : iron_frac_in_bc
->>>>>>> 770ee76a
     use marbl_sizes              , only : marbl_total_tracer_cnt
     use marbl_ciso_mod           , only : marbl_ciso_set_surface_forcing
 
