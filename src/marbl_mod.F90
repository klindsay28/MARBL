--- conflicted
+++ resolved
@@ -2291,20 +2291,6 @@
     !-----------------------------------------------------------------------
     !  local variables
     !-----------------------------------------------------------------------
-<<<<<<< HEAD
-    character(*), parameter :: subname = 'marbl_mod:marbl_set_surface_forcing'
-    integer (int_kind)      :: n                        ! loop indices
-    integer (int_kind)      :: auto_ind                 ! autotroph functional group index
-    real (r8)               :: phlo(num_elements)       ! lower bound for ph in solver
-    real (r8)               :: phhi(num_elements)       ! upper bound for ph in solver
-    real (r8)               :: ph_new(num_elements)     ! computed ph from solver
-    real (r8)               :: xkw_ice(num_elements)    ! common portion of piston vel., (1-fice)*xkw (cm/s)
-    real (r8)               :: o2sat_1atm(num_elements) ! o2 saturation @ 1 atm (mmol/m^3)
-    real (r8)               :: totalChl_loc(num_elements)  ! local value of totalChl
-    real (r8)               :: flux_o2_loc(num_elements)   ! local value of o2 flux
-    type(co2calc_coeffs_type), dimension(num_elements) :: co3_coeffs
-    type(co2calc_state_type),  dimension(num_elements) :: species_concentration
-=======
     character(len=*), parameter :: subname = 'marbl_mod:marbl_set_surface_forcing'
 
     integer (int_kind) :: n                        ! loop indices
@@ -2316,8 +2302,8 @@
     real (r8)          :: o2sat_1atm(num_elements) ! o2 saturation @ 1 atm (mmol/m^3)
     real (r8)          :: totalChl_loc(num_elements)  ! local value of totalChl
     real (r8)          :: flux_o2_loc(num_elements)   ! local value of o2 flux
-    type(thermodynamic_coefficients_type), dimension(num_elements) :: co3_coeffs
->>>>>>> 828613ed
+    type(co2calc_coeffs_type), dimension(num_elements) :: co3_coeffs
+    type(co2calc_state_type),  dimension(num_elements) :: species_concentration
     !-----------------------------------------------------------------------
 
     associate(                                                                                      &
