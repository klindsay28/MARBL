--- conflicted
+++ resolved
@@ -463,11 +463,8 @@
 
     !  Compute time derivatives for ecosystem state variables
 
-<<<<<<< HEAD
     use marbl_settings_mod, only : lNK_shadow_tracers
-=======
     use marbl_temperature, only : marbl_temperature_potemp
->>>>>>> b3815df1
     use marbl_ciso_mod, only : marbl_ciso_set_interior_forcing
     use marbl_interface_private_types, only : marbl_internal_timers_type
     use marbl_interface_private_types, only : marbl_timer_indexing_type
@@ -547,7 +544,7 @@
     ! NOTE(bja, 2015-07) dtracers=0 must come before the "not
     ! lsource_sink check to ensure correct answer when not doing
     ! computations.
-    ! NOTE(mvertens, 2015-12) the following includes carbon isotopes if 
+    ! NOTE(mvertens, 2015-12) the following includes carbon isotopes if
     ! ciso_on is true
 
     dtracers(:, :) = c0
@@ -1153,7 +1150,7 @@
     associate(                                                                         &
          column_kmt               => domain%kmt,                                       &
          delta_z                  => domain%delta_z,                                   &
-         zw                       => domain%zw,                                        & 
+         zw                       => domain%zw,                                        &
          O2_loc                   => tracer_local(marbl_tracer_indices%o2_ind),        &
          NO3_loc                  => tracer_local(marbl_tracer_indices%no3_ind),       &
          POC_PROD_avail_fields    => marbl_particulate_share%POC_PROD_avail_fields,    & ! IN/OUT
@@ -1508,7 +1505,7 @@
     !  POC burial from Dunne et al. 2007 (doi:10.1029/2006GB002907), maximum of 80% burial efficiency imposed
     !  Bsi preservation in sediments based on
     !     Ragueneau et al. 2000 (doi:10.1016/S0921-8181(00)00052-7)
-    !  Calcite is preserved in sediments above a threshold depth, 
+    !  Calcite is preserved in sediments above a threshold depth,
     !     which is based on caco3_bury_thres_opt.
     !-----------------------------------------------------------------------
 
@@ -1822,14 +1819,10 @@
     use marbl_interface_private_types, only : marbl_surface_saved_state_indexing_type
     use marbl_schmidt_number_mod, only : schmidt_co2_surf
     use marbl_oxygen, only : schmidt_o2_surf
-<<<<<<< HEAD
     use marbl_co2calc_mod, only : marbl_co2calc_state_set
     use marbl_co2calc_mod, only : marbl_co2calc_state_set_dic
     use marbl_co2calc_mod, only : marbl_co2calc_state_set_ta
-    use marbl_co2calc_mod, only : marbl_co2calc_surf
-=======
     use marbl_co2calc_mod, only : marbl_co2calc_surface
->>>>>>> b3815df1
     use marbl_co2calc_mod, only : co2calc_coeffs_type
     use marbl_co2calc_mod, only : co2calc_state_type
     use marbl_oxygen, only : o2sat_surf
@@ -2046,8 +2039,7 @@
 
           ! Note the following computes a new ph_prev_surf
           ! pass in sections of surface_input_forcings instead of associated vars because of problems with intel/15.0.3
-<<<<<<< HEAD
-          call marbl_co2calc_surf( &
+          call marbl_co2calc_surface( &
                num_elements         = num_elements, &
                lcomp_co2calc_coeffs = .true., &
                co2calc_state_in     = co2calc_state, &
@@ -2063,30 +2055,6 @@
                dpco2                = dpco2, &
                ph                   = ph_prev_surf, &
                marbl_status_log     = marbl_status_log)
-=======
-          call marbl_co2calc_surface(                                      &
-               num_elements     = num_elements,                            &
-               lcomp_co2calc_coeffs = .true.,                              &
-               dic_in     = surface_vals(:,dic_ind),                       &
-               xco2_in    = surface_input_forcings(ind%xco2_id)%field_0d,  &
-               ta_in      = surface_vals(:,alk_ind),                       &
-               pt_in      = surface_vals(:,po4_ind),                       &
-               sit_in     = surface_vals(:,sio3_ind),                      &
-               temp       = surface_input_forcings(ind%sst_id)%field_0d,   &
-               salt       = surface_input_forcings(ind%sss_id)%field_0d,   &
-               atmpres    = surface_input_forcings(ind%atm_pressure_id)%field_0d, &
-               co2calc_coeffs = co2calc_coeffs,                            &
-               co2calc_state = co2calc_state,                              &
-               co3        = co3,                                           &
-               co2star    = co2star,                                       &
-               dco2star   = dco2star,                                      &
-               pco2surf   = pco2surf,                                      &
-               dpco2      = dpco2,                                         &
-               phlo       = phlo,                                          &
-               phhi       = phhi,                                          &
-               ph         = ph_prev_surf,                                  &
-               marbl_status_log = marbl_status_log)
->>>>>>> b3815df1
 
           if (marbl_status_log%labort_marbl) then
             call marbl_status_log%log_error_trace('co2calc_surf() with flux_co2', subname)
@@ -2137,8 +2105,7 @@
 
           ! Note the following computes a new ph_prev_alt_co2_surf
           ! pass in sections of surface_input_forcings instead of associated vars because of problems with intel/15.0.3
-<<<<<<< HEAD
-          call marbl_co2calc_surf( &
+          call marbl_co2calc_surface( &
                num_elements         = num_elements, &
                lcomp_co2calc_coeffs = .false., &
                co2calc_state_in     = co2calc_state, &
@@ -2154,30 +2121,6 @@
                dpco2                = dpco2_alt, &
                ph                   = ph_prev_alt_co2_surf, &
                marbl_status_log     = marbl_status_log)
-=======
-          call marbl_co2calc_surface(                                      &
-               num_elements     = num_elements,                            &
-               lcomp_co2calc_coeffs = .false.,                             &
-               dic_in     = surface_vals(:,dic_alt_co2_ind),               &
-               xco2_in    = surface_input_forcings(ind%xco2_alt_co2_id)%field_0d, &
-               ta_in      = surface_vals(:,alk_alt_co2_ind),               &
-               pt_in      = surface_vals(:,po4_ind),                       &
-               sit_in     = surface_vals(:,sio3_ind),                      &
-               temp       = surface_input_forcings(ind%sst_id)%field_0d,   &
-               salt       = surface_input_forcings(ind%sss_id)%field_0d,   &
-               atmpres    = surface_input_forcings(ind%atm_pressure_id)%field_0d, &
-               co2calc_coeffs = co2calc_coeffs,                            &
-               co2calc_state = co2calc_state,                              &
-               co3        = co3,                                           &
-               co2star    = co2star_alt,                                   &
-               dco2star   = dco2star_alt,                                  &
-               pco2surf   = pco2surf_alt,                                  &
-               dpco2      = dpco2_alt,                                     &
-               phlo       = phlo,                                          &
-               phhi       = phhi,                                          &
-               ph         = ph_prev_alt_co2_surf,                          &
-               marbl_status_log = marbl_status_log)
->>>>>>> b3815df1
 
           if (marbl_status_log%labort_marbl) then
             call marbl_status_log%log_error_trace('co2calc_surf() with flux_alt_co2', subname)
@@ -2227,7 +2170,7 @@
 
             ! Note the following computes a new ph_tmp
             ! pass in sections of surface_input_forcings instead of associated vars because of problems with intel/15.0.3
-            call marbl_co2calc_surf( &
+            call marbl_co2calc_surface( &
                  num_elements         = num_elements, &
                  lcomp_co2calc_coeffs = .false., &
                  co2calc_state_in     = co2calc_state, &
@@ -2264,7 +2207,7 @@
                  dic                 = surface_vals(:,dic_shadow_ind) + 0.5_r8, &
                  co2calc_state       = co2calc_state)
 
-            call marbl_co2calc_surf( &
+            call marbl_co2calc_surface( &
                  num_elements         = num_elements, &
                  lcomp_co2calc_coeffs = .false., &
                  co2calc_state_in     = co2calc_state, &
@@ -2292,7 +2235,7 @@
                  dic                 = surface_vals(:,dic_shadow_ind) - 0.5_r8, &
                  co2calc_state       = co2calc_state)
 
-            call marbl_co2calc_surf( &
+            call marbl_co2calc_surface( &
                  num_elements         = num_elements, &
                  lcomp_co2calc_coeffs = .false., &
                  co2calc_state_in     = co2calc_state, &
@@ -2331,7 +2274,7 @@
                  ta                  = surface_vals(:,alk_shadow_ind) + 0.5_r8, &
                  co2calc_state       = co2calc_state)
 
-            call marbl_co2calc_surf( &
+            call marbl_co2calc_surface( &
                  num_elements         = num_elements, &
                  lcomp_co2calc_coeffs = .false., &
                  co2calc_state_in     = co2calc_state, &
@@ -2359,7 +2302,7 @@
                  ta                  = surface_vals(:,alk_shadow_ind) - 0.5_r8, &
                  co2calc_state       = co2calc_state)
 
-            call marbl_co2calc_surf( &
+            call marbl_co2calc_surface( &
                  num_elements         = num_elements, &
                  lcomp_co2calc_coeffs = .false., &
                  co2calc_state_in     = co2calc_state, &
@@ -2935,16 +2878,11 @@
        temperature, press_bar, salinity, tracer_local, marbl_tracer_indices, &
        ph_prev_col, ph_prev_alt_co2_col, carbonate, marbl_status_log)
 
-<<<<<<< HEAD
     use marbl_co2calc_mod, only : marbl_co2calc_state_set
     use marbl_co2calc_mod, only : marbl_co2calc_state_set_dic
     use marbl_co2calc_mod, only : marbl_co2calc_state_set_ta
-    use marbl_co2calc_mod, only : marbl_comp_co3terms
-    use marbl_co2calc_mod, only : marbl_comp_co3_sat_vals
-=======
     use marbl_co2calc_mod, only : marbl_co2calc_interior
     use marbl_co2calc_mod, only : marbl_co2calc_co3_sat_vals
->>>>>>> b3815df1
     use marbl_co2calc_mod, only : co2calc_coeffs_type
     use marbl_co2calc_mod, only : co2calc_state_type
 
@@ -3003,17 +2941,10 @@
          ph_alt_co2        => carbonate(:)%pH_ALT_CO2             &
          )
 
-<<<<<<< HEAD
-    pressure_correct = .TRUE.
-    pressure_correct(1) = .FALSE.
-    pressure_correct(column_kmt+1:dkm) = .FALSE.
-
     !-----------------------------------------------------------------------
     ! compute carbonate terms for dic and alk values
     !-----------------------------------------------------------------------
 
-=======
->>>>>>> b3815df1
     do k=1,dkm
        if (ph_prev_col(k)  /= c0) then
           ph_lower_bound(k) = ph_prev_col(k) - del_ph
@@ -3024,7 +2955,6 @@
        end if
     enddo
 
-<<<<<<< HEAD
     call marbl_co2calc_state_set( &
          num_elements        = dkm, &
          num_active_elements = column_kmt, &
@@ -3037,16 +2967,10 @@
          sit                 = sio3_loc(:), &
          co2calc_state       = co2calc_state)
 
-    call marbl_comp_CO3terms( &
-         dkm, column_kmt, pressure_correct, .true., &
+    call marbl_co2calc_interior( &
+         dkm, column_kmt, .true., &
          co2calc_state, ph_lower_bound, ph_upper_bound, &
          co2calc_coeffs, ph, h2co3, hco3, co3, marbl_status_log)
-=======
-    call marbl_co2calc_interior(&
-         dkm, column_kmt, .true., co2calc_coeffs, co2calc_state, &
-         temperature, salinity, press_bar, dic_loc, alk_loc, po4_loc, sio3_loc,    &
-         ph_lower_bound, ph_upper_bound, ph, h2co3, hco3, co3, marbl_status_log)
->>>>>>> b3815df1
 
     if (marbl_status_log%labort_marbl) then
       call marbl_status_log%log_error_trace('marbl_co2calc_interior()', subname)
@@ -3072,7 +2996,6 @@
 
     enddo
 
-<<<<<<< HEAD
     call marbl_co2calc_state_set_dic( &
          num_elements        = dkm, &
          num_active_elements = column_kmt, &
@@ -3085,18 +3008,11 @@
          ta                  = alk_alt_co2_loc(:), &
          co2calc_state       = co2calc_state)
 
-    call marbl_comp_CO3terms(&
-         dkm, column_kmt, pressure_correct, .false., &
+    call marbl_co2calc_interior(&
+         dkm, column_kmt, .false., &
          co2calc_state, ph_lower_bound, ph_upper_bound, &
          co2calc_coeffs, ph_alt_co2, h2co3_alt_co2, hco3_alt_co2, co3_alt_co2, &
          marbl_status_log)
-=======
-    call marbl_co2calc_interior(&
-         dkm, column_kmt, .false., co2calc_coeffs, co2calc_state,     &
-         temperature, salinity, press_bar, dic_alt_co2_loc, alk_alt_co2_loc, po4_loc,   &
-         sio3_loc, ph_lower_bound, ph_upper_bound, ph_alt_co2, h2co3_alt_co2,           &
-         hco3_alt_co2, co3_alt_co2, marbl_status_log)
->>>>>>> b3815df1
 
     if (marbl_status_log%labort_marbl) then
       call marbl_status_log%log_error_trace('marbl_co2calc_interior()', subname)
@@ -4336,7 +4252,7 @@
     use marbl_settings_mod, only : Qfe_zoo
 
     ! Note (mvertens, 2016-02), all the column_sinking_partiles must be intent(inout)
-    ! rather than intent(out), since if they were intent(out) they would be automatically 
+    ! rather than intent(out), since if they were intent(out) they would be automatically
     ! deallocated on entry in this routine (this is not required behavior - but is
     ! standard)
 
