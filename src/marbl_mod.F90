--- conflicted
+++ resolved
@@ -2014,13 +2014,8 @@
                marbl_status_log     = marbl_status_log)
 
           if (marbl_status_log%labort_marbl) then
-<<<<<<< HEAD
-            call marbl_status_log%log_error_trace('co2calc_surf() with flux_co2', subname)
-            return
-=======
              call marbl_status_log%log_error_trace('marbl_co2calc_surface() with flux_co2', subname)
              return
->>>>>>> 97bd2d2a
           end if
 
           if (marbl_status_log%lwarning) then
@@ -2089,17 +2084,12 @@
                marbl_status_log     = marbl_status_log)
 
           if (marbl_status_log%labort_marbl) then
-<<<<<<< HEAD
-            call marbl_status_log%log_error_trace('co2calc_surf() with flux_alt_co2', subname)
-            return
-=======
              call marbl_status_log%log_error_trace('marbl_co2calc_surface() with flux_alt_co2', subname)
              return
           end if
 
           if (marbl_status_log%lwarning) then
              call marbl_status_log%log_warning_trace('marbl_co2calc_surface() with flux_alt_co2', subname)
->>>>>>> 97bd2d2a
           end if
 
           flux_alt_co2(:) = pv_co2(:) * dco2star_alt(:)
@@ -2163,8 +2153,12 @@
                  marbl_status_log     = marbl_status_log)
 
             if (marbl_status_log%labort_marbl) then
-              call marbl_status_log%log_error_trace('co2calc_surf() with flux_co2_shadow', subname)
-              return
+               call marbl_status_log%log_error_trace('marbl_co2calc_surface() with flux_co2_shadow', subname)
+               return
+            end if
+
+            if (marbl_status_log%lwarning) then
+               call marbl_status_log%log_warning_trace('marbl_co2calc_surface() with flux_co2_shadow', subname)
             end if
 
             ! store computed pH into saved state
@@ -2200,8 +2194,12 @@
                  marbl_status_log     = marbl_status_log)
 
             if (marbl_status_log%labort_marbl) then
-              call marbl_status_log%log_error_trace('co2calc_surf() with flux_co2_shadow, pos dic inc', subname)
-              return
+               call marbl_status_log%log_error_trace('marbl_co2calc_surface() with flux_co2_shadow, pos dic inc', subname)
+               return
+            end if
+
+            if (marbl_status_log%lwarning) then
+               call marbl_status_log%log_warning_trace('marbl_co2calc_surface() with flux_co2_shadow, pos dic inc', subname)
             end if
 
             call marbl_co2calc_state_set_dic( &
@@ -2228,8 +2226,12 @@
                  marbl_status_log     = marbl_status_log)
 
             if (marbl_status_log%labort_marbl) then
-              call marbl_status_log%log_error_trace('co2calc_surf() with flux_co2_shadow, neg dic inc', subname)
-              return
+               call marbl_status_log%log_error_trace('marbl_co2calc_surface() with flux_co2_shadow, neg dic inc', subname)
+               return
+            end if
+
+            if (marbl_status_log%lwarning) then
+               call marbl_status_log%log_warning_trace('marbl_co2calc_surface() with flux_co2_shadow, neg dic inc', subname)
             end if
 
             d_sf_dic_shadow_d_dic_shadow(:) = pv_co2(:) * (dco2star_pos_inc(:) - dco2star_neg_inc(:))
@@ -2267,8 +2269,12 @@
                  marbl_status_log     = marbl_status_log)
 
             if (marbl_status_log%labort_marbl) then
-              call marbl_status_log%log_error_trace('co2calc_surf() with flux_co2_shadow, pos alk inc', subname)
-              return
+               call marbl_status_log%log_error_trace('marbl_co2calc_surface() with flux_co2_shadow, pos alk inc', subname)
+               return
+            end if
+
+            if (marbl_status_log%lwarning) then
+               call marbl_status_log%log_warning_trace('marbl_co2calc_surface() with flux_co2_shadow, pos alk inc', subname)
             end if
 
             call marbl_co2calc_state_set_ta( &
@@ -2295,8 +2301,12 @@
                  marbl_status_log     = marbl_status_log)
 
             if (marbl_status_log%labort_marbl) then
-              call marbl_status_log%log_error_trace('co2calc_surf() with flux_co2_shadow, neg alk inc', subname)
-              return
+               call marbl_status_log%log_error_trace('marbl_co2calc_surface() with flux_co2_shadow, neg alk inc', subname)
+               return
+            end if
+
+            if (marbl_status_log%lwarning) then
+               call marbl_status_log%log_warning_trace('marbl_co2calc_surface() with flux_co2_shadow, neg alk inc', subname)
             end if
 
             d_sf_dic_shadow_d_alk_shadow(:) = pv_co2(:) * (dco2star_pos_inc(:) - dco2star_neg_inc(:))
@@ -2983,15 +2993,13 @@
       return
     end if
 
-<<<<<<< HEAD
-    !-----------------------------------------------------------------------
-    ! compute carbonate terms for dic_alt_co2 and alk_alt_co2 values
-    !-----------------------------------------------------------------------
-=======
     if (marbl_status_log%lwarning) then
       call marbl_status_log%log_warning_trace('marbl_co2calc_interior() with dic', subname)
     end if
->>>>>>> 97bd2d2a
+
+    !-----------------------------------------------------------------------
+    ! compute carbonate terms for dic_alt_co2 and alk_alt_co2 values
+    !-----------------------------------------------------------------------
 
     do k=1,dkm
 
