! -*- mode: f90; indent-tabs-mode: nil; f90-do-indent:3; f90-if-indent:3; f90-type-indent:3; f90-program-indent:2; f90-associate-indent:0; f90-continuation-indent:5  -*-
!|||||||||||||||||||||||||||||||||||||||||||||||||||||||||||||||||||||||

module marbl_ciso_mod

  !-----------------------------------------------------------------------
  !  Carbon 13 module and biotic 14C module
  !  13C code is based on code form G. Xavier, ETH, 2010, which
  !  was written for pop1 (CCSM3)
  !  This code needs the ecosystem model to run, as it uses several
  !  variables computed there.
  !  This module adds 7 carbon pools for 13C and another 7 for 14C
  !-----------------------------------------------------------------------

  use marbl_kinds_mod, only : r8
  use marbl_kinds_mod, only : int_kind
  use marbl_kinds_mod, only : log_kind
  use marbl_kinds_mod, only : char_len

  use marbl_constants_mod, only : c0
  use marbl_constants_mod, only : c1
  use marbl_constants_mod, only : c2
  use marbl_constants_mod, only : c1000
  use marbl_constants_mod, only : mpercm

  use marbl_settings_mod, only : autotroph_cnt
  use marbl_settings_mod, only : autotrophs
  use marbl_settings_mod, only : zooplankton
  use marbl_settings_mod, only : grazing
  use marbl_settings_mod, only : caco3_bury_thres_iopt
  use marbl_settings_mod, only : caco3_bury_thres_iopt_fixed_depth
  use marbl_settings_mod, only : caco3_bury_thres_depth

  use marbl_logging, only : marbl_log_type

  use marbl_interface_public_types, only : marbl_tracer_metadata_type
  use marbl_interface_public_types, only : marbl_diagnostics_type
  use marbl_interface_public_types, only : marbl_domain_type

  use marbl_interface_private_types, only : column_sinking_particle_type
  use marbl_interface_private_types, only : marbl_interior_share_type
  use marbl_interface_private_types, only : marbl_particulate_share_type
  use marbl_interface_private_types, only : marbl_surface_forcing_share_type
  use marbl_interface_private_types, only : marbl_tracer_index_type
  use marbl_interface_private_types, only : carbonate_type

  use marbl_pft_mod, only : autotroph_type
  use marbl_pft_mod, only : marbl_zooplankton_share_type
  use marbl_pft_mod, only : marbl_autotroph_share_type

  implicit none
  private

  !-----------------------------------------------------------------------
  !  public/private declarations
  !-----------------------------------------------------------------------

  public  :: marbl_ciso_init_tracer_metadata
  public  :: marbl_ciso_set_interior_forcing
  public  :: marbl_ciso_set_surface_forcing

  private :: setup_cell_attributes
  private :: setup_local_column_tracers
  private :: setup_local_autotrophs
  private :: fract_keller_morel
  private :: init_particulate_terms
  private :: compute_particulate_terms

  type, private :: autotroph_local_type
     real (r8) :: C13     ! local copy of model autotroph C13
     real (r8) :: C14     ! local copy of model autotroph C14
     real (r8) :: Ca13CO3 ! local copy of model autotroph Ca13CO3
     real (r8) :: Ca14CO3 ! local copy of model autotroph Ca14CO3
  end type autotroph_local_type

  !-----------------------------------------------------------------------
  !  scalar constants for 14C decay calculation
  !-----------------------------------------------------------------------

   real (r8), parameter :: c14_halflife_years = 5730.0_r8 !C14 half file
   real (r8) :: c14_lambda_inv_sec           ! Decay variable in seconds

  !***********************************************************************

contains

  !*****************************************************************************

  subroutine marbl_ciso_init_tracer_metadata(marbl_tracer_indices, marbl_tracer_metadata)

    !  Set tracer and forcing metadata

    use marbl_settings_mod, only : ciso_lecovars_full_depth_tavg
    use marbl_settings_mod, only : lNK_ciso_shadow_tracers

    implicit none

    type(marbl_tracer_index_type)     , intent(in)    :: marbl_tracer_indices
    type (marbl_tracer_metadata_type) , intent(inout) :: marbl_tracer_metadata(:)   ! descriptors for each tracer

    !-----------------------------------------------------------------------
    !  local variables
    !-----------------------------------------------------------------------
    character(len=*), parameter :: subname = 'marbl_ciso_mod:marbl_ciso_init_tracer_metadata'
    character(len=char_len)     :: log_message

    integer (int_kind) :: n                             ! tracer index
    integer (int_kind) :: auto_ind                      ! autotroph functional group index
    !-----------------------------------------------------------------------

    !-----------------------------------------------------------------------
    !  initialize non-autotroph metadata values
    !-----------------------------------------------------------------------

    associate(di13c_ind         => marbl_tracer_indices%di13c_ind,            &
              do13c_ind         => marbl_tracer_indices%do13c_ind,            &
              zoo13c_ind        => marbl_tracer_indices%zoo13c_ind,           &
              di14c_ind         => marbl_tracer_indices%di14c_ind,            &
              do14c_ind         => marbl_tracer_indices%do14c_ind,            &
              zoo14c_ind        => marbl_tracer_indices%zoo14c_ind,           &
              di13c_shadow_ind  => marbl_tracer_indices%di13c_shadow_ind,     &
              do13c_shadow_ind  => marbl_tracer_indices%do13c_shadow_ind,     &
              di14c_shadow_ind  => marbl_tracer_indices%di14c_shadow_ind,     &
              do14c_shadow_ind  => marbl_tracer_indices%do14c_shadow_ind,     &
              ciso_ind_beg      => marbl_tracer_indices%ciso%ind_beg,         &
              ciso_ind_end      => marbl_tracer_indices%ciso%ind_end          &
             )

    ! All CISO tracers share units, tend_units, flux_units, and
    ! tracer_module_name
    do n=ciso_ind_beg,ciso_ind_end
      marbl_tracer_metadata(n)%units      = 'mmol/m^3'
      marbl_tracer_metadata(n)%tend_units = 'mmol/m^3/s'
      marbl_tracer_metadata(n)%flux_units = 'mmol/m^3 cm/s'
      marbl_tracer_metadata(n)%tracer_module_name = 'ciso'
    end do

    marbl_tracer_metadata(di13c_ind)%short_name='DI13C'
    marbl_tracer_metadata(di13c_ind)%long_name='Dissolved Inorganic Carbon-13'

    marbl_tracer_metadata(do13c_ind)%short_name='DO13C'
    marbl_tracer_metadata(do13c_ind)%long_name='Dissolved Organic Carbon-13'

    marbl_tracer_metadata(zoo13C_ind)%short_name='zoo13C'
    marbl_tracer_metadata(zoo13C_ind)%long_name='Zooplankton Carbon-13'

    marbl_tracer_metadata(di14c_ind)%short_name='DI14C'
    marbl_tracer_metadata(di14c_ind)%long_name='Dissolved Inorganic Carbon-14'

    marbl_tracer_metadata(do14c_ind)%short_name='DO14C'
    marbl_tracer_metadata(do14c_ind)%long_name='Dissolved Organic Carbon-14'

    marbl_tracer_metadata(zoo14C_ind)%short_name='zoo14C'
    marbl_tracer_metadata(zoo14C_ind)%long_name='Zooplankton Carbon-14'

    if (lNK_ciso_shadow_tracers) then
      marbl_tracer_metadata(di13c_shadow_ind)%short_name='DI13C_SHADOW'
      marbl_tracer_metadata(di13c_shadow_ind)%long_name='Dissolved Inorganic Carbon-13, Shadow'

      marbl_tracer_metadata(do13c_shadow_ind)%short_name='DO13C_SHADOW'
      marbl_tracer_metadata(do13c_shadow_ind)%long_name='Dissolved Organic Carbon-13, Shadow'

      marbl_tracer_metadata(di14c_shadow_ind)%short_name='DI14C_SHADOW'
      marbl_tracer_metadata(di14c_shadow_ind)%long_name='Dissolved Inorganic Carbon-14, Shadow'

      marbl_tracer_metadata(do14c_shadow_ind)%short_name='DO14C_SHADOW'
      marbl_tracer_metadata(do14c_shadow_ind)%long_name='Dissolved Organic Carbon-14, Shadow'
    endif

    !-----------------------------------------------------------------------
    !  initialize autotroph tracer_d values and tracer indices
    !-----------------------------------------------------------------------

    do auto_ind = 1, autotroph_cnt
       n = marbl_tracer_indices%auto_inds(auto_ind)%C13_ind
       marbl_tracer_metadata(n)%short_name = trim(autotrophs(auto_ind)%sname) // '13C'
       marbl_tracer_metadata(n)%long_name  = trim(autotrophs(auto_ind)%lname) // ' Carbon-13'

       n = marbl_tracer_indices%auto_inds(auto_ind)%C14_ind
       marbl_tracer_metadata(n)%short_name = trim(autotrophs(auto_ind)%sname) // '14C'
       marbl_tracer_metadata(n)%long_name  = trim(autotrophs(auto_ind)%lname) // ' Carbon-14'

       n = marbl_tracer_indices%auto_inds(auto_ind)%Ca13CO3_ind
       if (n .gt. 0) then
          marbl_tracer_metadata(n)%short_name = trim(autotrophs(auto_ind)%sname) // 'Ca13CO3'
          marbl_tracer_metadata(n)%long_name  = trim(autotrophs(auto_ind)%lname) // ' Ca13CO3'
        end if

       n = marbl_tracer_indices%auto_inds(auto_ind)%Ca14CO3_ind
       if (n .gt. 0) then
          marbl_tracer_metadata(n)%short_name = trim(autotrophs(auto_ind)%sname) // 'Ca14CO3'
          marbl_tracer_metadata(n)%long_name  = trim(autotrophs(auto_ind)%lname) // ' Ca14CO3'
       endif
    end do

    !-----------------------------------------------------------------------
    !  set lfull_depth_tavg flag for short-lived ecosystem tracers
    !-----------------------------------------------------------------------

    marbl_tracer_metadata(zoo13C_ind   )%lfull_depth_tavg = ciso_lecovars_full_depth_tavg
    marbl_tracer_metadata(zoo14C_ind   )%lfull_depth_tavg = ciso_lecovars_full_depth_tavg

    do auto_ind = 1, autotroph_cnt
       n = marbl_tracer_indices%auto_inds(auto_ind)%C13_ind
       marbl_tracer_metadata(n)%lfull_depth_tavg = ciso_lecovars_full_depth_tavg

       n = marbl_tracer_indices%auto_inds(auto_ind)%C14_ind
       marbl_tracer_metadata(n)%lfull_depth_tavg = ciso_lecovars_full_depth_tavg

       n = marbl_tracer_indices%auto_inds(auto_ind)%Ca13CO3_ind
       if (n > 0) then
          marbl_tracer_metadata(n)%lfull_depth_tavg = ciso_lecovars_full_depth_tavg
       endif

       n = marbl_tracer_indices%auto_inds(auto_ind)%Ca14CO3_ind
       if (n > 0) then
          marbl_tracer_metadata(n)%lfull_depth_tavg = ciso_lecovars_full_depth_tavg
       endif
    end do

    end associate

  end subroutine marbl_ciso_init_tracer_metadata

  !***********************************************************************

  subroutine marbl_ciso_set_interior_forcing( &
       marbl_domain,                          &
       marbl_interior_share,                  &
       marbl_zooplankton_share,               &
       marbl_autotroph_share,                 &
       marbl_particulate_share,               &
       temperature,                           &
       column_tracer,                         &
       column_dtracer,                        &
       marbl_tracer_indices,                  &
       marbl_interior_diags,                  &
       marbl_status_log)

    !  Compute time derivatives for 13C and 14C state variables.
    !  13C code is based on code from X. Giraud, ETH ZÃ¼rich, 2008, for pop1
    !  Also added biotic 14C

    use marbl_settings_mod     , only : ciso_lsource_sink
    use marbl_settings_mod     , only : ciso_fract_factors
    use marbl_settings_mod     , only : f_graze_CaCO3_REMIN
    use marbl_settings_mod     , only : lNK_ciso_shadow_tracers
    use marbl_constants_mod    , only : R13C_std
    use marbl_constants_mod    , only : R14C_std
    use marbl_constants_mod    , only : spd
    use marbl_constants_mod    , only : spy
    use marbl_diagnostics_mod  , only : store_diagnostics_ciso_interior

    implicit none

    type(marbl_domain_type)           , intent(in)    :: marbl_domain
    type(marbl_interior_share_type)   , intent(in)    :: marbl_interior_share(:)
    type(marbl_zooplankton_share_type), intent(in)    :: marbl_zooplankton_share(:, :)
    type(marbl_autotroph_share_type)  , intent(in)    :: marbl_autotroph_share(:, :)
    type(marbl_particulate_share_type), intent(in)    :: marbl_particulate_share
    real (r8)                         , intent(in)    :: temperature(:)
    real (r8)                         , intent(in)    :: column_tracer(:,:)
    real (r8)                         , intent(inout) :: column_dtracer(:,:)  ! computed source/sink terms (inout because we don't touch non-ciso tracers)
    type(marbl_tracer_index_type)     , intent(in)    :: marbl_tracer_indices
    type(marbl_diagnostics_type)      , intent(inout) :: marbl_interior_diags
    type(marbl_log_type)              , intent(inout) :: marbl_status_log

    !-----------------------------------------------------------------------
    !  local variables
    !-----------------------------------------------------------------------
    character(len=*), parameter :: subname = 'marbl_ciso_mod:marbl_ciso_set_interior_forcing'

    logical (log_kind) :: zero_mask

    real (r8) :: &
         work1,     & ! temporaries
         ztop         ! depth of top of cell

    integer (int_kind) :: &
         n,m,            & ! tracer index
         auto_ind,       & ! autotroph functional group index
         k                 ! index for looping over k levels

    type(autotroph_local_type), dimension(autotroph_cnt, marbl_domain%km) :: &
         autotroph_loc

    real (r8), dimension(autotroph_cnt) :: &
         cell_active_C_uptake,  & ! ratio of active carbon uptake to carbon fixation
         cell_active_C,         & ! ratio of active carbon uptake to carbon fixation
         cell_surf,             & ! surface areas of cells ( m2 )
         cell_carb_cont,        & ! cell carbon content ( mol C cell-1 )
         cell_radius,           & ! cell radius ( um )
         cell_permea,           & ! cell wall permeability to CO2(aq) (m/s)
         cell_eps_fix             ! fractionation effect of carbon fixation

    real(r8), parameter :: &
         eps_carb = -2.0_r8      ! eps_carb = d13C(CaCO3) - d13C(DIC)  Ziveri et al., 2003

    type(column_sinking_particle_type) :: &
         PO13C,          & ! base units = nmol 13C
         PO14C,          & ! base units = nmol 14C
         P_Ca13CO3,      & ! base units = nmol CaCO3 13C
         P_Ca14CO3         ! base units = nmol CaCO3 14C

    real (r8), dimension (marbl_domain%km) :: &
         DO13C_loc,         & ! local copy of model DO13C
         DI13C_loc,         & ! local copy of model DI13C
         zoo13C_loc,        & ! local copy of model zoo13C
         DO14C_loc,         & ! local copy of model DO14C
         DI14C_loc,         & ! local copy of model DI14C
         zoo14C_loc           ! local copy of model zoo14C

    real (r8), dimension (marbl_domain%km) :: &
         DO13C_SHADOW_loc,  & ! local copy of model DO13C_SHADOW
         DI14C_SHADOW_loc,  & ! local copy of model DI14C_SHADOW
         DO14C_SHADOW_loc     ! local copy of model DO14C_SHADOW

    real (r8), dimension(marbl_domain%km) :: &
         mui_to_co2star_loc     ! local carbon autotroph instanteous growth rate over [CO2*] (m^3 /mol C /s)

    real (r8), dimension(marbl_domain%km) :: &
         R13C_CaCO3_form,   & ! 13C/12C in CaCO3 production of small phyto
         R13C_CO2STAR,      & ! 13C/12C in CO2* water
         R13C_DIC,          & ! 13C/12C in total DIC
         R13C_DOC,          & ! 13C/12C in total DOC
         R13C_zooC,         & ! 13C/12C in total zooplankton
         R14C_CaCO3_form,   & ! 14C/12C in CaCO3 production of small phyto
         R14C_CO2STAR,      & ! 14C/12C in CO2* water
         R14C_DIC,          & ! 14C/12C in total DIC
         R14C_DOC,          & ! 14C/12C in total DOC
         R14C_zooC            ! 14C/12C in total zooplankton

    real (r8), dimension (marbl_domain%km) :: &
         R13C_DOC_SHADOW,   & ! 13C/12C in total DOC_SHADOW
         R14C_DOC_SHADOW      ! 14C/12C in total DOC_SHADOW

    real (r8), dimension(autotroph_cnt, marbl_domain%km) :: &
         Ca13CO3_PROD,        & ! prod. of 13C CaCO3 by small phyto (mmol CaCO3/m^3/sec)
         Ca14CO3_PROD,        & ! prod. of 13C CaCO3 by small phyto (mmol CaCO3/m^3/sec)
         eps_autotroph,       & ! Permil fractionation (or discrimination factor) for Carbon autotroph types sp, diat, diaz
         mui_to_co2star,      & ! Carbon autotroph instanteous growth rate over [CO2*] (m^3 /mmol C /s)
         R13C_photoC,         & ! 13C/12C in Carbon autotroph C-fixation (mmol C/m^3/sec)
         R13C_autotroph,      & ! 13C/12C in total small phytoplankton
         photo13C,            & ! Carbon autotroph 13C-fixation (mmol C/m^3/sec)
         photo14C,            & ! Carbon autotroph 14C-fixation (mmol C/m^3/sec)
         R14C_photoC,         & ! 14C/12C in Carbon autotroph C-fixation (mmol C/m^3/sec)
         R14C_autotroph,      & ! 14C/12C in total small phytoplankton
         autotrophCaCO3_d13C, & ! d13C of autotrophCaCO3
         autotrophCaCO3_d14C, & ! d14C of autotrophCaCO3
         autotroph_d13C,      & ! d13C of autotroph C
         autotroph_d14C,      & ! d14C of autotroph C
         R13C_autotrophCaCO3, & ! 13C/12C in total small phytoplankton carbonate
         R14C_autotrophCaCO3    ! 14C/12C in total small phytoplankton carbonate

    real (r8), dimension(marbl_domain%km) :: &
         frac_co3,          & ! carbonate fraction fCO3 = [CO3--]/DIC
         CO2STAR_int,       & ! [CO2*] water (mmol/m^3) in interior domain (not only surface)
         DO13C_prod,        & ! production of 13C DOC (mmol C/m^3/sec)
         DO13C_remin,       & ! remineralization of 13C DOC (mmol C/m^3/sec)
         eps_aq_g,          & ! equilibrium fractionation (CO2_gaseous <-> CO2_aq)
         eps_dic_g,         & ! equilibrium fractionation between total DIC and gaseous CO2
         alpha_aq_g,        & ! eps = ( alpa -1 ) * 1000
         alpha_dic_g,       & ! eps = ( alpa -1 ) * 1000
         delta_C13_Corg,    & ! deltaC13 of Net Primary Production
         delta_C13_CO2STAR, & ! deltaC13 of CO2*
         DO14C_prod,        & ! production of 13C DOC (mmol C/m^3/sec)
         DO14C_remin,       & ! remineralization of 13C DOC (mmol C/m^3/sec)
         alpha_aq_g_14c,    & ! alpha for 14C, with fractionation twice as large as for 13C
         alpha_dic_g_14c,   & ! alpha for 14C, with fractionation twice as large as for 13C
         delta_C14_Corg,    & ! deltaC14 of Net Primary Production
         delta_C14_CO2STAR, & ! deltaC14 of CO2*
         DIC_d13C,          & ! d13C of DIC
         DOC_d13C,          & ! d13C of DOC
         zooC_d13C,         & ! d13C of zooC
         DIC_d14C,          & ! d14C of DIC
         DOC_d14C,          & ! d14C of DOC
         zooC_d14C            ! d14C of zooC

    real (r8), dimension(marbl_domain%km) :: &
         DO13C_SHADOW_remin,& ! remineralization of 13C DOC_SHADOW (mmol C/m^3/sec)
         DO14C_SHADOW_remin   ! remineralization of 13C DOC_SHADOW (mmol C/m^3/sec)

    !-------------------------------------------------------------

    associate(                                                                   &
         column_km          => marbl_domain%km                                 , &
         column_kmt         => marbl_domain%kmt                                , &
<<<<<<< HEAD
         column_delta_z     => marbl_domain%delta_z                            , &
         column_zw          => marbl_domain%zw                                 , &

         DIC_loc            => marbl_interior_share%DIC_loc_fields             , & ! INPUT local copy of model DIC
         DOC_loc            => marbl_interior_share%DOC_loc_fields             , & ! INPUT local copy of model DOC
         O2_loc             => marbl_interior_share%O2_loc_fields              , & ! INPUT local copy of model O2
         NO3_loc            => marbl_interior_share%NO3_loc_fields             , & ! INPUT local copy of model NO3
=======

         DIC_loc            => marbl_interior_share%DIC_loc_fields             , & ! INPUT local copy of model DIC
         DOC_loc            => marbl_interior_share%DOC_loc_fields             , & ! INPUT local copy of model DOC
>>>>>>> 9dc105aa
         CO3                => marbl_interior_share%CO3_fields                 , & ! INPUT carbonate ion
         HCO3               => marbl_interior_share%HCO3_fields                , & ! INPUT bicarbonate ion
         H2CO3              => marbl_interior_share%H2CO3_fields               , & ! INPUT carbonic acid
         DOC_remin          => marbl_interior_share%DOC_remin_fields           , & ! INPUT remineralization of 13C DOC (mmol C/m^3/sec)

         autotrophCaCO3_loc => marbl_autotroph_share%autotrophCaCO3_loc_fields , & ! INPUT local copy of model autotroph CaCO3
         autotrophC_loc     => marbl_autotroph_share%autotrophC_loc_fields     , & ! INPUT local copy of model autotroph C
         QCaCO3             => marbl_autotroph_share%QCaCO3_fields             , & ! INPUT small phyto CaCO3/C ratio (mmol CaCO3/mmol C)
         auto_graze         => marbl_autotroph_share%auto_graze_fields         , & ! INPUT autotroph grazing rate (mmol C/m^3/sec)
         auto_graze_zoo     => marbl_autotroph_share%auto_graze_zoo_fields     , & ! INPUT auto_graze routed to zoo (mmol C/m^3/sec)
         auto_graze_poc     => marbl_autotroph_share%auto_graze_poc_fields     , & ! INPUT auto_graze routed to poc (mmol C/m^3/sec)
         auto_graze_doc     => marbl_autotroph_share%auto_graze_doc_fields     , & ! INPUT auto_graze routed to doc (mmol C/m^3/sec)
         auto_graze_dic     => marbl_autotroph_share%auto_graze_dic_fields     , & ! INPUT auto_graze routed to dic (mmol C/m^3/sec)
         auto_loss          => marbl_autotroph_share%auto_loss_fields          , & ! INPUT autotroph non-grazing mort (mmol C/m^3/sec)
         auto_loss_poc      => marbl_autotroph_share%auto_loss_poc_fields      , & ! INPUT auto_loss routed to poc (mmol C/m^3/sec)
         auto_loss_doc      => marbl_autotroph_share%auto_loss_doc_fields      , & ! INPUT auto_loss routed to doc (mmol C/m^3/sec)
         auto_loss_dic      => marbl_autotroph_share%auto_loss_dic_fields      , & ! INPUT auto_loss routed to dic (mmol C/m^3/sec)
         auto_agg           => marbl_autotroph_share%auto_agg_fields           , & ! INPUT autotroph aggregation (mmol C/m^3/sec)
         photoC             => marbl_autotroph_share%photoC_fields             , & ! INPUT C-fixation (mmol C/m^3/sec)
         CaCO3_form         => marbl_autotroph_share%CaCO3_form_fields         , & ! INPUT prod. of CaCO3 by small phyto (mmol CaCO3/m^3/sec)
         PCphoto            => marbl_autotroph_share%PCphoto_fields            , & ! INPUT C-specific rate of photosynth. (1/sec)

         zooC_loc           => marbl_zooplankton_share%zooC_loc_fields         , & ! INPUT local copy of model zooC
         zoo_loss           => marbl_zooplankton_share%zoo_loss_fields         , & ! INPUT mortality & higher trophic grazing on zooplankton (mmol C/m^3/sec)
         zoo_loss_poc       => marbl_zooplankton_share%zoo_loss_poc_fields     , & ! INPUT zoo_loss routed to large detrital pool (mmol C/m^3/sec)
         zoo_loss_doc       => marbl_zooplankton_share%zoo_loss_doc_fields     , & ! INPUT zoo_loss routed to doc (mmol C/m^3/sec)
         zoo_loss_dic       => marbl_zooplankton_share%zoo_loss_dic_fields     , & ! INPUT zoo_loss routed to dic (mmol C/m^3/sec)

         POC                => marbl_particulate_share%POC                     , & ! INPUT
         P_CaCO3            => marbl_particulate_share%P_CaCO3                 , & ! INPUT

         di13c_ind          => marbl_tracer_indices%di13c_ind                  , &
         do13c_ind          => marbl_tracer_indices%do13c_ind                  , &
         zoo13c_ind         => marbl_tracer_indices%zoo13c_ind                 , &
         di14c_ind          => marbl_tracer_indices%di14c_ind                  , &
         do14c_ind          => marbl_tracer_indices%do14c_ind                  , &
         zoo14c_ind         => marbl_tracer_indices%zoo14c_ind                 , &
         di13c_shadow_ind   => marbl_tracer_indices%di13c_shadow_ind           , &
         do13c_shadow_ind   => marbl_tracer_indices%do13c_shadow_ind           , &
         di14c_shadow_ind   => marbl_tracer_indices%di14c_shadow_ind           , &
         do14c_shadow_ind   => marbl_tracer_indices%do14c_shadow_ind             &
         )

    !-----------------------------------------------------------------------
    ! Allocate memory for column_sinking_particle data types
    !-----------------------------------------------------------------------
    call PO13C%construct(num_levels=column_km)
    call PO14C%construct(num_levels=column_km)
    call P_Ca13CO3%construct(num_levels=column_km)
    call P_Ca14CO3%construct(num_levels=column_km)

    !-----------------------------------------------------------------------
    ! Set module variables
    !-----------------------------------------------------------------------

    !  Define decay variable for DI14C, using earlier defined half-life of 14C
    c14_lambda_inv_sec = log(c2) / (c14_halflife_years * spy)

    !----------------------------------------------------------------------------------------
    ! Set cell attributes
    !----------------------------------------------------------------------------------------

    call setup_cell_attributes(ciso_fract_factors, &
       cell_active_C_uptake, cell_active_C, cell_surf, cell_carb_cont, &
       cell_radius, cell_permea, cell_eps_fix, marbl_status_log)

    if (marbl_status_log%labort_marbl) then
       call marbl_status_log%log_error_trace("setup_cell_attributes", subname)
       return
    end if

    !-----------------------------------------------------------------------
    !  Create local copies of model column_tracer, treat negative values as zero
    !-----------------------------------------------------------------------

    call setup_local_column_tracers(column_km, column_kmt, column_tracer,     &
           marbl_tracer_indices, DI13C_loc, DO13c_loc, zoo13C_loc, DI14C_loc, &
           DO14C_loc, zoo14C_loc, DO13C_SHADOW_loc, DI14C_SHADOW_loc, DO14C_SHADOW_loc)

    !-----------------------------------------------------------------------
    !  Create local copies of model column autotrophs, treat negative values as zero
    !-----------------------------------------------------------------------

    call setup_local_autotrophs(column_km, column_kmt, column_tracer, &
         marbl_tracer_indices, autotroph_loc)

    !-----------------------------------------------------------------------
    !  If any ecosys phyto box is zero, set others to zeros
    !-----------------------------------------------------------------------

    call marbl_autotroph_consistency_check(column_km, autotroph_cnt, autotrophs, &
         marbl_tracer_indices, marbl_autotroph_share, autotroph_loc)

    !-----------------------------------------------------------------------
    !  Initialize Particulate terms for k=1
    !-----------------------------------------------------------------------

    call init_particulate_terms(k=1, POC_ciso=PO13C, P_CaCO3_ciso=P_Ca13CO3)
    call init_particulate_terms(k=1, POC_ciso=PO14C, P_CaCO3_ciso=P_Ca14CO3)

    !-----------------------------------------------------------------------
    !  Set ratios
    !-----------------------------------------------------------------------

    do k = 1, column_km

       !-----------------------------------------------------------------------
       !  set local 13C/12C ratios, assuming ecosystem carries 12C (C=C12+C13+C14)
       !  If any Carbon boxes are zero, set corresponding 13C to zeros.
       !  Calculate fraction of CO3
       !-----------------------------------------------------------------------

       if (DOC_loc(k) > c0) then
          R13C_DOC(k) = DO13C_loc(k) / DOC_loc(k)
          R14C_DOC(k) = DO14C_loc(k) / DOC_loc(k)
       else
          R13C_DOC(k) = c0
          R14C_DOC(k) = c0
       end if

       if (lNK_ciso_shadow_tracers) then
          if (DOC_loc(k) > c0) then
             R13C_DOC_SHADOW(k) = DO13C_SHADOW_loc(k) / DOC_loc(k)
             R14C_DOC_SHADOW(k) = DO14C_SHADOW_loc(k) / DOC_loc(k)
          else
             R13C_DOC_SHADOW(k) = c0
             R14C_DOC_SHADOW(k) = c0
          end if
       end if

       if (DIC_loc(k) > c0) then
          R13C_DIC(k) = DI13C_loc(k) / DIC_loc(k)
          R14C_DIC(k) = DI14C_loc(k) / DIC_loc(k)
          frac_co3(k) = CO3(k) / DIC_loc(k)
       else
          R13C_DIC(k) = c0
          R14C_DIC(k) = c0
          frac_co3(k) = c0
       end if

       work1 = sum(zooC_loc(:,k),dim=1)
       if (work1 > c0) then
          R13C_zooC(k) = zoo13C_loc(k) / work1
          R14C_zooC(k) = zoo14C_loc(k) / work1
       else
          R13C_zooC(k) = c0
          R14C_zooC(k) = c0
       end if

       do auto_ind = 1, autotroph_cnt
          if (autotrophC_loc(auto_ind,k) > c0) then
             R13C_autotroph(auto_ind,k) = autotroph_loc(auto_ind,k)%C13 / autotrophC_loc(auto_ind,k)
             R14C_autotroph(auto_ind,k) = autotroph_loc(auto_ind,k)%C14 / autotrophC_loc(auto_ind,k)
          else
             R13C_autotroph(auto_ind,k) = c0
             R14C_autotroph(auto_ind,k) = c0
          end if

          if (autotrophCaCO3_loc(auto_ind,k) > c0) then
             R13C_autotrophCaCO3(auto_ind,k) = autotroph_loc(auto_ind,k)%Ca13CO3 / autotrophCaCO3_loc(auto_ind,k)
             R14C_autotrophCaCO3(auto_ind,k) = autotroph_loc(auto_ind,k)%Ca14CO3 / autotrophCaCO3_loc(auto_ind,k)
          else
             R13C_autotrophCaCO3(auto_ind,k) = c0
             R14C_autotrophCaCO3(auto_ind,k) = c0
          end if
       end do

       !-----------------------------------------------------------------------
       !   discrimination factors of carbone chemistry based on
       !   Zhang et al, 1995, Geochim. et Cosmochim. Acta, 59 (1), 107-114
       !
       !   eps = permil fractionation and alpha is the fractionation factor
       !   with eps =(alpha - 1) *1000
       !
       !   Fractionation is twice as large for 14C compared to 13C
       !-----------------------------------------------------------------------

       eps_aq_g(k)   = 0.0049_r8 * temperature(k) - 1.31_r8
       eps_dic_g(k)  = 0.014_r8  * temperature(k) * frac_co3(k) - 0.105_r8 * temperature(k) + 10.53_r8

       alpha_aq_g(k)  = c1 + eps_aq_g(k)  / c1000
       alpha_dic_g(k) = c1 + eps_dic_g(k) / c1000

       !fractionation is twice as large for 14C compared to 13C
       alpha_aq_g_14c(k)  = c1 + eps_aq_g(k)  * 2.0_r8 / c1000
       alpha_dic_g_14c(k) = c1 + eps_dic_g(k) * 2.0_r8 / c1000

       !-----------------------------------------------------------------------
       !  13C/12C ratios of CO2* (CO2STAR)
       !-----------------------------------------------------------------------

       R13C_CO2STAR(k) = R13C_DIC(k) * alpha_aq_g(k) / alpha_dic_g(k)

       !-----------------------------------------------------------------------
       !  delta_13C of CO2* (CO2STAR)
       !-----------------------------------------------------------------------

       delta_C13_CO2STAR(k) = ( R13C_CO2STAR(k) / R13C_std - c1 ) * c1000

       !-----------------------------------------------------------------------
       !  14C/12C ratios of CO2* (CO2STAR)
       !-----------------------------------------------------------------------

       R14C_CO2STAR(k) = R14C_DIC(k) * alpha_aq_g_14c(k) / alpha_dic_g_14c(k)

       !-----------------------------------------------------------------------
       !  delta_14C of CO2* (CO2STAR)
       !-----------------------------------------------------------------------

       delta_C14_CO2STAR(k) = ( R14C_CO2STAR(k) / R14C_std - c1 ) * c1000

       !-----------------------------------------------------------------------
       !  [CO2STAR]  = [CO2*] = [CO2(aq)] + [H2CO3]
       !  (this is eq 1.1.1 in Zeebe and Wolf-Gladrow, CO2 in seawater:
       !  equilibrium, kinetics, isotopes, Elseview Oceanography Series 65)
       !
       !  DIC= [CO3] + [HCO3] + [CO2*] (eq 1.1.7)
       !
       !  => CO2STAR_int = DIC_loc - HCO3 - CO3 !
       !-----------------------------------------------------------------------

       CO2STAR_int(k) = DIC_loc(k) - HCO3(k) - CO3(k)

       !------------------------------------------------------------------------
       !  Loop over autotrophe types sp, diat, diaz and calculate fractionation
       !  for each type
       !------------------------------------------------------------------------

       do auto_ind = 1, autotroph_cnt

          !------------------------------------------------------------------------
          !   mu(i) / [CO2*]  of small phytoplankton ( m^3 / mmol C /s )
          !-----------------------------------------------------------------------

          if ( CO2STAR_int(k) /= c0 ) then
             mui_to_co2star(auto_ind,k) =  PCphoto(auto_ind,k) / CO2STAR_int(k)
          else
             mui_to_co2star(auto_ind,k) = c0
          end if

          !-----------------------------------------------------------------------
          !  fractionation factors for 13C fixation  against CO2* in
          !  authotrophe types (sp, diaz, diat)
          !-----------------------------------------------------------------------
          select case (ciso_fract_factors)

          case ('Rau')

             !-----------------------------------------------------------------------
             !   Rau et al., 1989 ( see Gruber et al., 1998 )
             !   with restriction between -19 and -31 permil (see Rau et al., 1989)
             !-----------------------------------------------------------------------

             delta_C13_Corg(k) = -0.8_r8 * CO2STAR_int(k) - 12.6_r8

             delta_C13_Corg(k) = min( delta_C13_Corg(k) , -18.0_r8 )
             delta_C13_Corg(k) = max( delta_C13_Corg(k) , -32.0_r8 )

             eps_autotroph(auto_ind,k) = c1000 * (delta_C13_CO2STAR(k) - delta_C13_Corg(k)) &
                  /(c1000 + delta_C13_Corg(k))

          case ('Laws')

             !-----------------------------------------------------------------------
             !   Laws et al, 1995
             !   with restriction between 10 and 26 for size effect (Tagliabue and Bopp, 2008)
             !   convert mui_to_co2star from m3/mmol/s to kg/mumol/d
             !-----------------------------------------------------------------------

             eps_autotroph(auto_ind,k) = (( mui_to_co2star(auto_ind,k) * spd ) - 0.371_r8 ) / (-0.015_r8)

             !--------------------------------------------------------------------------
             ! uncomment the following two lines to restrict eps_sp  between 10 and 26
             !--------------------------------------------------------------------------

             !         eps_autotroph(auto_ind,k) = min( eps_autotroph(auto_ind,k), 26.0_r8 )
             !         eps_autotroph(auto_ind,k) = max( eps_autotroph(auto_ind,k), 10.0_r8 )

          case ('KellerMorel')

             !-----------------------------------------------------------------------
             ! Keller and morel, 1999
             !-----------------------------------------------------------------------

             ! convert mui_to_co2start from m3/mmol/s to m3/mol/s
             mui_to_co2star_loc(k) = mui_to_co2star(auto_ind,k) * c1000

             call fract_keller_morel(             &
                  mui_to_co2star_loc(k),             &
                  cell_active_C_uptake(auto_ind), &
                  cell_surf(auto_ind),            &
                  cell_carb_cont(auto_ind),       &
                  cell_radius(auto_ind),          &
                  cell_permea(auto_ind),          &
                  cell_eps_fix(auto_ind),         &
                  eps_autotroph(auto_ind,k) )

          end select
          !-----------------------------------------------------------------------

          if (eps_autotroph(auto_ind,k) /= -c1000 ) then
             R13C_photoC(auto_ind,k) = R13C_CO2STAR(k) *c1000 / (eps_autotroph(auto_ind,k) + c1000)
             R14C_photoC(auto_ind,k) = R14C_CO2STAR(k) *c1000 / (2.0_r8* eps_autotroph(auto_ind,k) + c1000)
          else
             R13C_photoC(auto_ind,k) = c1
             R14C_photoC(auto_ind,k) = c1
          end if

          !-----------------------------------------------------------------------
          ! Use R13/14C_photoC to determine small phytoplankton, Diatom, and
          ! Diaztroph 13C and 14C fixation
          !-----------------------------------------------------------------------

          photo13C(auto_ind,k) = photoC(auto_ind,k) * R13C_photoC(auto_ind,k)
          photo14C(auto_ind,k) = photoC(auto_ind,k) * R14C_photoC(auto_ind,k)

          !-----------------------------------------------------------------------
          ! C13 & C14 CaCO3 production
          !-----------------------------------------------------------------------

          if (autotrophs(auto_ind)%imp_calcifier) then

             R13C_CaCO3_form(k) = R13C_DIC(k) + R13C_std * eps_carb / c1000
             R14C_CaCO3_form(k) = R14C_DIC(k) + R14C_std * eps_carb * 2.0_r8 / c1000

             Ca13CO3_PROD(auto_ind,k) = CaCO3_form(auto_ind,k) * R13C_CaCO3_form(k)
             Ca14CO3_PROD(auto_ind,k) = CaCO3_form(auto_ind,k) * R14C_CaCO3_form(k)

          end if

       end do ! end loop over auto_ind

       !-----------------------------------------------------------------------
       !  compute terms for DO13C and DO14C
       !-----------------------------------------------------------------------

       DO13C_prod(k) = &
            sum(zoo_loss_doc(:,k),dim=1)*R13C_zooC(k) + &
            sum((auto_loss_doc(:,k) + auto_graze_doc(:,k)) * R13C_autotroph(:,k),dim=1)

       DO14C_prod(k) = &
            sum(zoo_loss_doc(:,k),dim=1)*R14C_zooC(k) + &
            sum((auto_loss_doc(:,k) + auto_graze_doc(:,k)) * R14C_autotroph(:,k),dim=1)

       DO13C_remin(k) = DOC_remin(k) * R13C_DOC(k)
       DO14C_remin(k) = DOC_remin(k) * R14C_DOC(k)

<<<<<<< HEAD
       if (lNK_ciso_shadow_tracers) then
          DO13C_SHADOW_remin(k) = DOC_remin(k) * R13C_DOC_SHADOW(k)
          DO14C_SHADOW_remin(k) = DOC_remin(k) * R14C_DOC_SHADOW(k)
       end if

=======
>>>>>>> 9dc105aa
       !-----------------------------------------------------------------------
       !  large detritus 13C and 14C
       !-----------------------------------------------------------------------

       PO13C%prod(k) = &
            sum(zoo_loss_poc(:,k),dim=1)*R13C_zooC(k) + &
            sum((auto_graze_poc(:,k) + auto_agg(:,k) + auto_loss_poc(:,k)) * R13C_autotroph(:,k),dim=1)

       PO14C%prod(k) = &
            sum(zoo_loss_poc(:,k),dim=1)*R14C_zooC(k) + &
            sum((auto_graze_poc(:,k) + auto_agg(:,k) + auto_loss_poc(:,k)) * R14C_autotroph(:,k),dim=1)

       !-----------------------------------------------------------------------
       !  large detrital Ca13CO3 and Ca14CCO3
       !-----------------------------------------------------------------------

       do auto_ind = 1, autotroph_cnt
          if (marbl_tracer_indices%auto_inds(auto_ind)%CaCO3_ind > 0) then
             P_Ca13CO3%prod(k) = P_CaCO3%prod(k) * R13C_autotrophCaCO3(auto_ind,k)
             P_Ca14CO3%prod(k) = P_CaCO3%prod(k) * R14C_autotrophCaCO3(auto_ind,k)
          endif
       end do

       !-----------------------------------------------------------------------
       !   Calculate oceanic D14C and D13C of carbon pools
       !-----------------------------------------------------------------------

       DIC_d13C(k) =  ( R13C_DIC(k) / R13C_std - c1 ) * c1000
       DIC_d14C(k) =  ( R14C_DIC(k) / R14C_std - c1 ) * c1000

       DOC_d13C(k) =  ( R13C_DOC(k) / R13C_std - c1 ) * c1000
       DOC_d14C(k) =  ( R14C_DOC(k) / R14C_std - c1 ) * c1000

       zooC_d13C(k)=  ( R13C_zooC(k) / R13C_std - c1 ) * c1000
       zooC_d14C(k)=  ( R14C_zooC(k) / R14C_std - c1 ) * c1000

       do auto_ind = 1, autotroph_cnt
          if (marbl_tracer_indices%auto_inds(auto_ind)%CaCO3_ind > 0) then
             autotrophCaCO3_d13C(auto_ind,k) =  ( R13C_autotrophCaCO3(auto_ind,k) / R13C_std - c1 ) * c1000
             autotrophCaCO3_d14C(auto_ind,k) =  ( R14C_autotrophCaCO3(auto_ind,k) / R14C_std - c1 ) * c1000
          else
             autotrophCaCO3_d13C(auto_ind,k) =  c0
             autotrophCaCO3_d14C(auto_ind,k) =  c0
          endif

          autotroph_d13C(auto_ind,k) =  ( R13C_autotroph(auto_ind,k) / R13C_std - c1 ) * c1000
          autotroph_d14C(auto_ind,k) =  ( R14C_autotroph(auto_ind,k) / R14C_std - c1 ) * c1000
       end do ! end loop over auto_ind

       !-----------------------------------------------------------------------
       ! Compute carbon isotope particulate terms
       !-----------------------------------------------------------------------

       call compute_particulate_terms(k, marbl_domain, marbl_interior_share(k), &
            marbl_particulate_share, PO13C, P_Ca13CO3)

       call compute_particulate_terms(k, marbl_domain, marbl_interior_share(k), &
            marbl_particulate_share, PO14C, P_Ca14CO3)

       !-----------------------------------------------------------------------
       ! Update column_dtracer for the 7 carbon pools for each Carbon isotope
       !-----------------------------------------------------------------------

       !-----------------------------------------------------------------------
       !  dtracrs: autotroph Carbon (3 carbon pools), autotroph Ca13CO3 and Ca14CO3
       !-----------------------------------------------------------------------

       do auto_ind = 1, autotroph_cnt
          work1 = auto_graze(auto_ind,k) + auto_loss(auto_ind,k) + auto_agg(auto_ind,k)

          n = marbl_tracer_indices%auto_inds(auto_ind)%C13_ind
          column_dtracer(n,k) = photo13C(auto_ind,k) - work1 * R13C_autotroph(auto_ind,k)

          n = marbl_tracer_indices%auto_inds(auto_ind)%C14_ind
          column_dtracer(n,k) = photo14C(auto_ind,k) - work1 * R14C_autotroph(auto_ind,k) - &
               c14_lambda_inv_sec * autotroph_loc(auto_ind,k)%C14

          n = marbl_tracer_indices%auto_inds(auto_ind)%Ca13CO3_ind
          if (n > 0) then
             column_dtracer(n,k) = Ca13CO3_PROD(auto_ind,k) - QCaCO3(auto_ind,k) &
                  * work1 * R13C_autotrophCaCO3(auto_ind,k)
          endif

          n = marbl_tracer_indices%auto_inds(auto_ind)%Ca14CO3_ind
          if (n > 0) then
             column_dtracer(n,k) = Ca14CO3_PROD(auto_ind,k) - QCaCO3(auto_ind,k) &
                  * work1 * R14C_autotrophCaCO3(auto_ind,k)      &
                  - c14_lambda_inv_sec * autotroph_loc(auto_ind,k)%Ca14CO3
          endif
       end do

       !-----------------------------------------------------------------------
       !  column_dtracer: zoo 13 and 14 Carbon
       !-----------------------------------------------------------------------

       column_dtracer(zoo13C_ind,k) = &
              sum(auto_graze_zoo(:,k) * R13C_autotroph(:,k),dim=1) &
            - sum(zoo_loss(:,k),dim=1) * R13C_zooC(k)

       column_dtracer(zoo14C_ind,k) = &
              sum(auto_graze_zoo(:,k) * R14C_autotroph(:,k),dim=1) &
            - sum(zoo_loss(:,k),dim=1) * R14C_zooC(k) &
            - c14_lambda_inv_sec * zoo14C_loc(k)

       !-----------------------------------------------------------------------
       !  column_dtracer: dissolved organic Matter 13C and 14C
       !-----------------------------------------------------------------------

       column_dtracer(do13c_ind,k) = DO13C_prod(k) - DO13C_remin(k)

       column_dtracer(do14c_ind,k) = DO14C_prod(k) - DO14C_remin(k) - c14_lambda_inv_sec * DO14C_loc(k)

       !-----------------------------------------------------------------------
       ! shadow DOM production is identical to the non-shadow values
       ! shadow DOM tendencies uses shadow DOM remin and 14C decay
       !-----------------------------------------------------------------------

       if (lNK_ciso_shadow_tracers) then
          column_dtracer(do13c_shadow_ind,k) = DO13C_prod(k) - DO13C_SHADOW_remin(k)
          column_dtracer(do14c_shadow_ind,k) = DO14C_prod(k) - DO14C_SHADOW_remin(k) &
             - c14_lambda_inv_sec * DO14C_SHADOW_loc(k)
       end if

       !-----------------------------------------------------------------------
       !   column_dtracer: dissolved inorganic Carbon 13 and 14
       !-----------------------------------------------------------------------

       column_dtracer(di13c_ind,k) =                                                       &
            sum( (auto_loss_dic(:,k) + auto_graze_dic(:,k)) * R13C_autotroph(:,k), dim=1 ) &
          - sum(photo13C(:,k),dim=1)                                                       &
          + DO13C_remin(k) + PO13C%remin(k)                                                &
          + sum(zoo_loss_dic(:,k),dim=1) * R13C_zooC(k)                                    &
          + P_Ca13CO3%remin(k)

       column_dtracer(di14c_ind,k) =                                                       &
            sum( (auto_loss_dic(:,k) + auto_graze_dic(:,k)) * R14C_autotroph(:,k), dim=1 ) &
          - sum(photo14C(:,k),dim=1)                                                       &
          + DO14C_remin(k) + PO14C%remin(k)                                                &
          + sum(zoo_loss_dic(:,k),dim=1) * R14C_zooC(k)                                    &
          + P_Ca14CO3%remin(k)                                                             &
          - c14_lambda_inv_sec * DI14C_loc(k)

        !-----------------------------------------------------------------------
        ! shadow DIC tendencies uses shadow DOC remin and 14C decay
        !   it is otherwise identical to the DIC tendency
        !-----------------------------------------------------------------------

        if (lNK_ciso_shadow_tracers) then
           column_dtracer(di13c_shadow_ind,k) = column_dtracer(di13c_ind,k) &
              + (DO13C_SHADOW_remin(k) - DO13C_remin(k))
           column_dtracer(di14c_shadow_ind,k) = column_dtracer(di14c_ind,k) &
              + (DO14C_SHADOW_remin(k) - DO14C_remin(k)) &
              - c14_lambda_inv_sec * (DI14C_SHADOW_loc(k) - DI14C_loc(k))
        end if

       do auto_ind = 1, autotroph_cnt
          if (marbl_tracer_indices%auto_inds(auto_ind)%Ca13CO3_ind > 0) then
             column_dtracer(di13c_ind,k) = column_dtracer(di13c_ind,k)            &
                  + f_graze_CaCO3_REMIN * auto_graze(auto_ind,k)                  &
                  * QCaCO3(auto_ind,k) * R13C_autotrophCaCO3(auto_ind,k)          &
                  - Ca13CO3_PROD(auto_ind,k)
          endif
          if (marbl_tracer_indices%auto_inds(auto_ind)%Ca14CO3_ind > 0) then
             column_dtracer(di14c_ind,k) = column_dtracer(di14c_ind,k)            &
                  + f_graze_CaCO3_REMIN * auto_graze(auto_ind,k)                  &
                  * QCaCO3(auto_ind,k) * R14C_autotrophCaCO3(auto_ind,k)          &
                  - Ca14CO3_PROD(auto_ind,k)
          endif
       end do

       !-----------------------------------------------------------------------
       ! Update particulate terms from prior level for next level
       !-----------------------------------------------------------------------

       if  (k < column_km) then
          call marbl_update_particulate_terms_from_prior_level(k+1, PO13C, P_Ca13CO3)

          call marbl_update_particulate_terms_from_prior_level(k+1, PO14C, P_Ca14CO3)
       endif

    end do ! end of loop over k levels

    end associate

    ! update carbon isotope diagnostics
    ! FIXME #18: the following arguments need to be group into a derived type

    call store_diagnostics_ciso_interior(&
       marbl_domain,        &
       autotroph_d13C,      &
       autotroph_d14C,      &
       autotrophCaCO3_d13C, &
       autotrophCaCO3_d14C, &
       DIC_d13C,            &
       DIC_d14C,            &
       DOC_d13C,            &
       DOC_d14C,            &
       zooC_d13C,           &
       zooC_d14C,           &
       photo13C,            &
       photo14C,            &
       eps_autotroph,       &
       mui_to_co2star,      &
       Ca13CO3_prod,        &
       Ca14CO3_prod,        &
       DO13C_prod,          &
       DO14C_prod,          &
       DO13C_remin,         &
       DO14C_remin,         &
       eps_aq_g,            &
       eps_dic_g,           &
       PO13C,               &
       PO14C,               &
       P_Ca13CO3,           &
       P_Ca14CO3,           &
       DO13C_SHADOW_remin,  &
       DO14C_SHADOW_remin,  &
       column_dtracer,      &
       marbl_tracer_indices,&
       marbl_interior_diags)

    !-----------------------------------------------------------------------
    ! Deallocate memory for column_sinking_particle data types
    !-----------------------------------------------------------------------

    call PO13C%destruct()
    call PO14C%destruct()
    call P_Ca13CO3%destruct()
    call P_Ca14CO3%destruct()

  end subroutine marbl_ciso_set_interior_forcing

  !***********************************************************************

  subroutine setup_cell_attributes(ciso_fract_factors, &
       cell_active_C_uptake, cell_active_C, cell_surf, cell_carb_cont, &
       cell_radius, cell_permea, cell_eps_fix, marbl_status_log)

    !----------------------------------------------------------------------------------------
    ! For Keller and Morel, set cell attributes based on autotroph type (from observations)
    !----------------------------------------------------------------------------------------

    implicit none

    character(len=char_len), intent(in)  :: ciso_fract_factors                  ! option for which biological fractionation calculation to use
    real (r8),               intent(out) :: cell_active_C_uptake(autotroph_cnt) ! ratio of active carbon uptake to carbon fixation
    real (r8),               intent(out) :: cell_active_C(autotroph_cnt)        ! ratio of active carbon uptake to carbon fixation
    real (r8),               intent(out) :: cell_surf(autotroph_cnt)            ! surface areas of cells ( m2 )
    real (r8),               intent(out) :: cell_carb_cont(autotroph_cnt)       ! cell carbon content ( mol C cell-1 )
    real (r8),               intent(out) :: cell_radius(autotroph_cnt)          ! cell radius ( um )
    real (r8),               intent(out) :: cell_permea(autotroph_cnt)          ! cell wall permeability to CO2(aq) (m/s)
    real (r8),               intent(out) :: cell_eps_fix(autotroph_cnt)         ! fractionation effect of carbon fixation
    type(marbl_log_type),    intent(inout) :: marbl_status_log

    !-----------------------------------------------------------------------
    !  local variables
    !-----------------------------------------------------------------------
    character(len=*), parameter :: subname = 'marbl_ciso_mod:setup_cell_attributes'
    character(len=char_len)     :: log_message

    integer(int_kind) :: auto_ind           ! autotroph functional group index
    !-----------------------------------------------------------------------

    select case (ciso_fract_factors)
    case ('KellerMorel')
       do auto_ind = 1, autotroph_cnt

          if (autotrophs(auto_ind)%silicifier) then
             !----------------------------------------------------------------------------------------
             ! Diatom based on P. tricornumtum ( Keller and morel, 1999; Popp et al., 1998 )
             !----------------------------------------------------------------------------------------
             cell_active_C_uptake(auto_ind) = 2.3_r8       ! ratio of active carbon uptake to carbon fixation
             cell_surf(auto_ind)            = 100.6e-12_r8 ! surface areas of cells ( m2 )
             cell_carb_cont(auto_ind)       = 63.3e-14_r8  ! cell carbon content ( mol C cell-1 )
             cell_radius(auto_ind)          = 14.2_r8      ! cell radius ( um )
             cell_permea(auto_ind)          = 3.3e-5_r8    ! cell wall permeability to CO2(aq) (m/s)
             cell_eps_fix(auto_ind)         = 26.6_r8      ! fractionation effect of carbon fixation

          else if (autotrophs(auto_ind)%Nfixer) then
             !----------------------------------------------------------------------------------------
             ! Diazotroph based on  Standard Phyto of Rau et al., (1996)
             !----------------------------------------------------------------------------------------
             !cell_active_C_uptake(auto_ind) = 0.0_r8        ! ratio of active carbon uptake to carbon fixation
             !cell_surf(auto_ind)            = -99.9_r8      ! surface areas of cells ( m2 ) - not used -
             !cell_carb_cont(auto_ind)       = -99.9_r8      ! cell carbon content ( mol C cell-1 ) - not used -
             !cell_radius(auto_ind)          = 10.0_r8       ! cell radius ( um )
             !cell_permea(auto_ind)          = 10.0e-5_r8    ! cell wall permeability to CO2(aq) (m/s)
             !cell_eps_fix(auto_ind)         = 25.0_r8       ! fractionation effect of carbon fixation
             !----------------------------------------------------------------------------------------
             ! Diazotroph based on Synechococcus sp. ( Keller and morel, 1999; Popp et al., 1998 )
             !----------------------------------------------------------------------------------------
             cell_active_C_uptake(auto_ind) = 7.5_r8        ! ratio of active carbon uptake to carbon fixation
             cell_surf(auto_ind)            = 5.8e-12_r8    ! surface areas of cells ( m2 )
             cell_carb_cont(auto_ind)       = 3e-14_r8      ! cell carbon content ( mol C cell-1 )
             cell_radius(auto_ind)          = 0.68_r8       ! cell radius ( um )
             cell_permea(auto_ind)          = 3.0e-8_r8     ! cell wall permeability to CO2(aq) (m/s)
             cell_eps_fix(auto_ind)         = 30.0_r8       ! fractionation effect of carbon fixation

         !else if (autotrophs(auto_ind)%exp_calcifier) then
             !Currently not set up to separate exp_calcifiers, needs cell_radius value from data
             !----------------------------------------------------------------------------------------
             ! Calcifier based on P. glacialis ( Keller and morel, 1999; Popp et al., 1998 )
             ! Popp et al express cell carbon content in ( pg C cell-1 ), here we convert in (mol C cell-1)
             ! convert pgC to molC : ! Mc = 12 g / mol ! Mc = 12 e12 pg / mol
             !----------------------------------------------------------------------------------------
             !   cell_active_C_uptake(auto_ind) = 0.0_r9       ! ratio of active carbon uptake to carbon fixation
             !   cell_surf(auto_ind)            = 3886.0_r8    ! surface areas of cells ( m2 )
             !   cell_carb_cont(auto_ind)       = 1.68e-10_r8  ! cell carbon content ( mol C cell-1 )
             !   cell_radius(auto_ind)          =              ! cell radius ( um )
             !   cell_permea(auto_ind)          = 1.1e-5_r8    ! cell wall permeability to CO2(aq) (m/s)
             !   cell_eps_fix(auto_ind)         = 23.0_r8      ! fractionation effect of carbon fixation

          else if (autotrophs(auto_ind)%Nfixer .and.                   &
                   autotrophs(auto_ind)%silicifier) then
              log_message = "ciso: Currently Keller and Morel fractionation does not work for Diatoms-Diazotrophs"
              call marbl_status_log%log_error(log_message, subname)
              return

          else
             !----------------------------------------------------------------------------------------
             ! Small phytoplankton based on E. huxleyi ( Keller and morel, 1999; Popp et al., 1998 )
             ! Popp et al express cell carbon content in ( pg C cell-1 ), here we convert in (mol C cell-1)
             ! convert pgC to molC : ! Mc = 12 g / mol ! Mc = 12 e12 pg / mol
             !----------------------------------------------------------------------------------------
             cell_active_C_uptake(auto_ind) = 2.2_r8      ! ratio of active carbon uptake to carbon fixation
             cell_surf(auto_ind)            = 87.6e-12_r8 ! surface areas of cells ( m2 )
             cell_carb_cont(auto_ind)       = 69.2e-14_r8 ! cell carbon content ( mol C cell-1 )
             cell_radius(auto_ind)          = 2.6_r8      ! cell radius ( um )
             cell_permea(auto_ind)          = 1.8e-5_r8   ! cell wall permeability to CO2(aq) (m/s)
             cell_eps_fix(auto_ind)         = 25.3_r8     ! fractionation effect of carbon fixation

          endif
       end do
    end select

  end subroutine setup_cell_attributes

  !***********************************************************************

  subroutine setup_local_column_tracers(column_km, column_kmt, column_tracer, &
           marbl_tracer_indices, DI13C_loc, DO13c_loc, zoo13C_loc, DI14C_loc, &
           DO14C_loc, zoo14C_loc, DO13C_SHADOW_loc, DI14C_SHADOW_loc, DO14C_SHADOW_loc)

    !-----------------------------------------------------------------------
    !  create local copies of model column_tracer
    !  treat negative values as zero
    !-----------------------------------------------------------------------

    use marbl_settings_mod, only : lNK_ciso_shadow_tracers

    implicit none

    integer(int_kind) , intent(in)  :: column_km
    integer(int_kind) , intent(in)  :: column_kmt
    real (r8)         , intent(in)  :: column_tracer(:,:) ! (tracer_cnt,km) tracer values
    type(marbl_tracer_index_type), intent(in) :: marbl_tracer_indices

    real (r8)         , intent(out) :: DI13C_loc(:)     ! (km) local copy of model DI13C
    real (r8)         , intent(out) :: DO13C_loc(:)     ! (km) local copy of model DO13C
    real (r8)         , intent(out) :: zoo13C_loc(:)    ! (km) local copy of model zoo13C
    real (r8)         , intent(out) :: DI14C_loc(:)     ! (km) local copy of model DI14C
    real (r8)         , intent(out) :: DO14C_loc(:)     ! (km) local copy of model DO14C
    real (r8)         , intent(out) :: zoo14C_loc(:)    ! (km) local copy of model zoo14C
    real (r8)         , intent(out) :: DO13C_SHADOW_loc(:) ! (km) local copy of model DO13C_SHADOW
    real (r8)         , intent(out) :: DI14C_SHADOW_loc(:) ! (km) local copy of model DI14C_SHADOW
    real (r8)         , intent(out) :: DO14C_SHADOW_loc(:) ! (km) local copy of model DO14C_SHADOW
    !-----------------------------------------------------------------------
    !  local variables
    !-----------------------------------------------------------------------
    integer :: k
    !-----------------------------------------------------------------------

    associate(di13c_ind  => marbl_tracer_indices%di13c_ind,                   &
              do13c_ind  => marbl_tracer_indices%do13c_ind,                   &
              zoo13c_ind => marbl_tracer_indices%zoo13c_ind,                  &
              di14c_ind  => marbl_tracer_indices%di14c_ind,                   &
              do14c_ind  => marbl_tracer_indices%do14c_ind,                   &
              zoo14c_ind => marbl_tracer_indices%zoo14c_ind)
    do k = 1,column_kmt
       DI13C_loc(k)  = max(c0, column_tracer(di13c_ind,k))
       DI14C_loc(k)  = max(c0, column_tracer(di14c_ind,k))

       DO13C_loc(k)  = max(c0, column_tracer(do13c_ind,k))
       DO14C_loc(k)  = max(c0, column_tracer(do14c_ind,k))

       zoo13C_loc(k) = max(c0, column_tracer(zoo13C_ind,k))
       zoo14C_loc(k) = max(c0, column_tracer(zoo14C_ind,k))
    end do

    do k = column_kmt+1, column_km
       DI13C_loc(k)  = c0
       DI14C_loc(k)  = c0

       DO13C_loc(k)  = c0
       DO14C_loc(k)  = c0

       zoo13C_loc(k) = c0
       zoo14C_loc(k) = c0
    end do
    end associate

    if (lNK_ciso_shadow_tracers) then
       associate(do13c_shadow_ind  => marbl_tracer_indices%do13c_shadow_ind, &
                 di14c_shadow_ind  => marbl_tracer_indices%di14c_shadow_ind, &
                 do14c_shadow_ind  => marbl_tracer_indices%do14c_shadow_ind)
       do k = 1,column_kmt
          DO13C_SHADOW_loc(k)  = max(c0, column_tracer(do13c_shadow_ind,k))
          DI14C_SHADOW_loc(k)  = max(c0, column_tracer(di14c_shadow_ind,k))
          DO14C_SHADOW_loc(k)  = max(c0, column_tracer(do14c_shadow_ind,k))
       end do

       do k = column_kmt+1, column_km
          DO13C_SHADOW_loc(k)  = c0
          DI14C_SHADOW_loc(k)  = c0
          DO14C_SHADOW_loc(k)  = c0
       end do
       end associate
    end if

  end subroutine setup_local_column_tracers

  !***********************************************************************

  subroutine setup_local_autotrophs(column_km, column_kmt, column_tracer, &
             marbl_tracer_indices, autotroph_loc)

    !-----------------------------------------------------------------------
    !  create local copies of model column_tracer, treat negative values as zero
    !-----------------------------------------------------------------------

    implicit none

    integer(int_kind)          , intent(in)  :: column_km
    integer(int_kind)          , intent(in)  :: column_kmt
    real (r8)                  , intent(in)  :: column_tracer(:,:)  ! (tracer_cnt, km) tracer values

    type(marbl_tracer_index_type), intent(in) :: marbl_tracer_indices
    type(autotroph_local_type) , intent(out) :: autotroph_loc(:,:)  ! (autotroph_cnt)

    !-----------------------------------------------------------------------
    !  local variables
    !-----------------------------------------------------------------------
    integer (int_kind) :: k
    integer (int_kind) :: auto_ind
    integer (int_kind) :: tracer_ind ! tracer index
    !-----------------------------------------------------------------------

    do auto_ind = 1, autotroph_cnt
       do k = 1, column_kmt
          tracer_ind = marbl_tracer_indices%auto_inds(auto_ind)%C13_ind
          autotroph_loc(auto_ind,k)%C13 = max(c0, column_tracer(tracer_ind,k))

          tracer_ind = marbl_tracer_indices%auto_inds(auto_ind)%C14_ind
          autotroph_loc(auto_ind,k)%C14 = max(c0, column_tracer(tracer_ind,k))

          tracer_ind = marbl_tracer_indices%auto_inds(auto_ind)%Ca13CO3_ind
          if (tracer_ind > 0) then
             autotroph_loc(auto_ind,k)%Ca13CO3 = max(c0, column_tracer(tracer_ind,k))
          else
             autotroph_loc(auto_ind,k)%Ca13CO3 = c0
          end if

          tracer_ind = marbl_tracer_indices%auto_inds(auto_ind)%Ca14CO3_ind
          if (tracer_ind > 0) then
             autotroph_loc(auto_ind,k)%Ca14CO3 = max(c0, column_tracer(tracer_ind,k))
          else
             autotroph_loc(auto_ind,k)%Ca14CO3 = c0
          end if
       end do
       do k = column_kmt+1, column_km
          autotroph_loc(auto_ind,k)%C13 = c0
          autotroph_loc(auto_ind,k)%C14 = c0
          autotroph_loc(auto_ind,k)%Ca13CO3 = c0
          autotroph_loc(auto_ind,k)%Ca14CO3 = c0
       end do
    end do

  end subroutine setup_local_autotrophs

  !***********************************************************************

  subroutine fract_keller_morel( &
       mui_to_co2star,           &
       cell_active_C_uptake,     &
       cell_surf,                &
       cell_carb_cont,           &
       cell_radius,              &
       cell_permea,              &
       cell_eps_fix,             &
       eps_p)

    !---------------------------------------------------------------------------
    ! Calculate the carbon isotopic fractionation of phytoplankton photosynthesis : eps_p
    !
    ! COMPUTATION : based on Keller and Morel, 1999
    !
    !   eps_p = d13C(co2(aq)) - d13C(phyto)
    !
    !   eps_p = eps_diff + (cell_active_C_uptake/(cell_active_C_uptake + 1/var)) * delta_d13C
    !         + ( (1 + (cell_active_C_uptake-1)*var )/(1+cell_active_C_uptake*var) )
    !         * ( cell_eps_fix - eps_diff )
    !
    !   delta_d13C = d13C(CO2) - d13C(source)
    !              = 9 per mil
    !
    !   var = mui_to_co2star * cell_carb_cont / ( cell_permea * cell_surf )
    !
    !   mui_to_co2star = mu_i / [CO2*]
    !
    !  --------
    !
    !   Developed by X. Giraud, ETH ZÃ¼rich, 21.07.2008
    !---------------------------------------------------------------------------

    use marbl_constants_mod, only : pi, c4, c3

    implicit none

    real (r8), intent(in) :: &
         mui_to_co2star,        & ! mui_to_co2star = mu_i / [CO2*] (m3 / mol C / s)
         cell_active_C_uptake,  & ! ratio of active carbon uptake to carbon fixation
         cell_eps_fix,          & ! fractionation effect of carbon fixation
         cell_surf,             & ! surface areas of cells ( m2 )
         cell_carb_cont,        & ! cell carbon content ( mol C )
         cell_radius,           & ! cell radius ( um )
         cell_permea              ! cell wall permeability to CO2(aq) ( m /s )

    real (r8), intent(out) :: eps_p    ! = d13C(co2(aq)) - d13C(phyto)

    !-----------------------------------------------------------------------
    !  local variables and parameters
    !-----------------------------------------------------------------------
    real (r8) :: &
         var, theta, eps_up

    real (r8) :: Vol, Qc, Surf, radius_m

    real (r8) :: &
         eps_diff   = 0.7_r8, & ! fractionation by diffusion, O'Leary, 1984
         delta_d13C = -9.0_r8   ! = d13C(CO2) - d13C(source), difference between the
                                ! isotopic compositions of the external CO2 and the
                                ! organic matter pools (Goericke et al. 1994).
                                ! For active HCO3- uptake, the substrate for
                                ! the carbon uptake mechanism has an isotopic
                                ! composition which is around 9 permil higher
                                ! than the external CO2, so D13CO2 -D13C_source
                                ! is -9 permil ((Mook et al. 197)
    !-----------------------------------------------------------------------

    !---------------------------------------------------------------------
    !  cell surface in m^2
    !---------------------------------------------------------------------

    radius_m = cell_radius * 1e-6_r8 ! convert radius from um to m

    if ( cell_surf > c0 ) then
       Surf = cell_surf
    else
       Surf = c4 * pi * (radius_m ** 2)
    endif

    !---------------------------------------------------------------------
    !     cellular carbon content ( mol C )
    !     volume in um^3
    !---------------------------------------------------------------------

    if ( cell_carb_cont > c0 ) then
       Qc = cell_carb_cont
    else
       Vol = c4 * pi * (cell_radius ** 3) / c3
       Qc = 3.154e-14_r8 * (Vol ** (0.758_r8 ))
    endif

    !---------------------------------------------------------------------
    !     final expression of eps_p
    !---------------------------------------------------------------------

    if ( mui_to_co2star /= c0 ) then

       var = mui_to_co2star * Qc / ( cell_permea * Surf )

       theta = c1 + ( cell_active_C_uptake - c1 ) * var
       theta = theta / ( c1 + cell_active_C_uptake * var )

       eps_up = eps_diff + ( cell_active_C_uptake /  &
            ( cell_active_C_uptake + c1 / var ) ) * delta_d13C

       eps_p = eps_up + theta * ( cell_eps_fix - eps_diff )

    else

       eps_p = cell_eps_fix

    end if

  end subroutine fract_keller_morel

  !***********************************************************************

  subroutine init_particulate_terms(k, POC_ciso, P_CaCO3_ciso)

    !---------------------------------------------------------------------
    !  Set incoming fluxes (put into outgoing flux for first level usage).
    !  Set dissolution length, production fraction and mass terms.
    !---------------------------------------------------------------------

    implicit none

    integer(int_kind)                 , intent(in)    :: k
    type(column_sinking_particle_type), intent(inout) :: POC_ciso     ! base units = nmol C_ciso
    type(column_sinking_particle_type), intent(inout) :: P_CaCO3_ciso ! base units = nmol C_ciso

    !-----------------------------------------------------------------------
    !  parameters
    !-----------------------------------------------------------------------

    POC_ciso%diss      = c0       ! not used
    POC_ciso%gamma     = c0       ! not used
    POC_ciso%mass      = c0       ! not used
    POC_ciso%rho       = c0       ! not used

    P_CaCO3_ciso%diss  = c0       ! not used
    P_CaCO3_ciso%gamma = c0       ! not used
    P_CaCO3_ciso%mass  = c0       ! not used
    P_CaCO3_ciso%rho   = c0       ! not used

    !-----------------------------------------------------------------------
    !  Set incoming fluxes
    !-----------------------------------------------------------------------

    P_CaCO3_ciso%sflux_out(k) = c0
    P_CaCO3_ciso%hflux_out(k) = c0
    P_CaCO3_ciso%sflux_in(k)  = P_CaCO3_ciso%sflux_out(k)
    P_CaCO3_ciso%hflux_in(k)  = P_CaCO3_ciso%hflux_out(k)

    !-----------------------------------------------------------------------
    !  Hard POC is QA flux and soft POC is excess POC.
    !-----------------------------------------------------------------------

    POC_ciso%sflux_out(k) = c0
    POC_ciso%hflux_out(k) = c0
    POC_ciso%sflux_in(k)  = POC_ciso%sflux_out(k)
    POC_ciso%hflux_in(k)  = POC_ciso%hflux_out(k)

  end subroutine init_particulate_terms

  !***********************************************************************

  subroutine marbl_update_particulate_terms_from_prior_level(k, POC_ciso, P_CaCO3_ciso)

    !-----------------------------------------------------------------------
    ! NOTE: incoming fluxes are outgoing fluxes from previous level
    ! initialize loss to sediments = 0
    ! Assume that k == 1 condition was handled by call to init_particulate_terms()
    !-----------------------------------------------------------------------

    implicit none

    integer (int_kind)                 , intent(in)    :: k ! vertical model level
    type(column_sinking_particle_type) , intent(inout) :: POC_ciso
    type(column_sinking_particle_type) , intent(inout) :: P_CaCO3_ciso
    !-----------------------------------------------------------------------

    if (k > 1) then
       call marbl_update_sinking_particle_from_prior_level(k, POC_ciso)
       call marbl_update_sinking_particle_from_prior_level(k, P_CaCO3_ciso)
    end if

  end subroutine marbl_update_particulate_terms_from_prior_level

  !***********************************************************************

  subroutine marbl_update_sinking_particle_from_prior_level(k, sinking_particle)

    implicit none

    integer (int_kind), intent(in) :: k
    type(column_sinking_particle_type), intent(inout) :: sinking_particle
    !-----------------------------------------------------------------------

    ! NOTE: level k influx is equal to the level k-1 outflux.
    sinking_particle%sflux_out(k) = sinking_particle%sflux_out(k-1)
    sinking_particle%hflux_out(k) = sinking_particle%hflux_out(k-1)
    sinking_particle%sflux_in(k)  = sinking_particle%sflux_out(k-1)
    sinking_particle%hflux_in(k)  = sinking_particle%hflux_out(k-1)

  end subroutine marbl_update_sinking_particle_from_prior_level

  !***********************************************************************

  subroutine compute_particulate_terms(k, domain, marbl_interior_share, &
             marbl_particulate_share, POC_ciso, P_CaCO3_ciso)

    !----------------------------------------------------------------------------------------
    !  Compute outgoing fluxes and remineralization terms for Carbon isotopes.
    !  Assumes that production terms have been set and that fluxes and remineralization
    !  for Carbon 12 has already been computed.
    !
    !  Incoming fluxes are assumed to be the outgoing fluxes from the previous level.
    !  For other comments, see compute_particulate_terms in marbl_mod
    !----------------------------------------------------------------------------------------

    use marbl_settings_mod , only : denitrif_C_N
    use marbl_constants_mod, only : spd

    implicit none

    integer (int_kind)                , intent(in)    :: k                 ! vertical model level
    type(marbl_domain_type)           , intent(in)    :: domain
    type(marbl_interior_share_type)   , intent(in)    :: marbl_interior_share
    type(marbl_particulate_share_type), intent(in)    :: marbl_particulate_share
    type(column_sinking_particle_type), intent(inout) :: POC_ciso          ! base units = nmol particulate organic Carbon isotope
    type(column_sinking_particle_type), intent(inout) :: P_CaCO3_ciso      ! base units = nmol CaCO3 Carbon isotope

    !-----------------------------------------------------------------------
    !  local variables
    !-----------------------------------------------------------------------
    character(len=*), parameter :: subname = 'marbl_ciso_mod:compute_particulate_terms'
    character(len=char_len)     :: log_message

    real (r8) ::              &
         dz_loc,              & ! dz at a particular i,j location
         dzr_loc,             & ! dzr at a particular i,j location
         flux, flux_alt,      & ! temp variables used to update sinking flux
         POC_ciso_PROD_avail, & ! 13C POC production available for excess POC flux
         Rciso_POC_hflux_out, & ! ciso/12C of outgoing flux of hard POC
         Rciso_POC_in,        & ! ciso/12C of total POC ingoing component
         Rciso_CaCO3_in,      & ! ciso/12C of total CaCO3 ingoing component
         sed_denitrif,        & ! sedimentary denitrification (umolN/cm^2/s)
         other_remin            ! sedimentary remin not due to oxic or denitrification
    !-----------------------------------------------------------------------

    associate(                                                                &
         column_km         => domain%km                                     , & ! IN
         column_kmt        => domain%kmt                                    , & ! IN
         column_delta_z    => domain%delta_z(k)                             , & ! IN
         column_zw         => domain%zw(k)                                  , & ! IN
         O2_loc            => marbl_interior_share%O2_loc_fields            , & ! IN
         NO3_loc           => marbl_interior_share%NO3_loc_fields           , & ! IN
         CO3               => marbl_interior_share%CO3_fields               , & ! IN
         CO3_sat_calcite   => marbl_interior_share%CO3_sat_calcite          , & ! IN
         decay_CaCO3       => marbl_particulate_share%decay_CaCO3_fields    , & ! IN
         DECAY_Hard        => marbl_particulate_share%DECAY_Hard_fields     , & ! IN
         decay_POC_E       => marbl_particulate_share%decay_POC_E_fields    , & ! IN
         POC               => marbl_particulate_share%POC                   , & ! IN
         P_CaCO3           => marbl_particulate_share%P_CaCO3               , & ! IN
         POC_PROD_avail    => marbl_particulate_share%POC_PROD_avail_fields , & ! IN
         poc_diss          => marbl_particulate_share%poc_diss_fields       , & ! IN
         caco3_diss        => marbl_particulate_share%caco3_diss_fields     , & ! IN
         POC_sflux_out     => marbl_particulate_share%POC_sflux_out_fields  , & ! IN
         POC_hflux_out     => marbl_particulate_share%POC_hflux_out_fields  , & ! IN
         POC_remin         => marbl_particulate_share%POC_remin_fields      , & ! IN
         P_CaCO3_remin     => marbl_particulate_share%P_CaCO3_remin_fields  , & ! IN
         POC_bury_coeff    => marbl_particulate_share%POC_bury_coeff          & ! IN
         )

    !-----------------------------------------------------------------------
    !  initialize loss to sediments = 0 and local copy of percent sed
    !-----------------------------------------------------------------------

    POC_ciso%sed_loss(k)     = c0
    P_CaCO3_ciso%sed_loss(k) = c0
    sed_denitrif             = c0
    other_remin              = c0

    !-----------------------------------------------------------------------
    ! if any incoming carbon flux is zero, set carbon isotope flux to zero
    !-----------------------------------------------------------------------

    if (POC%sflux_in(k) == c0) POC_ciso%sflux_in(k) = c0
    if (POC%hflux_in(k) == c0) POC_ciso%hflux_in(k) = c0

    if (P_CaCO3%sflux_in(k) == c0) P_CaCO3_ciso%sflux_in(k) = c0
    if (P_CaCO3%hflux_in(k) == c0) P_CaCO3_ciso%hflux_in(k) = c0

    dz_loc = column_delta_z

    if (k <= column_kmt) then

       dzr_loc = c1 / dz_loc

       !-----------------------------------------------------------------------
       !  P_CaCO3_ciso sflux and hflux out
       !-----------------------------------------------------------------------

       P_CaCO3_ciso%sflux_out(k) = P_CaCO3_ciso%sflux_in(k) * decay_CaCO3(k) + &
            P_CaCO3_ciso%prod(k) * ((c1 - P_CaCO3%gamma) * (c1 - decay_CaCO3(k)) * caco3_diss(k))

       P_CaCO3_ciso%hflux_out(k) = P_CaCO3_ciso%hflux_in(k) * DECAY_Hard(k) + &
            P_CaCO3_ciso%prod(k) * (P_CaCO3%gamma * dz_loc)

       !-----------------------------------------------------------------
       !   Compute how much 13C POC_PROD is available for deficit
       !   reduction and excess POC flux
       !-----------------------------------------------------------------

       if (POC%prod(k) > c0 ) then
          POC_ciso_PROD_avail = POC_PROD_avail(k) * POC_ciso%prod(k) / POC%prod(k)
       else
          POC_ciso_PROD_avail = c0
       endif

       !-----------------------------------------------------------------
       !   Compute outgoing isotope POC fluxes of soft POC
       !-----------------------------------------------------------------

       POC_ciso%sflux_out(k) = POC_ciso%sflux_in(k) * decay_POC_E(k) + &
                               POC_ciso_PROD_avail * ((c1 - decay_POC_E(k)) * (poc_diss(k)))

       !-----------------------------------------------------------------
       !   Compute outgoing isotope POC fluxes of hard POC
       !-----------------------------------------------------------------

       if (POC_ciso%hflux_in(k) == c0 .and. POC_ciso%prod(k) == c0) then
          POC_ciso%hflux_out(k) = c0
       else

          Rciso_POC_hflux_out = POC%prod(k) + ( POC%sflux_in(k) - POC_sflux_out(k) + POC%hflux_in(k) ) * dzr_loc

          if (Rciso_POC_hflux_out /= c0) then
             Rciso_POC_hflux_out = ( POC_ciso%prod(k) + ( POC_ciso%sflux_in(k) - &
                  POC_ciso%sflux_out(k) + POC_ciso%hflux_in(k) ) * dzr_loc ) / Rciso_POC_hflux_out
          else
             Rciso_POC_hflux_out = c0
          endif

          POC_ciso%hflux_out(k) = POC_hflux_out(k) * Rciso_POC_hflux_out
          POC_ciso%hflux_out(k) = max(POC_ciso%hflux_out(k), c0)

       endif

       !-----------------------------------------------------------------------
       !  Compute remineralization terms. It is assumed that there is no
       !  sub-surface dust production.
       !-----------------------------------------------------------------------

       P_CaCO3_ciso%remin(k) = P_CaCO3_ciso%prod(k) + &
            ((P_CaCO3_ciso%sflux_in(k) - P_CaCO3_ciso%sflux_out(k)) + &
             (P_CaCO3_ciso%hflux_in(k) - P_CaCO3_ciso%hflux_out(k))) *  dzr_loc

       POC_ciso%remin(k) = POC_ciso%prod(k)  + &
            ((POC_ciso%sflux_in(k) - POC_ciso%sflux_out(k)) + &
             (POC_ciso%hflux_in(k) - POC_ciso%hflux_out(k))) * dzr_loc

       !-----------------------------------------------------------------
       !   Option to force the 13C/12C ratio of outgoing P_CaCO3 fluxes
       !   to equal the rate of total incoming flux
       !-----------------------------------------------------------------
       !
       !   Rciso_CaCO3_in = P_CaCO3%prod(k) + &
       !       ( P_CaCO3%sflux_in(k) + P_CaCO3%hflux_in(k) ) *  dzr_loc
       !
       !   if ( Rciso_CaCO3_in > c0 ) then
       !       Rciso_CaCO3_in = ( P_CaCO3_ciso%prod(k) + &
       !         ( P_CaCO3_ciso%sflux_in(k) + P_CaCO3_ciso%hflux_in(k) ) * dzr_loc) &
       !          / Rciso_CaCO3_in
       !   else
       !           Rciso_CaCO3_in = c0
       !   endif
       !
       !   P_CaCO3_ciso%sflux_out(k) = P_CaCO3%sflux_out(k) * Rciso_CaCO3_in
       !   P_CaCO3_ciso%hflux_out(k) = P_CaCO3%hflux_out(k) * Rciso_CaCO3_in
       !   P_CaCO3_ciso%remin(k)     = P_CaCO3%remin(k)     * Rciso_CaCO3_in
       !
       !-----------------------------------------------------------------
       !   Option to force the 13C/12C ratio of outgoing POC fluxes
       !   to equal the rate of total incoming flux
       !-----------------------------------------------------------------
       !
       !   Rciso_POC_in = POC%prod(k) + ( POC%sflux_in(k) + POC%hflux_in(k) ) &
       !                 * dzr_loc
       !   if ( Rciso_POC_in > c0 ) then
       !      Rciso_POC_in = ( POC_ciso%prod(k) + ( POC_ciso%sflux_in(k) + &
       !         POC_ciso%hflux_in(k)) * dzr_loc ) / Rciso_POC_in
       !   else
       !      Rciso_POC_in = c0
       !   endif
       !
       !   POC_ciso%sflux_out(k) = POC_sflux_out(k) * Rciso_POC_in
       !   POC_ciso%hflux_out(k) = POC_hflux_out(k) * Rciso_POC_in
       !   POC_ciso%remin(k)     = POC_remin(k)     * Rciso_POC_in
       !
       !-----------------------------------------------------------------

    else

       P_CaCO3_ciso%sflux_out(k) = c0
       P_CaCO3_ciso%hflux_out(k) = c0
       P_CaCO3_ciso%remin(k)     = c0

       POC_ciso%sflux_out(k) = c0
       POC_ciso%hflux_out(k) = c0
       POC_ciso%remin(k)     = c0

    endif

    !-----------------------------------------------------------------------
    !  Bottom Sediments Cell?
    !  If so compute sedimentary burial and denitrification N losses.
    !  Using empirical relations from Bohlen et al., 2012 (doi:10.1029/2011GB004198) for Sed Denitrification
    !  OTHER_REMIN estimates organic matter remineralized in the sediments
    !      by the processes other than oxic remin and denitrification (SO4 and CO2,
    !      etc..)
    !      based on Soetaert et al., 1996, varies between 10% and 50%
    !      0.4_r8 is a coefficient with units mmolC/cm2/yr sinking flux,
    !      OTHER_REMIN is 50% above this high flux value,
    !      In special case where bottom O2 has been depleted to < 1.0 uM,
    !               all sedimentary remin is due to DENITRIFICATION + OTHER_REMIN
    !  POC burial from Dunne et al. 2007 (doi:10.1029/2006GB002907), maximum of 80% burial efficiency imposed
    !  Bsi preservation in sediments = 0.3*sinkBsi - 0.06 mmol/m2/day
    !     Ragueneau et al. 2000 (doi:10.1016/S0921-8181(00)00052-7)
    !  Calcite is preserved in sediments above the lysocline, dissolves below.
    !       Here a constant depth is used for lysocline.
    !-----------------------------------------------------------------------

    if (k == column_kmt) then

       flux = POC_ciso%sflux_out(k) + POC_ciso%hflux_out(k)

       if (flux > c0) then
          flux_alt = flux * mpercm * spd ! convert to mmol/m^2/day

          POC_ciso%sed_loss(k) = flux * min(0.8_r8, POC_bury_coeff &
               * (0.013_r8 + 0.53_r8 * flux_alt*flux_alt / (7.0_r8 + flux_alt)**2))


          sed_denitrif = dzr_loc * flux * (0.06_r8 + 0.19_r8 * 0.99_r8**(O2_loc-NO3_loc))

          flux_alt = flux*1.0e-6_r8*spd*365.0_r8 ! convert to mmol/cm^2/year
          other_remin = dzr_loc &
               * min ( min(0.1_r8 + flux_alt,0.5_r8) * (flux - POC_ciso%sed_loss(k)) , &
                      (flux - POC_ciso%sed_loss(k) - (sed_denitrif*dz_loc*denitrif_C_N)))

          ! if bottom water O2 is depleted, assume all remin is denitrif + other
          if (O2_loc < c1) then
             other_remin = dzr_loc * (flux - POC_ciso%sed_loss(k) - (sed_denitrif * dz_loc * denitrif_C_N))
          endif
       endif

       if (caco3_bury_thres_iopt == caco3_bury_thres_iopt_fixed_depth) then
          if (column_zw < caco3_bury_thres_depth) then
            P_CaCO3_ciso%sed_loss(k) = P_CaCO3_ciso%sflux_out(k) + P_CaCO3_ciso%hflux_out(k)
         endif
       else ! caco3_bury_thres_iopt = caco3_bury_thres_iopt_omega_calc
         if (CO3 > CO3_sat_calcite) then
            P_CaCO3_ciso%sed_loss(k) = P_CaCO3_ciso%sflux_out(k) + P_CaCO3_ciso%hflux_out(k)
         endif
       end if

       !----------------------------------------------------------------------------------
       ! Update sinking fluxes and remin fluxes, accounting for sediments.
       ! flux used to hold sinking fluxes before update.
       !----------------------------------------------------------------------------------

       flux = P_CaCO3_ciso%sflux_out(k) + P_CaCO3_ciso%hflux_out(k)
       if (flux > c0) then
          P_CaCO3_ciso%remin(k) = P_CaCO3_ciso%remin(k) + ((flux - P_CaCO3_ciso%sed_loss(k)) * dzr_loc)
       endif

       flux = POC_ciso%sflux_out(k) + POC_ciso%hflux_out(k)
       if (flux > c0) then
          POC_ciso%remin(k) = POC_ciso%remin(k) + ((flux - POC_ciso%sed_loss(k)) * dzr_loc)
       endif

       !-----------------------------------------------------------------------
       ! Set all outgoing fluxes to 0.0
       !-----------------------------------------------------------------------

       P_CaCO3_ciso%sflux_out(k) = c0
       P_CaCO3_ciso%hflux_out(k) = c0

       POC_ciso%sflux_out(k) = c0
       POC_ciso%hflux_out(k) = c0

    endif

    end associate

  end subroutine compute_particulate_terms

  !***********************************************************************

  subroutine marbl_autotroph_consistency_check(column_km, autotroph_cnt,      &
         autotroph_meta, marbl_tracer_indices, autotroph_share, autotroph_loc)

    !-----------------------------------------------------------------------
    !  If any phyto box are zero, set others to zeros.
    !-----------------------------------------------------------------------

    implicit none

    integer(int_kind)                , intent(in)    :: column_km                     ! number of active model layers
    integer(int_kind)                , intent(in)    :: autotroph_cnt                 ! autotroph_cnt
    type(autotroph_type)             , intent(in)    :: autotroph_meta(autotroph_cnt) ! autotroph metadata
    type(marbl_tracer_index_type)    , intent(in)    :: marbl_tracer_indices
    type(marbl_autotroph_share_type) , intent(in)    :: autotroph_share(autotroph_cnt, column_km)
    type(autotroph_local_type)       , intent(inout) :: autotroph_loc(autotroph_cnt, column_km)

    !-----------------------------------------------------------------------
    !  local variables
    !-----------------------------------------------------------------------
    integer (int_kind) :: auto_ind, k
    logical (log_kind) :: zero_mask
    !-----------------------------------------------------------------------

    associate(&
         autotrophC_loc     => autotroph_share%autotrophC_loc_fields     , & ! local copy of model autotroph C
         autotrophChl_loc   => autotroph_share%autotrophChl_loc_fields   , & ! local copy of model autotroph Chl
         autotrophFe_loc    => autotroph_share%autotrophFe_loc_fields    , & ! local copy of model autotroph Fe
         autotrophSi_loc    => autotroph_share%autotrophSi_loc_fields      & ! local copy of model autotroph Si
         )

    do k = 1, column_km
       do auto_ind = 1, autotroph_cnt

          ! Zero_mask=true for any zero in Chl, C, Fe,
          ! It is false only if all are false
          ! Add si to zero mask... if it is present (ind > 0)

          zero_mask = (autotrophChl_loc(auto_ind,k) == c0 .or. &
                       autotrophC_loc(auto_ind,k)   == c0 .or. &
                       autotrophFe_loc(auto_ind,k)  == c0)

          if (marbl_tracer_indices%auto_inds(auto_ind)%Si_ind > 0) then
             zero_mask = (zero_mask .or. autotrophSi_loc(auto_ind,k) == c0)
          end if

          if (zero_mask) then
             autotroph_loc(auto_ind,k)%C13 = c0
             autotroph_loc(auto_ind,k)%C14 = c0

             if (marbl_tracer_indices%auto_inds(auto_ind)%Ca13CO3_ind > 0) then
                autotroph_loc(auto_ind,k)%Ca13CO3 = c0
             end if
             if (marbl_tracer_indices%auto_inds(auto_ind)%Ca14CO3_ind > 0) then
                autotroph_loc(auto_ind,k)%Ca14CO3 = c0
             end if
          end if

       end do
    end do

    end associate

  end subroutine marbl_autotroph_consistency_check

  !*****************************************************************************

  subroutine marbl_ciso_set_surface_forcing( &
       num_elements        ,                 &
       sst                 ,                 &
       d13c                ,                 &
       d14c                ,                 &
       surface_vals        ,                 &
       stf                 ,                 &
       marbl_tracer_indices,                 &
       marbl_surface_forcing_share ,         &
       marbl_surface_forcing_diags)

    use marbl_constants_mod    , only : R13C_std
    use marbl_constants_mod    , only : R14C_std
    use marbl_constants_mod    , only : p5
    use marbl_diagnostics_mod  , only : store_diagnostics_ciso_surface_forcing
    use marbl_settings_mod     , only : lNK_ciso_shadow_tracers

    implicit none

    integer (int_kind)                     , intent(in)    :: num_elements
    real(r8)                               , intent(in)    :: sst(num_elements)
    real(r8)                               , intent(in)    :: d13c(num_elements)  ! atm 13co2 value
    real(r8)                               , intent(in)    :: d14c(num_elements)  ! atm 14co2 value
    real(r8)                               , intent(in)    :: surface_vals(:,:)
    type(marbl_surface_forcing_share_type) , intent(in)    :: marbl_surface_forcing_share
    real(r8)                               , intent(inout) :: stf(:, :)
    type(marbl_tracer_index_type)          , intent(in)    :: marbl_tracer_indices
    type(marbl_diagnostics_type)           , intent(inout) :: marbl_surface_forcing_diags

    !-----------------------------------------------------------------------
    !  local variables
    !-----------------------------------------------------------------------
    character(len=*), parameter :: subname = 'marbl_ciso_mod:marbl_ciso_set_surface_forcing'
    character(len=char_len)     :: log_message

    logical (log_kind), save :: &
         first = .true.  ! Logical for first iteration test

    integer (int_kind) :: &
         n,            & ! loop indices
         auto_ind,     & ! autotroph functional group index
         mcdate,sec,   & ! date vals for shr_strdata_advance
         errorCode       ! errorCode from HaloUpdate call

    real (r8), dimension(num_elements) :: &
         R13C_DIC,                        & ! 13C/12C ratio in DIC
         R14C_DIC,                        & ! 14C/12C ratio in DIC
         R13C_atm,                        & ! 13C/12C ratio in atmospheric CO2
         R14C_atm,                        & ! 14C/12C ratio in atmospheric CO2
         flux,                            & ! gas flux of CO2 (nmol/cm^2/s)
         flux13,                          & ! gas flux of 13CO2 (nmol/cm^2/s)
         flux14,                          & ! gas flux of 14CO2 (nmol/cm^2/s)
         flux_as,                         & ! air-to-sea gas flux of CO2 (nmol/cm^2/s)
         flux13_as,                       & ! air-to-sea gas flux of 13CO2 (nmol/cm^2/s)
         flux14_as,                       & ! air-to-sea gas flux of 14CO2 (nmol/cm^2/s)
         flux_sa,                         & ! sea-to-air gas flux of CO2 (nmol/cm^2/s)
         flux13_sa,                       & ! sea-to-air gas flux of 13CO2 (nmol/cm^2/s)
         flux14_sa                          ! sea-to-air gas flux of 14CO2 (nmol/cm^2/s)

    real (r8), dimension(num_elements) :: &
         R13C_DIC_SHADOW,                 & ! 13C/12C ratio in DIC_SHADOW
         R14C_DIC_SHADOW,                 & ! 14C/12C ratio in DIC_SHADOW
         flux13_shadow,                   & ! gas flux of 13CO2_SHADOW (nmol/cm^2/s)
         flux14_shadow,                   & ! gas flux of 14CO2_SHADOW (nmol/cm^2/s)
         d_SF_DI13C_SHADOW_d_DI13C_SHADOW,& ! deriv of gas flux of 13CO2_SHADOW wrt DI13C_SHADOW (cm/s)
         d_SF_DI14C_SHADOW_d_DI14C_SHADOW   ! deriv of gas flux of 14CO2_SHADOW wrt DI14C_SHADOW (cm/s)

    real (r8), dimension(num_elements) :: &
         eps_aq_g_surf,                   & ! equilibrium fractionation (CO2_gaseous <-> CO2_aq)
         alpha_aq_g_surf,                 & ! alpha_xxx_g_surf => eps = ( alpa -1 ) * 1000
         eps_dic_g_surf,                  & ! equilibrium fractionation between total DIC and gaseous CO2
         alpha_dic_g_surf,                & ! alpha_xxx_g_surf => eps = ( alpa -1 ) * 1000
         eps_hco3_g_surf,                 & ! equilibrium fractionation between bicarbonate and gaseous CO2
         eps_co3_g_surf,                  & ! equilibrium fractionation between carbonate and gaseous CO2
         frac_co3,                        & ! carbonate fraction fCO3 = [CO3--]/DIC
         alpha_aq_g_surf_14c,             & ! for 14C, with fractionation being twice as large for 14C than for 13C
         alpha_dic_g_surf_14c               ! for 14C, with fractionation being twice as large for 14C than for 13C

    ! local parameters for 13C, Zhang et al, 1995, Geochim. et Cosmochim. Acta, 59 (1), 107-114
    real(r8) ::            &
         alpha_k,          & ! eps = ( alpa -1 ) * 1000
         alpha_k_14c         ! for 14C, with fractionation being twice as large for 14C than for 13C

    ! kinetic fraction during gas transfer (per mil) (air-sea CO2 exchange)
    ! average of Zhang et al 1995 values of -0.81 at 21C and -0.95 at 5C
    real(r8), parameter :: eps_k = -0.88_r8
    !-----------------------------------------------------------------------

    associate(                                                                     &
         pv                  => marbl_surface_forcing_share%pv_surf_fields       , & ! in/out
         dic                 => marbl_surface_forcing_share%dic_surf_fields      , & ! in/out DIC values for solver
         co2star             => marbl_surface_forcing_share%co2star_surf_fields  , & ! in/out CO2STAR from solver
         dco2star            => marbl_surface_forcing_share%dco2star_surf_fields , & ! in/out DCO2STAR from solver
         co3_surf_fields     => marbl_surface_forcing_share%co3_surf_fields      , & ! in/out

         di13c_ind          => marbl_tracer_indices%di13c_ind                  , &
         do13c_ind          => marbl_tracer_indices%do13c_ind                  , &
         di14c_ind          => marbl_tracer_indices%di14c_ind                  , &
         do14c_ind          => marbl_tracer_indices%do14c_ind                  , &
         di13c_shadow_ind   => marbl_tracer_indices%di13c_shadow_ind           , &
         di14c_shadow_ind   => marbl_tracer_indices%di14c_shadow_ind           , &
         ciso_ind_beg       => marbl_tracer_indices%ciso%ind_beg               , &
         ciso_ind_end       => marbl_tracer_indices%ciso%ind_end                 &
         )

    !-----------------------------------------------------------------------
    !  ciso fluxes initially set to 0
    !-----------------------------------------------------------------------

    stf(:,ciso_ind_beg:ciso_ind_end) = c0

    !-----------------------------------------------------------------------
    !     initialize R13C_atm  and R14C_atm
    !-----------------------------------------------------------------------

    R13C_atm(:) = R13C_std * ( c1 + d13c(:) / c1000 )
    R14C_atm(:) = R14C_std * ( c1 + d14c(:) / c1000 )

    !-----------------------------------------------------------------------
    !     compute 13C02 flux, based on CO2 flux calculated in ecosystem model
    !     Zhang et al, 1995, Geochim. et Cosmochim. Acta, 59 (1), 107-114
    !-----------------------------------------------------------------------

    !-----------------------------------------------------------------------
    !     compute R13C_DIC, R14C_DIC in surface ocean (assuming that DIC is 12C)
    !-----------------------------------------------------------------------

    where ( dic(:) /= c0 )
       R13C_dic(:) = surface_vals(:,di13c_ind) / dic(:)
       R14C_dic(:) = surface_vals(:,di14c_ind) / dic(:)
       frac_co3(:) = CO3_SURF_fields(:) / dic(:)
    elsewhere
       R13C_dic(:) = c0
       R14C_dic(:) = c0
       frac_co3(:) = c0
    end where

    if (lNK_ciso_shadow_tracers) then
       where ( dic(:) /= c0 )
          R13C_DIC_SHADOW(:) = surface_vals(:,di13c_shadow_ind) / dic(:)
          R14C_DIC_SHADOW(:) = surface_vals(:,di14c_shadow_ind) / dic(:)
       elsewhere
          R13C_DIC_SHADOW(:) = c0
          R14C_DIC_SHADOW(:) = c0
       end where
    end if

    !-----------------------------------------------------------------------
    !     individal discrimination factor of each species with respect to
    !     gaseous CO2, temperature dependent, based on Zhang et al. 95
    !-----------------------------------------------------------------------
    eps_aq_g_surf(:)   = 0.0049_r8 * sst(:) - 1.31_r8
    !!         eps_hco3_g_surf(:) = -0.141_r8  * SST(:) + 10.78_r8
    !!         eps_co3_g_surf(:)  = -0.052_r8  * SST(:) + 7.22_r8

    !-----------------------------------------------------------------------
    !     compute the equilibrium discrimination factor between dic and
    !     gaseous CO2
    !-----------------------------------------------------------------------
    !     solution 1 : from individual species.
    !     Not used as Zhang et al. 95
    !     concluded that eps_dic_g_surf can not be calculated from the sum of
    !     the three individual species
    !----------------------------------------------------------------------
    !         eps_dic_g_surf(:,j) = eps_aq_g_surf(:,j) + eps_hco3_g_surf(:,j) &
    !                                + eps_co3_g_surf(:,j)
    !-----------------------------------------------------------------------
    !     solution 2: function of T and carbonate fraction (frac_co3)
    !     Using this one, which is based on the empirical relationship from
    !     the measured e_dic_g_surf of Zhang et al. 1995
    !---------------------------------------------------------------------

    eps_dic_g_surf(:) = 0.014_r8 * sst(:) * frac_co3(:) - 0.105_r8 * sst(:) + 10.53_r8

    !-----------------------------------------------------------------------
    !     compute alpha coefficients from eps :  eps = ( alpha -1 ) * 1000
    !     => alpha = 1 + eps / 1000
    !-----------------------------------------------------------------------

    alpha_k             = c1 + eps_k             / c1000
    alpha_aq_g_surf(:)  = c1 + eps_aq_g_surf(:)  / c1000
    alpha_dic_g_surf(:) = c1 + eps_dic_g_surf(:) / c1000

    ! Fractionation is twice as large for 14C than for 13C, so eps needs to be multiplied by 2 for 14C
    alpha_k_14c             = c1 + eps_k * 2.0_r8            / c1000
    alpha_aq_g_surf_14c(:)  = c1 + eps_aq_g_surf(:) *2.0_r8  / c1000
    alpha_dic_g_surf_14c(:) = c1 + eps_dic_g_surf(:) *2.0_r8 / c1000

    !-----------------------------------------------------------------------
    !     compute 13C flux and 14C flux
    !-----------------------------------------------------------------------

    flux13(:) = pv(:) * alpha_k * alpha_aq_g_surf(:) * &
         (( co2star(:) + dco2star(:) ) * r13c_atm(:) - co2star(:) * r13c_dic(:) / alpha_dic_g_surf(:))

    flux14(:) = pv(:) * alpha_k_14c * alpha_aq_g_surf_14c(:) * &
         (( co2star(:) + dco2star(:) ) * r14c_atm(:) - co2star(:) * r14c_dic(:) / alpha_dic_g_surf_14c(:))

    if (lNK_ciso_shadow_tracers) then
       flux13_shadow(:) = pv(:) * alpha_k * alpha_aq_g_surf(:) * &
          (( co2star(:) + dco2star(:) ) * r13c_atm(:) - co2star(:) * R13C_DIC_SHADOW(:) / alpha_dic_g_surf(:))

       where ( dic(:) /= c0 )
          d_SF_DI13C_SHADOW_d_DI13C_SHADOW(:) = pv(:) * alpha_k * alpha_aq_g_surf(:) * &
            (-co2star(:) / dic(:) / alpha_dic_g_surf(:))
       elsewhere
          d_SF_DI13C_SHADOW_d_DI13C_SHADOW(:) = c0
       end where

       flux14_shadow(:) = pv(:) * alpha_k_14c * alpha_aq_g_surf_14c(:) * &
         (( co2star(:) + dco2star(:) ) * r14c_atm(:) - co2star(:) * R14C_DIC_SHADOW(:) / alpha_dic_g_surf_14c(:))

       where ( dic(:) /= c0 )
          d_SF_DI14C_SHADOW_d_DI14C_SHADOW(:) = pv(:) * alpha_k_14c * alpha_aq_g_surf_14c(:) * &
            (-co2star(:) / dic(:) / alpha_dic_g_surf_14c(:))
       elsewhere
          d_SF_DI14C_SHADOW_d_DI14C_SHADOW(:) = c0
       end where
    end if

    flux(:) = pv(:) * dco2star(:)

    !-----------------------------------------------------------------------
    !     compute fluxes in and out
    !-----------------------------------------------------------------------

    flux_as(:)   = pv(:) * ( dco2star(:) + co2star(:) )
    flux_sa(:)   = pv(:) * co2star(:)

    flux13_as(:) = pv(:) * alpha_k     * alpha_aq_g_surf(:)     * ((co2star(:) + dco2star(:)) * r13c_atm(:))
    flux14_as(:) = pv(:) * alpha_k_14c * alpha_aq_g_surf_14c(:) * ((co2star(:) + dco2star(:)) * r14c_atm(:))

    flux13_sa(:) = pv(:) * alpha_k     * alpha_aq_g_surf(:)     * (co2star(:) * r13c_dic(:) / alpha_dic_g_surf(:))
    flux14_sa(:) = pv(:) * alpha_k_14c * alpha_aq_g_surf_14c(:) * (co2star(:) * r14c_dic(:) / alpha_dic_g_surf_14c(:))

    !-----------------------------------------------------------------------
    !     end of 13C and 14C gas exchange computations
    !-----------------------------------------------------------------------

    stf(:,di13c_ind) = stf(:,di13c_ind) + flux13(:)
    stf(:,di14c_ind) = stf(:,di14c_ind) + flux14(:)

    if (lNK_ciso_shadow_tracers) then
       stf(:,di13c_shadow_ind) = stf(:,di13c_shadow_ind) + flux13_shadow(:)
       stf(:,di14c_shadow_ind) = stf(:,di14c_shadow_ind) + flux14_shadow(:)
    end if

    end associate

    ! update carbon isotope diagnostics
    ! FIXME #18: the following arguments need to be group into a derived type

    call store_diagnostics_ciso_surface_forcing( &
         num_elements,   &
         d13c,           &
         d14c,           &
         flux,           &
         flux13,         &
         flux14,         &
         flux_as,        &
         flux13_as,      &
         flux14_as,      &
         flux_sa,        &
         flux13_sa,      &
         flux14_sa,      &
         R13C_dic,       &
         R14C_dic,       &
         R13C_atm,       &
         R14C_atm,       &
         eps_aq_g_surf,  &
         eps_dic_g_surf, &
         d_SF_DI13C_SHADOW_d_DI13C_SHADOW,&
         d_SF_DI14C_SHADOW_d_DI14C_SHADOW,&
         marbl_surface_forcing_diags)

  end subroutine marbl_ciso_set_surface_forcing

end module marbl_ciso_mod<|MERGE_RESOLUTION|>--- conflicted
+++ resolved
@@ -385,19 +385,9 @@
     associate(                                                                   &
          column_km          => marbl_domain%km                                 , &
          column_kmt         => marbl_domain%kmt                                , &
-<<<<<<< HEAD
-         column_delta_z     => marbl_domain%delta_z                            , &
-         column_zw          => marbl_domain%zw                                 , &
 
          DIC_loc            => marbl_interior_share%DIC_loc_fields             , & ! INPUT local copy of model DIC
          DOC_loc            => marbl_interior_share%DOC_loc_fields             , & ! INPUT local copy of model DOC
-         O2_loc             => marbl_interior_share%O2_loc_fields              , & ! INPUT local copy of model O2
-         NO3_loc            => marbl_interior_share%NO3_loc_fields             , & ! INPUT local copy of model NO3
-=======
-
-         DIC_loc            => marbl_interior_share%DIC_loc_fields             , & ! INPUT local copy of model DIC
-         DOC_loc            => marbl_interior_share%DOC_loc_fields             , & ! INPUT local copy of model DOC
->>>>>>> 9dc105aa
          CO3                => marbl_interior_share%CO3_fields                 , & ! INPUT carbonate ion
          HCO3               => marbl_interior_share%HCO3_fields                , & ! INPUT bicarbonate ion
          H2CO3              => marbl_interior_share%H2CO3_fields               , & ! INPUT carbonic acid
@@ -745,14 +735,11 @@
        DO13C_remin(k) = DOC_remin(k) * R13C_DOC(k)
        DO14C_remin(k) = DOC_remin(k) * R14C_DOC(k)
 
-<<<<<<< HEAD
        if (lNK_ciso_shadow_tracers) then
           DO13C_SHADOW_remin(k) = DOC_remin(k) * R13C_DOC_SHADOW(k)
           DO14C_SHADOW_remin(k) = DOC_remin(k) * R14C_DOC_SHADOW(k)
        end if
 
-=======
->>>>>>> 9dc105aa
        !-----------------------------------------------------------------------
        !  large detritus 13C and 14C
        !-----------------------------------------------------------------------
