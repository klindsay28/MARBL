! -*- mode: f90; indent-tabs-mode: nil; f90-do-indent:3; f90-if-indent:3; f90-type-indent:3; f90-program-indent:2; f90-associate-indent:0; f90-continuation-indent:5  -*-
!|||||||||||||||||||||||||||||||||||||||||||||||||||||||||||||||||||||||

module marbl_ciso_mod

  !-----------------------------------------------------------------------
  !  Carbon 13 module and biotic 14C module
  !  13C code is based on code form G. Xavier, ETH, 2010, which
  !  was written for pop1 (CCSM3)
  !  This code needs the ecosystem model to run, as it uses several
  !  variables computed there.
  !  This module adds 7 carbon pools for 13C and another 7 for 14C
  !-----------------------------------------------------------------------

  use marbl_kinds_mod       , only : r8
  use marbl_kinds_mod       , only : int_kind
  use marbl_kinds_mod       , only : log_kind
  use marbl_kinds_mod       , only : char_len

  use marbl_constants_mod   , only : c0
  use marbl_constants_mod   , only : c1
  use marbl_constants_mod   , only : c2
  use marbl_constants_mod   , only : c1000
  use marbl_constants_mod   , only : mpercm

  use marbl_config_mod, only : autotrophs_config

  use marbl_parms, only : autotrophs
  use marbl_parms, only : zooplankton
  use marbl_parms, only : grazing

  use marbl_sizes           , only : autotroph_cnt
  use marbl_sizes           , only : zooplankton_cnt
  use marbl_sizes           , only : grazer_prey_cnt

  use marbl_logging         , only : marbl_log_type

  use marbl_interface_types , only : marbl_tracer_metadata_type
  use marbl_interface_types , only : marbl_diagnostics_type
  use marbl_interface_types , only : marbl_domain_type
  use marbl_interface_types , only : marbl_interior_forcing_input_type

  use marbl_internal_types  , only : autotroph_parms_type
  use marbl_internal_types  , only : column_sinking_particle_type
  use marbl_internal_types  , only : marbl_interior_share_type
  use marbl_internal_types  , only : marbl_zooplankton_share_type
  use marbl_internal_types  , only : marbl_autotroph_share_type
  use marbl_internal_types  , only : marbl_particulate_share_type
  use marbl_internal_types  , only : marbl_surface_forcing_share_type
  use marbl_internal_types , only : marbl_tracer_index_type
  
  implicit none
  private

  !-----------------------------------------------------------------------
  !  public/private declarations
  !-----------------------------------------------------------------------

  public  :: marbl_ciso_init_tracer_metadata
  public  :: marbl_ciso_set_interior_forcing
  public  :: marbl_ciso_set_surface_forcing

  private :: setup_cell_attributes
  private :: setup_local_column_tracers
  private :: setup_local_autotrophs
  private :: fract_keller_morel
  private :: init_particulate_terms
  private :: compute_particulate_terms

  type, private :: autotroph_local_type
     real (r8) :: C13     ! local copy of model autotroph C13
     real (r8) :: C14     ! local copy of model autotroph C14 
     real (r8) :: Ca13CO3 ! local copy of model autotroph Ca13CO3
     real (r8) :: Ca14CO3 ! local copy of model autotroph Ca14CO3
  end type autotroph_local_type

  !-----------------------------------------------------------------------
  !  scalar constants for 14C decay calculation
  !-----------------------------------------------------------------------

   real (r8), parameter :: c14_halflife_years = 5730.0_r8 !C14 half file
   real (r8) :: c14_lambda_inv_sec           ! Decay variable in seconds

  !***********************************************************************

contains

  !*****************************************************************************

  subroutine marbl_ciso_init_tracer_metadata(marbl_tracer_metadata,           &
                                             marbl_tracer_read,               &
                                             marbl_tracer_indices)

    !  Set tracer and forcing metadata

    use marbl_interface_types, only : marbl_tracer_read_type
    use marbl_config_mod     , only : ciso_lecovars_full_depth_tavg
    use marbl_parms          , only : ciso_init_ecosys_init_file
    use marbl_parms          , only : ciso_init_ecosys_init_file_fmt

    implicit none

    type (marbl_tracer_metadata_type) , intent(inout) :: marbl_tracer_metadata(:)   ! descriptors for each tracer
    type (marbl_tracer_read_type)     , intent(inout) :: marbl_tracer_read(:)
    type(marbl_tracer_index_type)     , intent(in)    :: marbl_tracer_indices

    !-----------------------------------------------------------------------
    !  local variables
    !-----------------------------------------------------------------------
    character(*), parameter :: subname = 'marbl_ciso_mod:marbl_ciso_init_tracer_metadata'
    character(len=char_len) :: log_message

    integer (int_kind) :: n                             ! tracer index
    integer (int_kind) :: auto_ind                      ! autotroph functional group index
    !-----------------------------------------------------------------------

    !-----------------------------------------------------------------------
    !  initialize non-autotroph metadata values
    !-----------------------------------------------------------------------

    associate(di13c_ind         => marbl_tracer_indices%di13c_ind,            &
              do13c_ind         => marbl_tracer_indices%do13c_ind,            &
              zoo13c_ind        => marbl_tracer_indices%zoo13c_ind,           &
              di14c_ind         => marbl_tracer_indices%di14c_ind,            &
              do14c_ind         => marbl_tracer_indices%do14c_ind,            &
              zoo14c_ind        => marbl_tracer_indices%zoo14c_ind,           &
              ciso_ind_beg      => marbl_tracer_indices%ciso_ind_beg,         &
              ciso_ind_end      => marbl_tracer_indices%ciso_ind_end          &
             )

    ! All CISO tracers share units, tend_units, flux_units, and
    ! tracer_module_name
    do n=ciso_ind_beg,ciso_ind_end
      marbl_tracer_metadata(n)%units      = 'mmol/m^3'
      marbl_tracer_metadata(n)%tend_units = 'mmol/m^3/s'
      marbl_tracer_metadata(n)%flux_units = 'mmol/m^3 cm/s'
      marbl_tracer_metadata(n)%tracer_module_name = 'ciso'
    end do
    marbl_tracer_metadata(di13c_ind)%short_name='DI13C'
    marbl_tracer_metadata(di13c_ind)%long_name='Dissolved Inorganic Carbon-13'

    marbl_tracer_metadata(do13c_ind)%short_name='DO13C'
    marbl_tracer_metadata(do13c_ind)%long_name='Dissolved Organic Carbon-13'

    marbl_tracer_metadata(zoo13C_ind)%short_name='zoo13C'
    marbl_tracer_metadata(zoo13C_ind)%long_name='Zooplankton Carbon-13'

    marbl_tracer_metadata(di14c_ind)%short_name='DI14C'
    marbl_tracer_metadata(di14c_ind)%long_name='Dissolved Inorganic Carbon-14'

    marbl_tracer_metadata(do14c_ind)%short_name='DO14C'
    marbl_tracer_metadata(do14c_ind)%long_name='Dissolved Organic Carbon-14'

    marbl_tracer_metadata(zoo14C_ind)%short_name='zoo14C'
    marbl_tracer_metadata(zoo14C_ind)%long_name='Zooplankton Carbon-14'

    !-----------------------------------------------------------------------
    !  initialize autotroph tracer_d values and tracer indices
    !-----------------------------------------------------------------------

    do auto_ind = 1, autotroph_cnt
       n = marbl_tracer_indices%auto_inds(auto_ind)%C13_ind
       marbl_tracer_metadata(n)%short_name = trim(autotrophs_config(auto_ind)%sname) // '13C'
       marbl_tracer_metadata(n)%long_name  = trim(autotrophs_config(auto_ind)%lname) // ' Carbon-13'

       n = marbl_tracer_indices%auto_inds(auto_ind)%C14_ind
       marbl_tracer_metadata(n)%short_name = trim(autotrophs_config(auto_ind)%sname) // '14C'
       marbl_tracer_metadata(n)%long_name  = trim(autotrophs_config(auto_ind)%lname) // ' Carbon-14'

       n = marbl_tracer_indices%auto_inds(auto_ind)%Ca13CO3_ind
       if (n.gt.0) then
          marbl_tracer_metadata(n)%short_name = trim(autotrophs_config(auto_ind)%sname) // 'Ca13CO3'
          marbl_tracer_metadata(n)%long_name  = trim(autotrophs_config(auto_ind)%lname) // ' Ca13CO3'
        end if

       n = marbl_tracer_indices%auto_inds(auto_ind)%Ca14CO3_ind
       if (n.gt.0) then
          marbl_tracer_metadata(n)%short_name = trim(autotrophs_config(auto_ind)%sname) // 'Ca14CO3'
          marbl_tracer_metadata(n)%long_name  = trim(autotrophs_config(auto_ind)%lname) // ' Ca14CO3'
       endif
    end do

    !-----------------------------------------------------------------------
    !  set lfull_depth_tavg flag for short-lived ecosystem tracers
    !-----------------------------------------------------------------------

    marbl_tracer_metadata(zoo13C_ind   )%lfull_depth_tavg = ciso_lecovars_full_depth_tavg
    marbl_tracer_metadata(zoo14C_ind   )%lfull_depth_tavg = ciso_lecovars_full_depth_tavg

    do auto_ind = 1, autotroph_cnt
       n = marbl_tracer_indices%auto_inds(auto_ind)%C13_ind
       marbl_tracer_metadata(n)%lfull_depth_tavg = ciso_lecovars_full_depth_tavg

       n = marbl_tracer_indices%auto_inds(auto_ind)%C14_ind
       marbl_tracer_metadata(n)%lfull_depth_tavg = ciso_lecovars_full_depth_tavg

       n = marbl_tracer_indices%auto_inds(auto_ind)%Ca13CO3_ind
       if (n > 0) then
          marbl_tracer_metadata(n)%lfull_depth_tavg = ciso_lecovars_full_depth_tavg
       endif

       n = marbl_tracer_indices%auto_inds(auto_ind)%Ca14CO3_ind
       if (n > 0) then
          marbl_tracer_metadata(n)%lfull_depth_tavg = ciso_lecovars_full_depth_tavg
       endif
    end do

    do n=ciso_ind_beg,ciso_ind_end
      marbl_tracer_read(n)%mod_varname  = marbl_tracer_metadata(n)%short_name
      marbl_tracer_read(n)%filename     = ciso_init_ecosys_init_file
      marbl_tracer_read(n)%file_varname = marbl_tracer_metadata(n)%short_name
      marbl_tracer_read(n)%file_fmt     = ciso_init_ecosys_init_file_fmt
      marbl_tracer_read(n)%scale_factor = c1
      marbl_tracer_read(n)%default_val  = c0
    end do

    end associate

  end subroutine marbl_ciso_init_tracer_metadata

  !***********************************************************************

  subroutine marbl_ciso_set_interior_forcing( &
       marbl_domain,                          &
       marbl_interior_forcing_input,          &
       marbl_interior_share,                  &
       marbl_zooplankton_share,               &
       marbl_autotroph_share,                 &
       marbl_particulate_share,               &
       column_tracer,                         &
       column_dtracer,                        &
       marbl_tracer_indices,                  &
       marbl_interior_diags,                  &
       marbl_status_log)

    !  Compute time derivatives for 13C and 14C state variables.
    !  13C code is based on code from X. Giraud, ETH ZÃ¼rich, 2008, for pop1
    !  Also added biotic 14C

    use marbl_config_mod       , only : ciso_lsource_sink
    use marbl_parms            , only : ciso_fract_factors
    use marbl_parms            , only : f_graze_CaCO3_REMIN
    use marbl_constants_mod    , only : R13c_std
    use marbl_constants_mod    , only : R14c_std
    use marbl_constants_mod    , only : spd
    use marbl_constants_mod    , only : spy
    use marbl_diagnostics_mod  , only : store_diagnostics_ciso_interior

    implicit none

    type(marbl_domain_type)                 , intent(in)    :: marbl_domain                               
    type(marbl_interior_forcing_input_type) , intent(in)    :: marbl_interior_forcing_input
    ! FIXME #17: intent is inout due to DIC_Loc
    type(marbl_interior_share_type)         , intent(inout) :: marbl_interior_share(marbl_domain%km)
    type(marbl_zooplankton_share_type)      , intent(in)    :: marbl_zooplankton_share(zooplankton_cnt, marbl_domain%km)
    type(marbl_autotroph_share_type)        , intent(in)    :: marbl_autotroph_share(autotroph_cnt, marbl_domain%km)
    type(marbl_particulate_share_type)      , intent(inout) :: marbl_particulate_share
    real (r8)                               , intent(in)    :: column_tracer(:,:)
    real (r8)                               , intent(inout) :: column_dtracer(:,:)  ! computed source/sink terms (inout because we don't touch non-ciso tracers)
    type(marbl_tracer_index_type)           , intent(in)    :: marbl_tracer_indices
    type(marbl_diagnostics_type)            , intent(inout) :: marbl_interior_diags
    type(marbl_log_type)                    , intent(inout) :: marbl_status_log

    !-----------------------------------------------------------------------
    !  local variables
    !-----------------------------------------------------------------------
    character(*), parameter :: subname = 'marbl_ciso_mod:marbl_ciso_set_interior forcing'

    logical (log_kind) :: zero_mask

    real (r8) :: &
         work1,     & ! temporaries
         ztop         ! depth of top of cell

    integer (int_kind) :: &
         n,m,            & ! tracer index
         auto_ind,       & ! autotroph functional group index
         k                 ! index for looping over k levels

    type(autotroph_local_type), dimension(autotroph_cnt, marbl_domain%km) :: &
         autotroph_loc

    real (r8), dimension(autotroph_cnt) :: &
         cell_active_C_uptake,  & ! ratio of active carbon uptake to carbon fixation
         cell_active_C,         & ! ratio of active carbon uptake to carbon fixation
         cell_surf,             & ! surface areas of cells ( m2 )
         cell_carb_cont,        & ! cell carbon content ( mol C cell-1 )
         cell_radius,           & ! cell radius ( um )
         cell_permea,           & ! cell wall permeability to CO2(aq) (m/s)
         cell_eps_fix             ! fractionation effect of carbon fixation

    real(r8), parameter :: &
         eps_carb = -2.0_r8      ! eps_carb = d13C(CaCO3) - d13C(DIC)  Ziveri et al., 2003

    type(column_sinking_particle_type) :: &   
         PO13C,          & ! base units = nmol 13C
         PO14C,          & ! base units = nmol 14C
         P_Ca13CO3,      & ! base units = nmol CaCO3 13C
         P_Ca14CO3         ! base units = nmol CaCO3 14C

    real (r8), dimension (marbl_domain%km) :: &
         DO13C_loc,         & ! local copy of model DO13C
         DI13C_loc,         & ! local copy of model DI13C
         zoo13C_loc,        & ! local copy of model zoo13C
         DO14C_loc,         & ! local copy of model DO14C
         DI14C_loc,         & ! local copy of model DI14C
         zoo14C_loc           ! local copy of model zoo14C

    real (r8), dimension(marbl_domain%km) :: &
         mui_to_co2star_loc     ! local carbon autotroph instanteous growth rate over [CO2*] (m^3 /mol C /s)

    real (r8), dimension(marbl_domain%km) :: &
         R13C_CaCO3_PROD,   & ! 13C/12C in CaCO3 production of small phyto
         R13C_CO2STAR,      & ! 13C/12C in CO2* water
         R13C_DIC,          & ! 13C/12C in total DIC
         R13C_DOC,          & ! 13C/12C in total DOC
         R13C_zooC,         & ! 13C/12C in total zooplankton
         R14C_CaCO3_PROD,   & ! 14C/12C in CaCO3 production of small phyto
         R14C_CO2STAR,      & ! 14C/12C in CO2* water
         R14C_DIC,          & ! 14C/12C in total DIC
         R14C_DOC,          & ! 14C/12C in total DOC
         R14C_zooC            ! 14C/12C in total zooplankton

    real (r8), dimension(autotroph_cnt, marbl_domain%km) :: &
         Ca13CO3_PROD,        & ! prod. of 13C CaCO3 by small phyto (mmol CaCO3/m^3/sec)
         Ca14CO3_PROD,        & ! prod. of 13C CaCO3 by small phyto (mmol CaCO3/m^3/sec)
         eps_autotroph,       & ! Permil fractionation (or discrimination factor) for Carbon autotroph types sp, diat, diaz
         mui_to_co2star,      & ! Carbon autotroph instanteous growth rate over [CO2*] (m^3 /mmol C /s)
         R13C_photoC,         & ! 13C/12C in Carbon autotroph C-fixation (mmol C/m^3/sec)
         R13C_autotroph,      & ! 13C/12C in total small phytoplankton
         photo13C,            & ! Carbon autotroph 13C-fixation (mmol C/m^3/sec)
         photo14C,            & ! Carbon autotroph 14C-fixation (mmol C/m^3/sec)
         R14C_photoC,         & ! 14C/12C in Carbon autotroph C-fixation (mmol C/m^3/sec)
         R14C_autotroph,      & ! 14C/12C in total small phytoplankton
         autotrophCaCO3_d13C, & ! d13C of autotrophCaCO3
         autotrophCaCO3_d14C, & ! d14C of autotrophCaCO3
         autotroph_d13C,      & ! d13C of autotroph C
         autotroph_d14C,      & ! d14C of autotroph C
         R13C_autotrophCaCO3, & ! 13C/12C in total small phytoplankton carbonate
         R14C_autotrophCaCO3    ! 14C/12C in total small phytoplankton carbonate

    real (r8), dimension(marbl_domain%km) :: &
         frac_co3,          & ! carbonate fraction fCO3 = [CO3--]/DIC
         CO2STAR_int,       & ! [CO2*] water (mmol/m^3) in interior domain (not only surface)
         DO13C_prod,        & ! production of 13C DOC (mmol C/m^3/sec)
         DO13C_remin,       & ! remineralization of 13C DOC (mmol C/m^3/sec)
         eps_aq_g,          & ! equilibrium fractionation (CO2_gaseous <-> CO2_aq)
         eps_dic_g,         & ! equilibrium fractionation between total DIC and gaseous CO2
         alpha_aq_g,        & ! eps = ( alpa -1 ) * 1000
         alpha_dic_g,       & ! eps = ( alpa -1 ) * 1000
         delta_C13_Corg,    & ! deltaC13 of Net Primary Production
         delta_C13_CO2STAR, & ! deltaC13 of CO2*
         DO14C_prod,        & ! production of 13C DOC (mmol C/m^3/sec)
         DO14C_remin,       & ! remineralization of 13C DOC (mmol C/m^3/sec)
         alpha_aq_g_14c,    & ! alpha for 14C, with fractionation twice as large as for 13C
         alpha_dic_g_14c,   & ! alpha for 14C, with fractionation twice as large as for 13C
         delta_C14_Corg,    & ! deltaC14 of Net Primary Production
         delta_C14_CO2STAR, & ! deltaC14 of CO2*
         DIC_d13C,          & ! d13C of DIC
         DOC_d13C,          & ! d13C of DOC
         zooC_d13C,         & ! d13C of zooC
         DIC_d14C,          & ! d14C of DIC
         DOC_d14C,          & ! d14C of DOC
         zooC_d14C            ! d14C of zooC
    !-------------------------------------------------------------

    associate(                                                                   &
         column_km          => marbl_domain%km                                 , &
         column_kmt         => marbl_domain%kmt                                , &
         column_delta_z     => marbl_domain%delta_z                            , &
         column_zw          => marbl_domain%zw                                 , &

         temperature        => marbl_interior_forcing_input%temperature        , &

         DIC_loc            => marbl_interior_share%DIC_loc_fields             , & ! INPUT local copy of model DIC                                                       
         DOC_loc            => marbl_interior_share%DOC_loc_fields             , & ! INPUT local copy of model DOC                                                       
         O2_loc             => marbl_interior_share%O2_loc_fields              , & ! INPUT local copy of model O2                                                        
         NO3_loc            => marbl_interior_share%NO3_loc_fields             , & ! INPUT local copy of model NO3                                                       
         CO3                => marbl_interior_share%CO3_fields                 , & ! INPUT carbonate ion                                                                 
         HCO3               => marbl_interior_share%HCO3_fields                , & ! INPUT bicarbonate ion                                                               
         H2CO3              => marbl_interior_share%H2CO3_fields               , & ! INPUT carbonic acid                                                                 
         DOC_remin          => marbl_interior_share%DOC_remin_fields           , & ! INPUT remineralization of 13C DOC (mmol C/m^3/sec)

         autotrophCaCO3_loc => marbl_autotroph_share%autotrophCaCO3_loc_fields , & ! INPUT local copy of model autotroph CaCO3                                           
         autotrophC_loc     => marbl_autotroph_share%autotrophC_loc_fields     , & ! INPUT local copy of model autotroph C
         QCaCO3             => marbl_autotroph_share%QCaCO3_fields             , & ! INPUT small phyto CaCO3/C ratio (mmol CaCO3/mmol C)                                 
         auto_graze         => marbl_autotroph_share%auto_graze_fields         , & ! INPUT autotroph grazing rate (mmol C/m^3/sec)                                       
         auto_graze_zoo     => marbl_autotroph_share%auto_graze_zoo_fields     , & ! INPUT auto_graze routed to zoo (mmol C/m^3/sec)                                     
         auto_graze_poc     => marbl_autotroph_share%auto_graze_poc_fields     , & ! INPUT auto_graze routed to poc (mmol C/m^3/sec)                                     
         auto_graze_doc     => marbl_autotroph_share%auto_graze_doc_fields     , & ! INPUT auto_graze routed to doc (mmol C/m^3/sec)                                     
         auto_graze_dic     => marbl_autotroph_share%auto_graze_dic_fields     , & ! INPUT auto_graze routed to dic (mmol C/m^3/sec)                                     
         auto_loss          => marbl_autotroph_share%auto_loss_fields          , & ! INPUT autotroph non-grazing mort (mmol C/m^3/sec)                                   
         auto_loss_poc      => marbl_autotroph_share%auto_loss_poc_fields      , & ! INPUT auto_loss routed to poc (mmol C/m^3/sec)                                      
         auto_loss_doc      => marbl_autotroph_share%auto_loss_doc_fields      , & ! INPUT auto_loss routed to doc (mmol C/m^3/sec)                                      
         auto_loss_dic      => marbl_autotroph_share%auto_loss_dic_fields      , & ! INPUT auto_loss routed to dic (mmol C/m^3/sec)                                      
         auto_agg           => marbl_autotroph_share%auto_agg_fields           , & ! INPUT autotroph aggregation (mmol C/m^3/sec)                                        
         photoC             => marbl_autotroph_share%photoC_fields             , & ! INPUT C-fixation (mmol C/m^3/sec)                                                   
         CaCO3_PROD         => marbl_autotroph_share%CaCO3_PROD_fields         , & ! INPUT prod. of CaCO3 by small phyto (mmol CaCO3/m^3/sec)                            
         PCphoto            => marbl_autotroph_share%PCphoto_fields            , & ! INPUT C-specific rate of photosynth. (1/sec)                                        

         zooC_loc           => marbl_zooplankton_share%zooC_loc_fields         , & ! INPUT local copy of model zooC                                                      
         zoo_loss           => marbl_zooplankton_share%zoo_loss_fields         , & ! INPUT mortality & higher trophic grazing on zooplankton (mmol C/m^3/sec)            
         zoo_loss_poc       => marbl_zooplankton_share%zoo_loss_poc_fields     , & ! INPUT zoo_loss routed to large detrital pool (mmol C/m^3/sec)                       
         zoo_loss_doc       => marbl_zooplankton_share%zoo_loss_doc_fields     , & ! INPUT zoo_loss routed to doc (mmol C/m^3/sec)                                       
         zoo_loss_dic       => marbl_zooplankton_share%zoo_loss_dic_fields     , & ! INPUT zoo_loss routed to dic (mmol C/m^3/sec)                                       

         POC                => marbl_particulate_share%POC                     , & ! INPUT
         P_CaCO3            => marbl_particulate_share%P_CaCO3                 , & ! INPUT

         di13c_ind          => marbl_tracer_indices%di13c_ind                  , &
         do13c_ind          => marbl_tracer_indices%do13c_ind                  , &
         zoo13c_ind         => marbl_tracer_indices%zoo13c_ind                 , &
         di14c_ind          => marbl_tracer_indices%di14c_ind                  , &
         do14c_ind          => marbl_tracer_indices%do14c_ind                  , &
         zoo14c_ind         => marbl_tracer_indices%zoo14c_ind                   &
         )

    !-----------------------------------------------------------------------
    ! Allocate memory for column_sinking_particle data types 
    !-----------------------------------------------------------------------
    call PO13C%construct(num_levels=column_km)
    call PO14C%construct(num_levels=column_km)
    call P_Ca13CO3%construct(num_levels=column_km)
    call P_Ca14CO3%construct(num_levels=column_km)

    !-----------------------------------------------------------------------
    ! Set module variables
    !-----------------------------------------------------------------------

    !  Define decay variable for DI14C, using earlier defined half-life of 14C
    c14_lambda_inv_sec = log(c2) / (c14_halflife_years * spy)

    !----------------------------------------------------------------------------------------
    ! Set cell attributes
    !----------------------------------------------------------------------------------------

    call setup_cell_attributes(ciso_fract_factors, &
       cell_active_C_uptake, cell_active_C, cell_surf, cell_carb_cont, &
       cell_radius, cell_permea, cell_eps_fix, marbl_status_log)

    if (marbl_status_log%labort_marbl) then
       call marbl_status_log%log_error_trace("setup_cell_attributes", subname)
       return
    end if

    !-----------------------------------------------------------------------
    !  Create local copies of model column_tracer, treat negative values as zero
    !-----------------------------------------------------------------------
    
    call setup_local_column_tracers(column_km, column_kmt, column_tracer,     &
           marbl_tracer_indices, DI13C_loc, DO13c_loc, zoo13C_loc, DI14C_loc, &
           DO14C_loc, zoo14C_loc)

    !-----------------------------------------------------------------------
    !  Create local copies of model column autotrophs, treat negative values as zero
    !-----------------------------------------------------------------------

    call setup_local_autotrophs(column_km, column_kmt, column_tracer, &
         marbl_tracer_indices, autotroph_loc)

    !-----------------------------------------------------------------------
    !  If any ecosys phyto box is zero, set others to zeros
    !-----------------------------------------------------------------------

    call marbl_autotroph_consistency_check(column_km, autotroph_cnt, autotrophs, &
         marbl_tracer_indices, marbl_autotroph_share, autotroph_loc)

    !-----------------------------------------------------------------------
    !  Initialize Particulate terms for k=1
    !-----------------------------------------------------------------------

    call init_particulate_terms(k=1, POC_ciso=PO13C, P_CaCO3_ciso=P_Ca13CO3)
    call init_particulate_terms(k=1, POC_ciso=PO14C, P_CaCO3_ciso=P_Ca14CO3)

    !-----------------------------------------------------------------------
    !  Set ratios
    !-----------------------------------------------------------------------

    do k = 1, column_km

       if (k > column_kmt) then
          DIC_loc(k) = c0
          DOC_loc(k) = c0
       end if

       !-----------------------------------------------------------------------
       !  set local 13C/12C ratios, assuming ecosystem carries 12C (C=C12+C13+C14)
       !  If any Carbon boxes are zero, set corresponding 13C to zeros.
       !-----------------------------------------------------------------------

       if (DOC_loc(k) > c0) then
          R13C_DOC(k) = DO13C_loc(k) / DOC_loc(k)
          R14C_DOC(k) = DO14C_loc(k) / DOC_loc(k)
       else
          R13C_DOC(k) = c0
          R14C_DOC(k) = c0
       end if

       if (DIC_loc(k) > c0) then
          R13C_DIC(k) = DI13C_loc(k) / DIC_loc(k)
          R14C_DIC(k) = DI14C_loc(k) / DIC_loc(k)
       else
          R13C_DIC(k) = c0
          R14C_DIC(k) = c0
       end if

       work1 = sum(zooC_loc(:,k),dim=1)
       if (work1 > c0) then
          R13C_zooC(k) = zoo13C_loc(k) / work1
          R14C_zooC(k) = zoo14C_loc(k) / work1
       else
          R13C_zooC(k) = c0
          R14C_zooC(k) = c0
       end if

       do auto_ind = 1, autotroph_cnt
          if (autotrophC_loc(auto_ind,k) > c0) then
             R13C_autotroph(auto_ind,k) = autotroph_loc(auto_ind,k)%C13 / autotrophC_loc(auto_ind,k)
             R14C_autotroph(auto_ind,k) = autotroph_loc(auto_ind,k)%C14 / autotrophC_loc(auto_ind,k)
          else
             R13C_autotroph(auto_ind,k) = c0
             R14C_autotroph(auto_ind,k) = c0
          end if

          if (autotrophCaCO3_loc(auto_ind,k) > c0) then
             R13C_autotrophCaCO3(auto_ind,k) = autotroph_loc(auto_ind,k)%Ca13CO3 / autotrophCaCO3_loc(auto_ind,k)
             R14C_autotrophCaCO3(auto_ind,k) = autotroph_loc(auto_ind,k)%Ca14CO3 / autotrophCaCO3_loc(auto_ind,k)
          else
             R13C_autotrophCaCO3(auto_ind,k) = c0
             R14C_autotrophCaCO3(auto_ind,k) = c0
          end if
       end do

       !-----------------------------------------------------------------------
       ! Calculate fraction of CO3
       !-----------------------------------------------------------------------

       if (k > column_kmt) then
          frac_co3(k) = c0
       else
          frac_co3(k) = CO3(k) / DIC_loc(k)
       end if

       !-----------------------------------------------------------------------
       !   discrimination factors of carbone chemistry based on
       !   Zhang et al, 1995, Geochim. et Cosmochim. Acta, 59 (1), 107-114
       !
       !   eps = permil fractionation and alpha is the fractionation factor
       !   with eps =(alpha - 1) *1000
       !
       !   Fractionation is twice as large for 14C compared to 13C
       !-----------------------------------------------------------------------

       eps_aq_g(k)   = 0.0049_r8 * temperature(k) - 1.31_r8
       eps_dic_g(k)  = 0.014_r8  * temperature(k) * frac_co3(k) - 0.105_r8 * temperature(k) + 10.53_r8

       alpha_aq_g(k)  = c1 + eps_aq_g(k)  / c1000
       alpha_dic_g(k) = c1 + eps_dic_g(k) / c1000

       !fractionation is twice as large for 14C compared to 13C
       alpha_aq_g_14c(k)  = c1 + eps_aq_g(k)  * 2.0_r8 / c1000
       alpha_dic_g_14c(k) = c1 + eps_dic_g(k) * 2.0_r8 / c1000

       !-----------------------------------------------------------------------
       !  13C/12C ratios of CO2* (CO2STAR)
       !-----------------------------------------------------------------------

       R13C_CO2STAR(k) = R13C_DIC(k) * alpha_aq_g(k) / alpha_dic_g(k)

       !-----------------------------------------------------------------------
       !  delta_13C of CO2* (CO2STAR)
       !-----------------------------------------------------------------------

       delta_C13_CO2STAR(k) = ( R13C_CO2STAR(k) / R13C_std - c1 ) * c1000

       !-----------------------------------------------------------------------
       !  14C/12C ratios of CO2* (CO2STAR)
       !-----------------------------------------------------------------------

       R14C_CO2STAR(k) = R14C_DIC(k) * alpha_aq_g_14c(k) / alpha_dic_g_14c(k)

       !-----------------------------------------------------------------------
       !  delta_14C of CO2* (CO2STAR)
       !-----------------------------------------------------------------------

       delta_C14_CO2STAR(k) = ( R14C_CO2STAR(k) / R14C_std - c1 ) * c1000

       !-----------------------------------------------------------------------
       !  [CO2STAR]  = [CO2*] = [CO2(aq)] + [H2CO3]
       !  (this is eq 1.1.1 in Zeebe and Wolf-Gladrow, CO2 in seawater:
       !  equilibrium, kinetics, isotopes, Elseview Oceanography Series 65)
       !
       !  DIC= [CO3] + [HCO3] + [CO2*] (eq 1.1.7)
       !
       !  => CO2STAR_int = DIC_loc - HCO3 - CO3 !
       !-----------------------------------------------------------------------

       CO2STAR_int(k) = DIC_loc(k) - HCO3(k) - CO3(k)

       !------------------------------------------------------------------------
       !  Loop over autotrophe types sp, diat, diaz and calculate fractionation
       !  for each type
       !------------------------------------------------------------------------

       do auto_ind = 1, autotroph_cnt

          !------------------------------------------------------------------------
          !   mu(i) / [CO2*]  of small phytoplankton ( m^3 / mmol C /s )
          !-----------------------------------------------------------------------

          if ( CO2STAR_int(k) /= c0 ) then
             mui_to_co2star(auto_ind,k) =  PCphoto(auto_ind,k) / CO2STAR_int(k)
          else
             mui_to_co2star(auto_ind,k) = c0
          end if

          !-----------------------------------------------------------------------
          !  fractionation factors for 13C fixation  against CO2* in
          !  authotrophe types (sp, diaz, diat)
          !-----------------------------------------------------------------------
          select case (ciso_fract_factors)

          case ('Rau')

             !-----------------------------------------------------------------------
             !   Rau et al., 1989 ( see Gruber et al., 1998 )
             !   with restriction between -19 and -31 permil (see Rau et al., 1989)
             !-----------------------------------------------------------------------

             delta_C13_Corg(k) = -0.8_r8 * CO2STAR_int(k) - 12.6_r8

             delta_C13_Corg(k) = min( delta_C13_Corg(k) , -18.0_r8 )
             delta_C13_Corg(k) = max( delta_C13_Corg(k) , -32.0_r8 )

             eps_autotroph(auto_ind,k) = c1000 * (delta_C13_CO2STAR(k) - delta_C13_Corg(k)) &
                  /(c1000 + delta_C13_Corg(k))

          case ('Laws')

             !-----------------------------------------------------------------------
             !   Laws et al, 1995
             !   with restriction between 10 and 26 for size effect (Tagliabue and Bopp, 2008)
             !   convert mui_to_co2star from m3/mmol/s to kg/mumol/d
             !-----------------------------------------------------------------------

             eps_autotroph(auto_ind,k) = (( mui_to_co2star(auto_ind,k) * spd ) - 0.371_r8 ) / (-0.015_r8)

             !--------------------------------------------------------------------------
             ! uncomment the following two lines to restrict eps_sp  between 10 and 26
             !--------------------------------------------------------------------------

             !         eps_autotroph(auto_ind,k) = min( eps_autotroph(auto_ind,k), 26.0_r8 )
             !         eps_autotroph(auto_ind,k) = max( eps_autotroph(auto_ind,k), 10.0_r8 )

          case ('KellerMorel')

             !-----------------------------------------------------------------------
             ! Keller and morel, 1999
             !-----------------------------------------------------------------------

             ! convert mui_to_co2start from m3/mmol/s to m3/mol/s
             mui_to_co2star_loc(k) = mui_to_co2star(auto_ind,k) * c1000

             call fract_keller_morel(             &
                  mui_to_co2star_loc(k),             &
                  cell_active_C_uptake(auto_ind), &
                  cell_surf(auto_ind),            &
                  cell_carb_cont(auto_ind),       &
                  cell_radius(auto_ind),          &
                  cell_permea(auto_ind),          &
                  cell_eps_fix(auto_ind),         &
                  eps_autotroph(auto_ind,k) )

          end select
          !-----------------------------------------------------------------------

          if (eps_autotroph(auto_ind,k) /= -c1000 ) then
             R13C_photoC(auto_ind,k) = R13C_CO2STAR(k) *c1000 / (eps_autotroph(auto_ind,k) + c1000)
             R14C_photoC(auto_ind,k) = R14C_CO2STAR(k) *c1000 / (2.0_r8* eps_autotroph(auto_ind,k) + c1000)
          else
             R13C_photoC(auto_ind,k) = c1
             R14C_photoC(auto_ind,k) = c1
          end if

          !-----------------------------------------------------------------------
          ! Use R13/14C_photoC to determine small phytoplankton, Diatom, and
          ! Diaztroph 13C and 14C fixation
          !-----------------------------------------------------------------------
          
          photo13C(auto_ind,k) = photoC(auto_ind,k) * R13C_photoC(auto_ind,k)
          photo14C(auto_ind,k) = photoC(auto_ind,k) * R14C_photoC(auto_ind,k)
          
          !-----------------------------------------------------------------------
          ! C13 & C14 CaCO3 production
          !-----------------------------------------------------------------------

          if (autotrophs_config(auto_ind)%imp_calcifier) then
             
             R13C_CaCO3_PROD(k) = R13C_DIC(k) + R13C_std * eps_carb / c1000 
             
             R14C_CaCO3_PROD(k) = R14C_DIC(k) + R14C_std * eps_carb * 2.0_r8 / c1000
             
             Ca13CO3_PROD(auto_ind,k) = CaCO3_PROD(auto_ind,k) * R13C_CaCO3_PROD(k)
             
             Ca14CO3_PROD(auto_ind,k) = CaCO3_PROD(auto_ind,k) * R14C_CaCO3_PROD(k)

          end if
             
       end do ! end loop over auto_ind

       !-----------------------------------------------------------------------
       !  compute terms for DO13C and DO14C
       !-----------------------------------------------------------------------
       
       DO13C_prod(k) = &
            sum(zoo_loss_doc(:,k),dim=1)*R13C_zooC(k) + &
            sum((auto_loss_doc(:,k) + auto_graze_doc(:,k)) * R13C_autotroph(:,k),dim=1)

       DO14C_prod(k) = &
            sum(zoo_loss_doc(:,k),dim=1)*R14C_zooC(k) + &
            sum((auto_loss_doc(:,k) + auto_graze_doc(:,k)) * R14C_autotroph(:,k),dim=1)
       
       DO13C_remin(k) = DOC_remin(k) * R13C_DOC(k)
       DO14C_remin(k) = DOC_remin(k) * R14C_DOC(k)
       
       !-----------------------------------------------------------------------
       !  large detritus 13C and 14C
       !-----------------------------------------------------------------------
       
       PO13C%prod(k) = &
            sum(zoo_loss_poc(:,k),dim=1)*R13C_zooC(k) + &
            sum((auto_graze_poc(:,k) + auto_agg(:,k) + auto_loss_poc(:,k)) * R13C_autotroph(:,k),dim=1)

       PO14C%prod(k) = &
            sum(zoo_loss_poc(:,k),dim=1)*R14C_zooC(k) + &
            sum((auto_graze_poc(:,k) + auto_agg(:,k) + auto_loss_poc(:,k)) * R14C_autotroph(:,k),dim=1)
       
       !-----------------------------------------------------------------------
       !  large detrital Ca13CO3 and Ca14CCO3
       !-----------------------------------------------------------------------
       
       do auto_ind = 1, autotroph_cnt
          if (marbl_tracer_indices%auto_inds(auto_ind)%CaCO3_ind > 0) then
             P_Ca13CO3%prod(k) = P_CaCO3%prod(k) * R13C_autotrophCaCO3(auto_ind,k)
             P_Ca14CO3%prod(k) = P_CaCO3%prod(k) * R14C_autotrophCaCO3(auto_ind,k)
          endif
       end do
       
       !-----------------------------------------------------------------------
       !   Calculate oceanic D14C and D13C of carbon pools
       !-----------------------------------------------------------------------

       DIC_d13C(k) =  ( R13C_DIC(k) / R13C_std - c1 ) * c1000
       DIC_d14C(k) =  ( R14C_DIC(k) / R14C_std - c1 ) * c1000

       DOC_d13C(k) =  ( R13C_DOC(k) / R13C_std - c1 ) * c1000
       DOC_d14C(k) =  ( R14C_DOC(k) / R14C_std - c1 ) * c1000

       zooC_d13C(k)=  ( R13C_zooC(k) / R13C_std - c1 ) * c1000
       zooC_d14C(k)=  ( R14C_zooC(k) / R14C_std - c1 ) * c1000

       do auto_ind = 1, autotroph_cnt
          if (marbl_tracer_indices%auto_inds(auto_ind)%CaCO3_ind > 0) then
             autotrophCaCO3_d13C(auto_ind,k) =  ( R13C_autotrophCaCO3(auto_ind,k) / R13C_std - c1 ) * c1000
             autotrophCaCO3_d14C(auto_ind,k) =  ( R14C_autotrophCaCO3(auto_ind,k) / R14C_std - c1 ) * c1000
          else
             autotrophCaCO3_d13C(auto_ind,k) =  c0
             autotrophCaCO3_d14C(auto_ind,k) =  c0
          endif

          autotroph_d13C(auto_ind,k) =  ( R13C_autotroph(auto_ind,k) / R13C_std - c1 ) * c1000
          autotroph_d14C(auto_ind,k) =  ( R14C_autotroph(auto_ind,k) / R14C_std - c1 ) * c1000
       end do ! end loop over auto_ind

       !-----------------------------------------------------------------------
       ! Compute carbon isotope particulate terms 
       !-----------------------------------------------------------------------

       call compute_particulate_terms(k, column_km, column_kmt, column_delta_z(k), column_zw(k), &
            O2_loc(k), NO3_loc(k), POC, P_CaCO3, marbl_particulate_share, PO13C, P_Ca13CO3)

       call compute_particulate_terms(k, column_km, column_kmt, column_delta_z(k), column_zw(k), &
            O2_loc(k), NO3_loc(k), POC, P_CaCO3, marbl_particulate_share, PO14C, P_Ca14CO3)

       !-----------------------------------------------------------------------
       ! Update column_dtracer for the 7 carbon pools for each Carbon isotope
       !-----------------------------------------------------------------------

       !-----------------------------------------------------------------------
       !  dtracrs: autotroph Carbon (3 carbon pools), autotroph Ca13CO3 and Ca14CO3
       !-----------------------------------------------------------------------
       
       do auto_ind = 1, autotroph_cnt
          work1 = auto_graze(auto_ind,k) + auto_loss(auto_ind,k) + auto_agg(auto_ind,k)

          n = marbl_tracer_indices%auto_inds(auto_ind)%C13_ind
          column_dtracer(n,k) = photo13C(auto_ind,k) - work1 * R13C_autotroph(auto_ind,k)

          n = marbl_tracer_indices%auto_inds(auto_ind)%C14_ind
          column_dtracer(n,k) = photo14C(auto_ind,k) - work1 * R14C_autotroph(auto_ind,k) - &
               c14_lambda_inv_sec * autotroph_loc(auto_ind,k)%C14

          n = marbl_tracer_indices%auto_inds(auto_ind)%Ca13CO3_ind
          if (n > 0) then
             column_dtracer(n,k) = Ca13CO3_PROD(auto_ind,k) - QCaCO3(auto_ind,k) &
                  * work1 * R13C_autotrophCaCO3(auto_ind,k)
          endif

          n = marbl_tracer_indices%auto_inds(auto_ind)%Ca14CO3_ind
          if (n > 0) then
             column_dtracer(n,k) = Ca14CO3_PROD(auto_ind,k) - QCaCO3(auto_ind,k) &
                  * work1 * R14C_autotrophCaCO3(auto_ind,k)      &
                  - c14_lambda_inv_sec * autotroph_loc(auto_ind,k)%Ca14CO3
          endif
       end do

       !-----------------------------------------------------------------------
       !  column_dtracer: zoo 13 and 14 Carbon
       !-----------------------------------------------------------------------

       column_dtracer(zoo13C_ind,k) = &
              sum(auto_graze_zoo(:,k) * R13C_autotroph(:,k),dim=1) &
            - sum(zoo_loss(:,k),dim=1) * R13C_zooC(k)

       column_dtracer(zoo14C_ind,k) = &
              sum(auto_graze_zoo(:,k) * R14C_autotroph(:,k),dim=1) &
            - sum(zoo_loss(:,k),dim=1) * R14C_zooC(k) &
            - c14_lambda_inv_sec * zoo14C_loc(k)

       !-----------------------------------------------------------------------
       !  column_dtracer: dissolved organic Matter 13C and 14C
       !-----------------------------------------------------------------------

       column_dtracer(do13c_ind,k) = DO13C_prod(k) - DO13C_remin(k)

       column_dtracer(do14c_ind,k) = DO14C_prod(k) - DO14C_remin(k) - c14_lambda_inv_sec * DO14C_loc(k)

       !-----------------------------------------------------------------------
       !   column_dtracer: dissolved inorganic Carbon 13 and 14
       !-----------------------------------------------------------------------

       column_dtracer(di13c_ind,k) =                                                       &
            sum( (auto_loss_dic(:,k) + auto_graze_dic(:,k)) * R13C_autotroph(:,k), dim=1 ) &
          - sum(photo13C(:,k),dim=1)                                                       &
          + DO13C_remin(k) + PO13C%remin(k)                                                &
          + sum(zoo_loss_dic(:,k),dim=1) * R13C_zooC(k)                                    &
          + P_Ca13CO3%remin(k)

       column_dtracer(di14c_ind,k) =                                                       &
            sum( (auto_loss_dic(:,k) + auto_graze_dic(:,k)) * R14C_autotroph(:,k), dim=1 ) &
          - sum(photo14C(:,k),dim=1)                                                       &
          + DO14C_remin(k) + PO14C%remin(k)                                                &
          + sum(zoo_loss_dic(:,k),dim=1) * R14C_zooC(k)                                    &
          + P_Ca14CO3%remin(k)                                                             &
          - c14_lambda_inv_sec * DI14C_loc(k)

       do auto_ind = 1, autotroph_cnt
          if (marbl_tracer_indices%auto_inds(auto_ind)%Ca13CO3_ind > 0) then
             column_dtracer(di13c_ind,k) = column_dtracer(di13c_ind,k)            &
                  + f_graze_CaCO3_REMIN * auto_graze(auto_ind,k)                  &
                  * QCaCO3(auto_ind,k) * R13C_autotrophCaCO3(auto_ind,k)          &
                  - Ca13CO3_PROD(auto_ind,k)
          endif
          if (marbl_tracer_indices%auto_inds(auto_ind)%Ca14CO3_ind > 0) then
             column_dtracer(di14c_ind,k) = column_dtracer(di14c_ind,k)            &
                  + f_graze_CaCO3_REMIN * auto_graze(auto_ind,k)                  &
                  * QCaCO3(auto_ind,k) * R14C_autotrophCaCO3(auto_ind,k)          &
                  - Ca14CO3_PROD(auto_ind,k)
          endif
       end do

       !-----------------------------------------------------------------------
       ! Update particulate terms from prior level for next level
       !-----------------------------------------------------------------------

       if  (k < column_km) then
          call marbl_update_particulate_terms_from_prior_level(k+1, PO13C, P_Ca13CO3)

          call marbl_update_particulate_terms_from_prior_level(k+1, PO14C, P_Ca14CO3)
       endif

    end do ! end of loop over k levels

    end associate

    ! update carbon isotope diagnostics 
    ! FIXME #18: the following arguments need to be group into a derived type

    call store_diagnostics_ciso_interior(&
       marbl_domain,        &
       autotroph_d13C,      &
       autotroph_d14C,      &
       autotrophCaCO3_d13C, &
       autotrophCaCO3_d14C, &
       DIC_d13C,            &
       DIC_d14C,            &
       DOC_d13C,            &
       DOC_d14C,            &
       zooC_d13C,           &
       zooC_d14C,           &
       photo13C,            &
       photo14C,            &
       eps_autotroph,       &
       mui_to_co2star,      &
       Ca13CO3_prod,        &
       Ca14CO3_prod,        &
       DO13C_prod,          &
       DO14C_prod,          &
       DO13C_remin,         &
       DO14C_remin,         &
       eps_aq_g,            &
       eps_dic_g,           &
       PO13C,               &
       PO14C,               &
       P_Ca13CO3,           &
       P_Ca14CO3,           &
       column_dtracer,      &
       marbl_tracer_indices,&
       marbl_interior_diags)

    !-----------------------------------------------------------------------
    ! Deallocate memory for column_sinking_particle data types 
    !-----------------------------------------------------------------------

    call PO13C%destruct()
    call PO14C%destruct()
    call P_Ca13CO3%destruct()
    call P_Ca14CO3%destruct()

  end subroutine marbl_ciso_set_interior_forcing

  !***********************************************************************

  subroutine setup_cell_attributes(ciso_fract_factors, &
       cell_active_C_uptake, cell_active_C, cell_surf, cell_carb_cont, &
       cell_radius, cell_permea, cell_eps_fix, marbl_status_log)

    !----------------------------------------------------------------------------------------
    ! For Keller and Morel, set cell attributes based on autotroph type (from observations)
    !----------------------------------------------------------------------------------------

    implicit none

    character(char_len) , intent(in)  :: ciso_fract_factors                  ! option for which biological fractionation calculation to use
    real (r8)           , intent(out) :: cell_active_C_uptake(autotroph_cnt) ! ratio of active carbon uptake to carbon fixation
    real (r8)           , intent(out) :: cell_active_C(autotroph_cnt)        ! ratio of active carbon uptake to carbon fixation
    real (r8)           , intent(out) :: cell_surf(autotroph_cnt)            ! surface areas of cells ( m2 )
    real (r8)           , intent(out) :: cell_carb_cont(autotroph_cnt)       ! cell carbon content ( mol C cell-1 )
    real (r8)           , intent(out) :: cell_radius(autotroph_cnt)          ! cell radius ( um )
    real (r8)           , intent(out) :: cell_permea(autotroph_cnt)          ! cell wall permeability to CO2(aq) (m/s)
    real (r8)           , intent(out) :: cell_eps_fix(autotroph_cnt)         ! fractionation effect of carbon fixation
    type(marbl_log_type), intent(inout) :: marbl_status_log

    !-----------------------------------------------------------------------
    !  local variables
    !-----------------------------------------------------------------------
    character(*), parameter :: subname = 'marbl_ciso_mod:setup_cell_attributes'
    character(len=char_len) :: log_message
    integer (int_kind) :: &
         auto_ind           ! autotroph functional group index
    !-----------------------------------------------------------------------

    select case (ciso_fract_factors)
    case ('KellerMorel')
       do auto_ind = 1, autotroph_cnt

          if (autotrophs_config(auto_ind)%silicifier) then
             !----------------------------------------------------------------------------------------
             ! Diatom based on P. tricornumtum ( Keller and morel, 1999; Popp et al., 1998 )
             !----------------------------------------------------------------------------------------
             cell_active_C_uptake(auto_ind) = 2.3_r8       ! ratio of active carbon uptake to carbon fixation
             cell_surf(auto_ind)            = 100.6e-12_r8 ! surface areas of cells ( m2 )
             cell_carb_cont(auto_ind)       = 63.3e-14_r8  ! cell carbon content ( mol C cell-1 )
             cell_radius(auto_ind)          = 14.2_r8      ! cell radius ( um )
             cell_permea(auto_ind)          = 3.3e-5_r8    ! cell wall permeability to CO2(aq) (m/s)
             cell_eps_fix(auto_ind)         = 26.6_r8      ! fractionation effect of carbon fixation

          else if (autotrophs_config(auto_ind)%Nfixer) then
             !----------------------------------------------------------------------------------------
             ! Diazotroph based on  Standard Phyto of Rau et al., (1996)
             !----------------------------------------------------------------------------------------
             !cell_active_C_uptake(auto_ind) = 0.0_r8        ! ratio of active carbon uptake to carbon fixation
             !cell_surf(auto_ind)            = -99.9_r8      ! surface areas of cells ( m2 ) - not used -
             !cell_carb_cont(auto_ind)       = -99.9_r8      ! cell carbon content ( mol C cell-1 ) - not used -
             !cell_radius(auto_ind)          = 10.0_r8       ! cell radius ( um )
             !cell_permea(auto_ind)          = 10.0e-5_r8    ! cell wall permeability to CO2(aq) (m/s)
             !cell_eps_fix(auto_ind)         = 25.0_r8       ! fractionation effect of carbon fixation
             !----------------------------------------------------------------------------------------
             ! Diazotroph based on Synechococcus sp. ( Keller and morel, 1999; Popp et al., 1998 )
             !----------------------------------------------------------------------------------------
             cell_active_C_uptake(auto_ind) = 7.5_r8        ! ratio of active carbon uptake to carbon fixation
             cell_surf(auto_ind)            = 5.8e-12_r8    ! surface areas of cells ( m2 )
             cell_carb_cont(auto_ind)       = 3e-14_r8      ! cell carbon content ( mol C cell-1 )
             cell_radius(auto_ind)          = 0.68_r8       ! cell radius ( um )
             cell_permea(auto_ind)          = 3.0e-8_r8     ! cell wall permeability to CO2(aq) (m/s)
             cell_eps_fix(auto_ind)         = 30.0_r8       ! fractionation effect of carbon fixation

         !else if (autotrophs_config(auto_ind)%exp_calcifier) then
             !Currently not set up to separate exp_calcifiers, needs cell_radius value from data
             !----------------------------------------------------------------------------------------
             ! Calcifier based on P. glacialis ( Keller and morel, 1999; Popp et al., 1998 )
             ! Popp et al express cell carbon content in ( pg C cell-1 ), here we convert in (mol C cell-1)
             ! convert pgC to molC : ! Mc = 12 g / mol ! Mc = 12 e12 pg / mol
             !----------------------------------------------------------------------------------------
             !   cell_active_C_uptake(auto_ind) = 0.0_r9       ! ratio of active carbon uptake to carbon fixation
             !   cell_surf(auto_ind)            = 3886.0_r8    ! surface areas of cells ( m2 )
             !   cell_carb_cont(auto_ind)       = 1.68e-10_r8  ! cell carbon content ( mol C cell-1 )
             !   cell_radius(auto_ind)          =              ! cell radius ( um )
             !   cell_permea(auto_ind)          = 1.1e-5_r8    ! cell wall permeability to CO2(aq) (m/s)
             !   cell_eps_fix(auto_ind)         = 23.0_r8      ! fractionation effect of carbon fixation
             
          else if (autotrophs_config(auto_ind)%Nfixer .and.                   &
                   autotrophs_config(auto_ind)%silicifier) then
              log_message = "ciso: Currently Keller and Morel fractionation does not work for Diatoms-Diazotrophs"
              call marbl_status_log%log_error(log_message, subname)
              return

          else
             !----------------------------------------------------------------------------------------
             ! Small phytoplankton based on E. huxleyi ( Keller and morel, 1999; Popp et al., 1998 )
             ! Popp et al express cell carbon content in ( pg C cell-1 ), here we convert in (mol C cell-1)
             ! convert pgC to molC : ! Mc = 12 g / mol ! Mc = 12 e12 pg / mol
             !----------------------------------------------------------------------------------------
             cell_active_C_uptake(auto_ind) = 2.2_r8      ! ratio of active carbon uptake to carbon fixation
             cell_surf(auto_ind)            = 87.6e-12_r8 ! surface areas of cells ( m2 )
             cell_carb_cont(auto_ind)       = 69.2e-14_r8 ! cell carbon content ( mol C cell-1 )
             cell_radius(auto_ind)          = 2.6_r8      ! cell radius ( um )
             cell_permea(auto_ind)          = 1.8e-5_r8   ! cell wall permeability to CO2(aq) (m/s)
             cell_eps_fix(auto_ind)         = 25.3_r8     ! fractionation effect of carbon fixation

          endif
       end do
    end select

  end subroutine setup_cell_attributes

  !***********************************************************************

  subroutine setup_local_column_tracers(column_km, column_kmt, column_tracer, &
           marbl_tracer_indices, DI13C_loc, DO13c_loc, zoo13C_loc, DI14C_loc, &
           DO14C_loc, zoo14C_loc)

    !-----------------------------------------------------------------------
    !  create local copies of model column_tracer
    !  treat negative values as zero
    !-----------------------------------------------------------------------

    implicit none

    integer(int_kind) , intent(in)  :: column_km
    integer(int_kind) , intent(in)  :: column_kmt
    real (r8)         , intent(in)  :: column_tracer(:,:) ! (marbl_total_tracer_cnt,km) tracer values
    type(marbl_tracer_index_type), intent(in) :: marbl_tracer_indices

    real (r8)         , intent(out) :: DI13C_loc(:)     ! (km) local copy of model DI13C
    real (r8)         , intent(out) :: DO13C_loc(:)     ! (km) local copy of model DO13C
    real (r8)         , intent(out) :: zoo13C_loc(:)    ! (km) local copy of model zoo13C
    real (r8)         , intent(out) :: DI14C_loc(:)     ! (km) local copy of model DI14C
    real (r8)         , intent(out) :: DO14C_loc(:)     ! (km) local copy of model DO14C
    real (r8)         , intent(out) :: zoo14C_loc(:)    ! (km) local copy of model zoo14C
    !-----------------------------------------------------------------------
    !  local variables
    !-----------------------------------------------------------------------
    integer :: k 
    !-----------------------------------------------------------------------

    associate(di13c_ind  => marbl_tracer_indices%di13c_ind,                   &
              do13c_ind  => marbl_tracer_indices%do13c_ind,                   &
              zoo13c_ind => marbl_tracer_indices%zoo13c_ind,                  &
              di14c_ind  => marbl_tracer_indices%di14c_ind,                   &
              do14c_ind  => marbl_tracer_indices%do14c_ind,                   &
              zoo14c_ind => marbl_tracer_indices%zoo14c_ind)
    do k = 1,column_kmt
       DI13C_loc(k)  = max(c0, column_tracer(di13c_ind,k))
       DI14C_loc(k)  = max(c0, column_tracer(di14c_ind,k))

       DO13C_loc(k)  = max(c0, column_tracer(do13c_ind,k))
       DO14C_loc(k)  = max(c0, column_tracer(do14c_ind,k))

       zoo13C_loc(k) = max(c0, column_tracer(zoo13C_ind,k))
       zoo14C_loc(k) = max(c0, column_tracer(zoo14C_ind,k))
    end do

    do k = column_kmt+1, column_km
       DI13C_loc(k)  = c0
       DI14C_loc(k)  = c0

       DO13C_loc(k)  = c0
       DO14C_loc(k)  = c0

       zoo13C_loc(k) = c0
       zoo14C_loc(k) = c0
    end do
    end associate

  end subroutine setup_local_column_tracers

  !***********************************************************************

  subroutine setup_local_autotrophs(column_km, column_kmt, column_tracer, &
             marbl_tracer_indices, autotroph_loc)

    !-----------------------------------------------------------------------
    !  create local copies of model column_tracer, treat negative values as zero
    !-----------------------------------------------------------------------

    implicit none

    integer(int_kind)          , intent(in)  :: column_km
    integer(int_kind)          , intent(in)  :: column_kmt
    real (r8)                  , intent(in)  :: column_tracer(:,:)  ! (marbl_total_tracer_cnt, km) tracer values

    type(marbl_tracer_index_type), intent(in) :: marbl_tracer_indices
    type(autotroph_local_type) , intent(out) :: autotroph_loc(:,:)  ! (autotroph_cnt)

    !-----------------------------------------------------------------------
    !  local variables
    !-----------------------------------------------------------------------
    integer (int_kind) :: k 
    integer (int_kind) :: auto_ind
    integer (int_kind) :: tracer_ind ! tracer index
    !-----------------------------------------------------------------------

    do auto_ind = 1, autotroph_cnt
       do k = 1, column_kmt
          tracer_ind = marbl_tracer_indices%auto_inds(auto_ind)%C13_ind
          autotroph_loc(auto_ind,k)%C13 = max(c0, column_tracer(tracer_ind,k))

          tracer_ind = marbl_tracer_indices%auto_inds(auto_ind)%C14_ind
          autotroph_loc(auto_ind,k)%C14 = max(c0, column_tracer(tracer_ind,k))

          tracer_ind = marbl_tracer_indices%auto_inds(auto_ind)%Ca13CO3_ind
          if (tracer_ind > 0) then
             autotroph_loc(auto_ind,k)%Ca13CO3 = max(c0, column_tracer(tracer_ind,k))
          else
             autotroph_loc(auto_ind,k)%Ca13CO3 = c0
          end if

          tracer_ind = marbl_tracer_indices%auto_inds(auto_ind)%Ca14CO3_ind
          if (tracer_ind > 0) then
             autotroph_loc(auto_ind,k)%Ca14CO3 = max(c0, column_tracer(tracer_ind,k))
          else
             autotroph_loc(auto_ind,k)%Ca14CO3 = c0
          end if
       end do
       do k = column_kmt+1, column_km
          autotroph_loc(auto_ind,k)%C13 = c0
          autotroph_loc(auto_ind,k)%C14 = c0
          autotroph_loc(auto_ind,k)%Ca13CO3 = c0
          autotroph_loc(auto_ind,k)%Ca14CO3 = c0
       end do
    end do

  end subroutine setup_local_autotrophs

  !***********************************************************************

  subroutine fract_keller_morel( &
       mui_to_co2star,           &
       cell_active_C_uptake,     &
       cell_surf,                &
       cell_carb_cont,           &
       cell_radius,              &
       cell_permea,              &
       cell_eps_fix,             &
       eps_p)

    !---------------------------------------------------------------------------
    ! Calculate the carbon isotopic fractionation of phytoplankton photosynthesis : eps_p
    !
    ! COMPUTATION : based on Keller and Morel, 1999
    !
    !   eps_p = d13C(co2(aq)) - d13C(phyto)
    !
    !   eps_p = eps_diff + (cell_active_C_uptake/(cell_active_C_uptake + 1/var)) * delta_d13C
    !         + ( (1 + (cell_active_C_uptake-1)*var )/(1+cell_active_C_uptake*var) )
    !         * ( cell_eps_fix - eps_diff )
    !
    !   delta_d13C = d13C(CO2) - d13C(source)
    !              = 9 per mil
    !
    !   var = mui_to_co2star * cell_carb_cont / ( cell_permea * cell_surf )
    !
    !   mui_to_co2star = mu_i / [CO2*]
    !
    !  --------
    !
    !   Developed by X. Giraud, ETH ZÃ¼rich, 21.07.2008
    !---------------------------------------------------------------------------

    use marbl_constants_mod, only : pi

    implicit none

    real (r8), intent(in) :: &
         mui_to_co2star,        & ! mui_to_co2star = mu_i / [CO2*] (m3 / mol C / s)
         cell_active_C_uptake,  & ! ratio of active carbon uptake to carbon fixation
         cell_eps_fix,          & ! fractionation effect of carbon fixation
         cell_surf,             & ! surface areas of cells ( m2 )
         cell_carb_cont,        & ! cell carbon content ( mol C )
         cell_radius,           & ! cell radius ( um )
         cell_permea              ! cell wall permeability to CO2(aq) ( m /s )

    real (r8), intent(out) :: eps_p    ! = d13C(co2(aq)) - d13C(phyto)

    !-----------------------------------------------------------------------
    !  local variables and parameters
    !-----------------------------------------------------------------------
    real (r8) :: &
         var, theta, eps_up

    real (r8) :: Vol, Qc, Surf, radius_m

    real (r8) :: &
         eps_diff   = 0.7_r8, & ! fractionation by diffusion, O'Leary, 1984
         delta_d13C = -9.0_r8   ! = d13C(CO2) - d13C(source), difference between the
                                ! isotopic compositions of the external CO2 and the
                                ! organic matter pools (Goericke et al. 1994).
                                ! For active HCO3- uptake, the substrate for
                                ! the carbon uptake mechanism has an isotopic
                                ! composition which is around 9 permil higher
                                ! than the external CO2, so D13CO2 -D13C_source
                                ! is -9 permil ((Mook et al. 197)
    !-----------------------------------------------------------------------

    !---------------------------------------------------------------------
    !  cell surface in m^2
    !---------------------------------------------------------------------

    radius_m = cell_radius * 1e-6_r8 ! convert radius from um to m

    if ( cell_surf > c0 ) then
       Surf = cell_surf
    else
       Surf = 4.0_r8 * pi * (radius_m ** 2)
    endif

    !---------------------------------------------------------------------
    !     cellular carbon content ( mol C )
    !     volume in um^3
    !---------------------------------------------------------------------

    if ( cell_carb_cont > c0 ) then
       Qc = cell_carb_cont
    else
       Vol = 4.0_r8 * pi * (cell_radius ** 3) / 3.0_r8
       Qc = 3.154e-14_r8 * (Vol ** (0.758_r8 ))
    endif

    !---------------------------------------------------------------------
    !     final expression of eps_p
    !---------------------------------------------------------------------

    if ( mui_to_co2star /= c0 ) then

       var = mui_to_co2star * Qc / ( cell_permea * Surf )
       
       theta = c1 + ( cell_active_C_uptake - c1 ) * var
       theta = theta / ( c1 + cell_active_C_uptake * var )

       eps_up = eps_diff + ( cell_active_C_uptake /  &
            ( cell_active_C_uptake + c1 / var ) ) * delta_d13C

       eps_p = eps_up + theta * ( cell_eps_fix - eps_diff )

    else

       eps_p = cell_eps_fix

    end if

  end subroutine fract_keller_morel

  !***********************************************************************

  subroutine init_particulate_terms(k, POC_ciso, P_CaCO3_ciso)

    !---------------------------------------------------------------------
    !  Set incoming fluxes (put into outgoing flux for first level usage).
    !  Set dissolution length, production fraction and mass terms.
    !---------------------------------------------------------------------
    
    implicit none

    integer(int_kind)                 , intent(in)    :: k
    type(column_sinking_particle_type), intent(inout) :: POC_ciso     ! base units = nmol C_ciso
    type(column_sinking_particle_type), intent(inout) :: P_CaCO3_ciso ! base units = nmol C_ciso

    !-----------------------------------------------------------------------
    !  parameters
    !-----------------------------------------------------------------------

    POC_ciso%diss      = c0       ! not used
    POC_ciso%gamma     = c0       ! not used
    POC_ciso%mass      = c0       ! not used
    POC_ciso%rho       = c0       ! not used

    P_CaCO3_ciso%diss  = c0       ! not used
    P_CaCO3_ciso%gamma = c0       ! not used
    P_CaCO3_ciso%mass  = c0       ! not used
    P_CaCO3_ciso%rho   = c0       ! not used

    !-----------------------------------------------------------------------
    !  Set incoming fluxes
    !-----------------------------------------------------------------------

    P_CaCO3_ciso%sflux_out(k) = c0
    P_CaCO3_ciso%hflux_out(k) = c0
    P_CaCO3_ciso%sflux_in(k)  = P_CaCO3_ciso%sflux_out(k) 
    P_CaCO3_ciso%hflux_in(k)  = P_CaCO3_ciso%hflux_out(k) 

    !-----------------------------------------------------------------------
    !  Hard POC is QA flux and soft POC is excess POC.
    !-----------------------------------------------------------------------

    POC_ciso%sflux_out(k) = c0
    POC_ciso%hflux_out(k) = c0
    POC_ciso%sflux_in(k)  = POC_ciso%sflux_out(k) 
    POC_ciso%hflux_in(k)  = POC_ciso%hflux_out(k) 

  end subroutine init_particulate_terms

  !***********************************************************************

  subroutine marbl_update_particulate_terms_from_prior_level(k, POC_ciso, P_CaCO3_ciso)

    !-----------------------------------------------------------------------
    ! NOTE: incoming fluxes are outgoing fluxes from previous level
    ! initialize loss to sediments = 0
    ! Assume that k == 1 condition was handled by call to init_particulate_terms()
    !-----------------------------------------------------------------------

    implicit none 

    integer (int_kind)                 , intent(in)    :: k ! vertical model level
    type(column_sinking_particle_type) , intent(inout) :: POC_ciso
    type(column_sinking_particle_type) , intent(inout) :: P_CaCO3_ciso
    !-----------------------------------------------------------------------

    if (k > 1) then
       call marbl_update_sinking_particle_from_prior_level(k, POC_ciso)
       call marbl_update_sinking_particle_from_prior_level(k, P_CaCO3_ciso)
    end if

  end subroutine marbl_update_particulate_terms_from_prior_level

  !***********************************************************************

  subroutine marbl_update_sinking_particle_from_prior_level(k, sinking_particle)

    implicit none 

    integer (int_kind), intent(in) :: k
    type(column_sinking_particle_type), intent(inout) :: sinking_particle
    !-----------------------------------------------------------------------

    ! NOTE: level k influx is equal to the level k-1 outflux.
    sinking_particle%sflux_out(k) = sinking_particle%sflux_out(k-1)
    sinking_particle%hflux_out(k) = sinking_particle%hflux_out(k-1)
    sinking_particle%sflux_in(k)  = sinking_particle%sflux_out(k-1)
    sinking_particle%hflux_in(k)  = sinking_particle%hflux_out(k-1)

  end subroutine marbl_update_sinking_particle_from_prior_level

  !***********************************************************************

  subroutine compute_particulate_terms(k, column_km, column_kmt, column_delta_z, column_zw, &
       O2_loc, NO3_loc, POC, P_CaCO3, marbl_particulate_share, POC_ciso, P_CaCO3_ciso)

    !----------------------------------------------------------------------------------------
    !  Compute outgoing fluxes and remineralization terms for Carbon isotopes.
    !  Assumes that production terms have been set and that fluxes and remineralization
    !  for Carbon 12 has already been computed.
    !
    !  Incoming fluxes are assumed to be the outgoing fluxes from the previous level.
    !  For other comments, see compute_particulate_terms in marbl_mod
    !----------------------------------------------------------------------------------------
    
<<<<<<< HEAD
    use marbl_parms         , only : denitrif_C_N
    use marbl_parms         , only : parm_POMbury
    use marbl_constants_mod , only : spd
=======
    use marbl_parms     , only : denitrif_C_N
    use marbl_parms     , only : spd
>>>>>>> ec20fe2b

    implicit none

    integer (int_kind)                 , intent(in)    :: k                 ! vertical model level
    integer (int_kind)                 , intent(in)    :: column_km
    integer (int_kind)                 , intent(in)    :: column_kmt
    real (r8)                          , intent(in)    :: column_delta_z
    real (r8)                          , intent(in)    :: column_zw      
    real (r8)                          , intent(in)    :: O2_loc            ! dissolved oxygen used to modify POC%diss, Sed fluxes
    real (r8)                          , intent(in)    :: NO3_loc           ! dissolved nitrate used to modify sed fluxes
    type(column_sinking_particle_type) , intent(in)    :: POC               ! base units = nmol C
    type(column_sinking_particle_type) , intent(in)    :: P_CaCO3           ! base units = nmol CaCO3
    type(marbl_particulate_share_type) , intent(in)    :: marbl_particulate_share

    type(column_sinking_particle_type) , intent(inout) :: POC_ciso          ! base units = nmol particulate organic Carbon isotope
    type(column_sinking_particle_type) , intent(inout) :: P_CaCO3_ciso      ! base units = nmol CaCO3 Carbon isotope

    !-----------------------------------------------------------------------
    !  local variables
    !-----------------------------------------------------------------------
    character(*), parameter :: subname = 'marbl_ciso_mod:compute_particulate_terms'
    character(len=char_len) :: log_message

    real (r8) ::              &
         dz_loc,              & ! dz at a particular i,j location
         dzr_loc,             & ! dzr at a particular i,j location
         flux, flux_alt,      & ! temp variables used to update sinking flux
         POC_ciso_PROD_avail, & ! 13C POC production available for excess POC flux
         Rciso_POC_hflux_out, & ! ciso/12C of outgoing flux of hard POC
         Rciso_POC_in,        & ! ciso/12C of total POC ingoing component
         Rciso_CaCO3_in,      & ! ciso/12C of total CaCO3 ingoing component
         sed_denitrif,        & ! sedimentary denitrification (umolN/cm^2/s)
         other_remin            ! sedimentary remin not due to oxic or denitrification
    !-----------------------------------------------------------------------

    associate(                                                                &
         decay_CaCO3       => marbl_particulate_share%decay_CaCO3_fields    , & ! IN
         DECAY_Hard        => marbl_particulate_share%DECAY_Hard_fields     , & ! IN
         decay_POC_E       => marbl_particulate_share%decay_POC_E_fields    , & ! IN
         POC_PROD_avail    => marbl_particulate_share%POC_PROD_avail_fields , & ! IN
         poc_diss          => marbl_particulate_share%poc_diss_fields       , & ! IN
         caco3_diss        => marbl_particulate_share%caco3_diss_fields     , & ! IN
         POC_sflux_out     => marbl_particulate_share%POC_sflux_out_fields  , & ! IN
         POC_hflux_out     => marbl_particulate_share%POC_hflux_out_fields  , & ! IN
         POC_remin         => marbl_particulate_share%POC_remin_fields      , & ! IN
         P_CaCO3_remin     => marbl_particulate_share%P_CaCO3_remin_fields  , & ! IN
         POC_bury_coeff    => marbl_particulate_share%POC_bury_coeff          & ! IN
         )

    !-----------------------------------------------------------------------
    !  initialize loss to sediments = 0 and local copy of percent sed
    !-----------------------------------------------------------------------

    POC_ciso%sed_loss(k)     = c0
    P_CaCO3_ciso%sed_loss(k) = c0
    sed_denitrif             = c0
    other_remin              = c0

    !-----------------------------------------------------------------------
    ! if any incoming carbon flux is zero, set carbon isotope flux to zero
    !-----------------------------------------------------------------------

    if (POC%sflux_in(k) == c0) POC_ciso%sflux_in(k) = c0
    if (POC%hflux_in(k) == c0) POC_ciso%hflux_in(k) = c0

    if (P_CaCO3%sflux_in(k) == c0) P_CaCO3_ciso%sflux_in(k) = c0
    if (P_CaCO3%hflux_in(k) == c0) P_CaCO3_ciso%hflux_in(k) = c0

    dz_loc = column_delta_z

    if (k <= column_kmt) then

       dzr_loc = c1 / dz_loc

       !-----------------------------------------------------------------------
       !  P_CaCO3_ciso sflux and hflux out
       !-----------------------------------------------------------------------
       
       P_CaCO3_ciso%sflux_out(k) = P_CaCO3_ciso%sflux_in(k) * decay_CaCO3(k) + &
            P_CaCO3_ciso%prod(k) * ((c1 - P_CaCO3%gamma) * (c1 - decay_CaCO3(k)) * caco3_diss(k))
       
       P_CaCO3_ciso%hflux_out(k) = P_CaCO3_ciso%hflux_in(k) * DECAY_Hard(k) + &
            P_CaCO3_ciso%prod(k) * (P_CaCO3%gamma * dz_loc)
       
       !-----------------------------------------------------------------
       !   Compute how much 13C POC_PROD is available for deficit
       !   reduction and excess POC flux
       !-----------------------------------------------------------------
       
       if (POC%prod(k) > c0 ) then
          POC_ciso_PROD_avail = POC_PROD_avail(k) * POC_ciso%prod(k) / POC%prod(k)
       else
          POC_ciso_PROD_avail = c0
       endif
       
       !-----------------------------------------------------------------
       !   Compute outgoing isotope POC fluxes of soft POC
       !-----------------------------------------------------------------
       
       POC_ciso%sflux_out(k) = POC_ciso%sflux_in(k) * decay_POC_E(k) + &
                               POC_ciso_PROD_avail * ((c1 - decay_POC_E(k)) * (poc_diss(k)))
       
       !-----------------------------------------------------------------
       !   Compute outgoing isotope POC fluxes of hard POC
       !-----------------------------------------------------------------

       if (POC_ciso%hflux_in(k) == c0 .and. POC_ciso%prod(k) == c0) then
          POC_ciso%hflux_out(k) = c0
       else
          
          Rciso_POC_hflux_out = POC%prod(k) + ( POC%sflux_in(k) - POC_sflux_out(k) + POC%hflux_in(k) ) * dzr_loc
          
          if (Rciso_POC_hflux_out /= c0) then
             Rciso_POC_hflux_out = ( POC_ciso%prod(k) + ( POC_ciso%sflux_in(k) - &
                  POC_ciso%sflux_out(k) + POC_ciso%hflux_in(k) ) * dzr_loc ) / Rciso_POC_hflux_out
          else
             Rciso_POC_hflux_out = c0
          endif
          
          POC_ciso%hflux_out(k) = POC_hflux_out(k) * Rciso_POC_hflux_out
          POC_ciso%hflux_out(k) = max(POC_ciso%hflux_out(k), c0)

       endif

       !-----------------------------------------------------------------------
       !  Compute remineralization terms. It is assumed that there is no
       !  sub-surface dust production.
       !-----------------------------------------------------------------------

       P_CaCO3_ciso%remin(k) = P_CaCO3_ciso%prod(k) + &
            ((P_CaCO3_ciso%sflux_in(k) - P_CaCO3_ciso%sflux_out(k)) + &
             (P_CaCO3_ciso%hflux_in(k) - P_CaCO3_ciso%hflux_out(k))) *  dzr_loc

       POC_ciso%remin(k) = POC_ciso%prod(k)  + &
            ((POC_ciso%sflux_in(k) - POC_ciso%sflux_out(k)) + &
             (POC_ciso%hflux_in(k) - POC_ciso%hflux_out(k))) * dzr_loc

       !-----------------------------------------------------------------
       !   Option to force the 13C/12C ratio of outgoing P_CaCO3 fluxes
       !   to equal the rate of total incoming flux
       !-----------------------------------------------------------------
       !
       !   Rciso_CaCO3_in = P_CaCO3%prod(k) + &
       !       ( P_CaCO3%sflux_in(k) + P_CaCO3%hflux_in(k) ) *  dzr_loc
       !
       !   if ( Rciso_CaCO3_in > c0 ) then
       !       Rciso_CaCO3_in = ( P_CaCO3_ciso%prod(k) + &
       !         ( P_CaCO3_ciso%sflux_in(k) + P_CaCO3_ciso%hflux_in(k) ) * dzr_loc) &
       !          / Rciso_CaCO3_in
       !   else
       !           Rciso_CaCO3_in = c0
       !   endif
       !
       !   P_CaCO3_ciso%sflux_out(k) = P_CaCO3%sflux_out(k) * Rciso_CaCO3_in
       !   P_CaCO3_ciso%hflux_out(k) = P_CaCO3%hflux_out(k) * Rciso_CaCO3_in
       !   P_CaCO3_ciso%remin(k)     = P_CaCO3%remin(k)     * Rciso_CaCO3_in
       !
       !-----------------------------------------------------------------
       !   Option to force the 13C/12C ratio of outgoing POC fluxes
       !   to equal the rate of total incoming flux
       !-----------------------------------------------------------------
       !
       !   Rciso_POC_in = POC%prod(k) + ( POC%sflux_in(k) + POC%hflux_in(k) ) &
       !                 * dzr_loc
       !   if ( Rciso_POC_in > c0 ) then
       !      Rciso_POC_in = ( POC_ciso%prod(k) + ( POC_ciso%sflux_in(k) + &
       !         POC_ciso%hflux_in(k)) * dzr_loc ) / Rciso_POC_in
       !   else
       !      Rciso_POC_in = c0
       !   endif
       !
       !   POC_ciso%sflux_out(k) = POC_sflux_out(k) * Rciso_POC_in
       !   POC_ciso%hflux_out(k) = POC_hflux_out(k) * Rciso_POC_in
       !   POC_ciso%remin(k)     = POC_remin(k)     * Rciso_POC_in
       !
       !-----------------------------------------------------------------

    else

       P_CaCO3_ciso%sflux_out(k) = c0
       P_CaCO3_ciso%hflux_out(k) = c0
       P_CaCO3_ciso%remin(k)     = c0

       POC_ciso%sflux_out(k) = c0
       POC_ciso%hflux_out(k) = c0
       POC_ciso%remin(k)     = c0

    endif

    !-----------------------------------------------------------------------
    !  Bottom Sediments Cell?
    !  If so compute sedimentary burial and denitrification N losses.
    !  Using empirical relations from Bohlen et al., 2012 (doi:10.1029/2011GB004198) for Sed Denitrification
    !  OTHER_REMIN estimates organic matter remineralized in the sediments
    !      by the processes other than oxic remin and denitrification (SO4 and CO2,
    !      etc..)
    !      based on Soetaert et al., 1996, varies between 10% and 50%
    !      0.4_r8 is a coefficient with units mmolC/cm2/yr sinking flux,
    !      OTHER_REMIN is 50% above this high flux value,
    !      In special case where bottom O2 has been depleted to < 1.0 uM,
    !               all sedimentary remin is due to DENITRIFICATION + OTHER_REMIN
    !  POC burial from Dunne et al. 2007 (doi:10.1029/2006GB002907), maximum of 80% burial efficiency imposed
    !  Bsi preservation in sediments = 0.3*sinkBsi - 0.06 mmol/m2/day
    !     Ragueneau et al. 2000 (doi:10.1016/S0921-8181(00)00052-7)
    !  Calcite is preserved in sediments above the lysocline, dissolves below.
    !       Here a constant depth is used for lysocline.
    !-----------------------------------------------------------------------

    if (k == column_kmt) then

       flux = POC_ciso%sflux_out(k) + POC_ciso%hflux_out(k)
       
       if (flux > c0) then
          flux_alt = flux * mpercm * spd ! convert to mmol/m^2/day

          POC_ciso%sed_loss(k) = flux * min(0.8_r8, POC_bury_coeff &
               * (0.013_r8 + 0.53_r8 * flux_alt*flux_alt / (7.0_r8 + flux_alt)**2))


          sed_denitrif = dzr_loc * flux * (0.06_r8 + 0.19_r8 * 0.99_r8**(O2_loc-NO3_loc))

          flux_alt = flux*1.0e-6_r8*spd*365.0_r8 ! convert to mmol/cm^2/year
          other_remin = dzr_loc &
               * min ( min(0.1_r8 + flux_alt,0.5_r8) * (flux - POC_ciso%sed_loss(k)) , &
                      (flux - POC_ciso%sed_loss(k) - (sed_denitrif*dz_loc*denitrif_C_N)))

          ! if bottom water O2 is depleted, assume all remin is denitrif + other
          if (O2_loc < c1) then
             other_remin = dzr_loc * (flux - POC_ciso%sed_loss(k) - (sed_denitrif * dz_loc * denitrif_C_N))
          endif
       endif

       if (column_zw < 3300.0e2_r8) then
          flux = P_CaCO3_ciso%sflux_out(k) + P_CaCO3_ciso%hflux_out(k)
          P_CaCO3_ciso%sed_loss(k) = flux
       endif

       !----------------------------------------------------------------------------------
       ! Update sinking fluxes and remin fluxes, accounting for sediments.
       ! flux used to hold sinking fluxes before update.
       !----------------------------------------------------------------------------------

       flux = P_CaCO3_ciso%sflux_out(k) + P_CaCO3_ciso%hflux_out(k)
       if (flux > c0) then
          P_CaCO3_ciso%remin(k) = P_CaCO3_ciso%remin(k) + ((flux - P_CaCO3_ciso%sed_loss(k)) * dzr_loc)
       endif

       flux = POC_ciso%sflux_out(k) + POC_ciso%hflux_out(k)
       if (flux > c0) then
          POC_ciso%remin(k) = POC_ciso%remin(k) + ((flux - POC_ciso%sed_loss(k)) * dzr_loc)
       endif

       !-----------------------------------------------------------------------
       ! Set all outgoing fluxes to 0.0
       !-----------------------------------------------------------------------

       P_CaCO3_ciso%sflux_out(k) = c0
       P_CaCO3_ciso%hflux_out(k) = c0

       POC_ciso%sflux_out(k) = c0
       POC_ciso%hflux_out(k) = c0

    endif

    end associate

  end subroutine compute_particulate_terms

  !***********************************************************************

  subroutine marbl_autotroph_consistency_check(column_km, autotroph_cnt,      &
         autotroph_meta, marbl_tracer_indices, autotroph_share, autotroph_loc)

    !-----------------------------------------------------------------------
    !  If any phyto box are zero, set others to zeros.
    !-----------------------------------------------------------------------

    implicit none

    integer(int_kind)                , intent(in)    :: column_km                     ! number of active model layers
    integer(int_kind)                , intent(in)    :: autotroph_cnt                 ! autotroph_cnt
    type(autotroph_parms_type)       , intent(in)    :: autotroph_meta(autotroph_cnt) ! autotroph metadata
    type(marbl_tracer_index_type)    , intent(in)    :: marbl_tracer_indices
    type(marbl_autotroph_share_type) , intent(in)    :: autotroph_share(autotroph_cnt, column_km)
    type(autotroph_local_type)       , intent(inout) :: autotroph_loc(autotroph_cnt, column_km)

    !-----------------------------------------------------------------------
    !  local variables
    !-----------------------------------------------------------------------
    integer (int_kind) :: auto_ind, k
    logical (log_kind) :: zero_mask
    !-----------------------------------------------------------------------

    associate(&
         autotrophC_loc     => autotroph_share%autotrophC_loc_fields     , & ! local copy of model autotroph C  
         autotrophChl_loc   => autotroph_share%autotrophChl_loc_fields   , & ! local copy of model autotroph Chl
         autotrophFe_loc    => autotroph_share%autotrophFe_loc_fields    , & ! local copy of model autotroph Fe 
         autotrophSi_loc    => autotroph_share%autotrophSi_loc_fields      & ! local copy of model autotroph Si 
         )

    do k = 1, column_km
       do auto_ind = 1, autotroph_cnt

          ! Zero_mask=true for any zero in Chl, C, Fe, 
          ! It is false only if all are false
          ! Add si to zero mask... if it is present (ind > 0)

          zero_mask = (autotrophChl_loc(auto_ind,k) == c0 .or. &
                       autotrophC_loc(auto_ind,k)   == c0 .or. &
                       autotrophFe_loc(auto_ind,k)  == c0)

          if (marbl_tracer_indices%auto_inds(auto_ind)%Si_ind > 0) then
             zero_mask = (zero_mask .or. autotrophSi_loc(auto_ind,k) == c0)
          end if

          if (zero_mask) then
             autotroph_loc(auto_ind,k)%C13 = c0
             autotroph_loc(auto_ind,k)%C14 = c0

             if (marbl_tracer_indices%auto_inds(auto_ind)%Ca13CO3_ind > 0) then
                autotroph_loc(auto_ind,k)%Ca13CO3 = c0
             end if
             if (marbl_tracer_indices%auto_inds(auto_ind)%Ca14CO3_ind > 0) then
                autotroph_loc(auto_ind,k)%Ca14CO3 = c0
             end if
          end if

       end do
    end do

    end associate

  end subroutine marbl_autotroph_consistency_check

  !*****************************************************************************

  subroutine marbl_ciso_set_surface_forcing( &
       num_elements        ,                 &
       surface_mask        ,                 &
       sst                 ,                 &
       d13c                ,                 &
       d14c                ,                 &
       d14c_glo_avg        ,                 &
       surface_vals        ,                 &
       stf                 ,                 &
       marbl_tracer_indices,                 &
       marbl_surface_forcing_share ,         &
       marbl_surface_forcing_diags)

    use marbl_constants_mod    , only : R13c_std
    use marbl_constants_mod    , only : R14c_std
    use marbl_constants_mod    , only : p5
    use marbl_diagnostics_mod  , only : store_diagnostics_ciso_surface_forcing

    implicit none

    integer (int_kind)                     , intent(in)    :: num_elements
    real(r8)                               , intent(in)    :: surface_mask(num_elements)
    real(r8)                               , intent(in)    :: sst(num_elements)
    real(r8)                               , intent(in)    :: d13c(num_elements)  ! atm 13co2 value
    real(r8)                               , intent(in)    :: d14c(num_elements)  ! atm 14co2 value
    real(r8)                               , intent(in)    :: d14c_glo_avg(num_elements)
    real(r8)                               , intent(in)    :: surface_vals(:,:)
    type(marbl_surface_forcing_share_type) , intent(in)    :: marbl_surface_forcing_share
    real(r8)                               , intent(inout) :: stf(:, :)
    type(marbl_tracer_index_type)          , intent(in)    :: marbl_tracer_indices
    type(marbl_diagnostics_type)           , intent(inout) :: marbl_surface_forcing_diags

    !-----------------------------------------------------------------------
    !  local variables
    !-----------------------------------------------------------------------
    character(*), parameter :: subname = 'marbl_ciso_mod:marbl_ciso_set_surface_forcing'
    character(len=char_len) :: log_message

    logical (log_kind), save :: &
         first = .true.  ! Logical for first iteration test

    integer (int_kind) :: &
         n,            & ! loop indices
         auto_ind,     & ! autotroph functional group index
         mcdate,sec,   & ! date vals for shr_strdata_advance
         errorCode       ! errorCode from HaloUpdate call

    real (r8), dimension(num_elements) :: &
         R13C_DIC,                        & ! 13C/12C ratio in DIC
         R14C_DIC,                        & ! 14C/12C ratio in total DIC
         R13C_atm,                        & ! 13C/12C ratio in atmospheric CO2
         R14C_atm,                        & ! 14C/12C ratio in atmospheric CO2
         flux,                            & ! gas flux of CO2 (nmol/cm^2/s)
         flux13,                          & ! gas flux of 13CO2 (nmol/cm^2/s)
         flux14,                          & ! gas flux of 14CO2 (nmol/cm^2/s)
         flux_as,                         & ! air-to-sea gas flux of CO2 (nmol/cm^2/s)
         flux13_as,                       & ! air-to-sea gas flux of 13CO2 (nmol/cm^2/s)
         flux14_as,                       & ! air-to-sea gas flux of 14CO2 (nmol/cm^2/s)
         flux_sa,                         & ! sea-to-air gas flux of CO2 (nmol/cm^2/s)
         flux13_sa,                       & ! sea-to-air gas flux of 13CO2 (nmol/cm^2/s)
         flux14_sa                          ! sea-to-air gas flux of 14CO2 (nmol/cm^2/s)

    real (r8), dimension(num_elements) :: &
         eps_aq_g_surf,                   & ! equilibrium fractionation (CO2_gaseous <-> CO2_aq)
         alpha_aq_g_surf,                 & ! alpha_xxx_g_surf => eps = ( alpa -1 ) * 1000
         eps_dic_g_surf,                  & ! equilibrium fractionation between total DIC and gaseous CO2
         alpha_dic_g_surf,                & ! alpha_xxx_g_surf => eps = ( alpa -1 ) * 1000
         eps_hco3_g_surf,                 & ! equilibrium fractionation between bicarbonate and gaseous CO2
         eps_co3_g_surf,                  & ! equilibrium fractionation between carbonate and gaseous CO2
         frac_co3,                        & ! carbonate fraction fCO3 = [CO3--]/DIC
         alpha_aq_g_surf_14c,             & ! for 14C, with fractionation being twice as large for 14C than for 13C
         alpha_dic_g_surf_14c               ! for 14C, with fractionation being twice as large for 14C than for 13C

    real (r8), dimension(num_elements) :: &
         di13c_riv_flux,                  & ! River input of DI13C
         do13c_riv_flux,                  & ! River input of DO13C
         di14c_riv_flux,                  & ! River input of DI14C
         do14c_riv_flux                     ! River input of DO14C

    ! local parameters for 13C, Zhang et al, 1995, Geochim. et Cosmochim. Acta, 59 (1), 107-114
    real(r8) ::            &
         alpha_k,          & ! eps = ( alpa -1 ) * 1000
         alpha_k_14c         ! for 14C, with fractionation being twice as large for 14C than for 13C

    ! kinetic fraction during gas transfert (per mil) (air-sea CO2 exchange) at 21C, Zhang et al 1995,
    real(r8), parameter :: eps_k = -0.81_r8  ! eps_k = -0.95 at 5C
    !-----------------------------------------------------------------------

    associate(                                                                     &
         pv                  => marbl_surface_forcing_share%pv_surf_fields       , & ! in/out
         dic                 => marbl_surface_forcing_share%dic_surf_fields      , & ! in/out DIC values for solver
         co2star             => marbl_surface_forcing_share%co2star_surf_fields  , & ! in/out CO2STAR from solver
         dco2star            => marbl_surface_forcing_share%dco2star_surf_fields , & ! in/out DCO2STAR from solver
         co3_surf_fields     => marbl_surface_forcing_share%co3_surf_fields      , & ! in/out
         dic_riv_flux_fields => marbl_surface_forcing_share%dic_riv_flux_fields  , & ! in/out
         doc_riv_flux_fields => marbl_surface_forcing_share%doc_riv_flux_fields  , & ! in/out

         di13c_ind          => marbl_tracer_indices%di13c_ind                  , &
         do13c_ind          => marbl_tracer_indices%do13c_ind                  , &
         di14c_ind          => marbl_tracer_indices%di14c_ind                  , &
         do14c_ind          => marbl_tracer_indices%do14c_ind                  , &
              ciso_ind_beg  => marbl_tracer_indices%ciso_ind_beg               , &
              ciso_ind_end  => marbl_tracer_indices%ciso_ind_end                 &
         )

    !-----------------------------------------------------------------------
    !  ciso fluxes initially set to 0
    !-----------------------------------------------------------------------

    stf(:,ciso_ind_beg:ciso_ind_end) = c0

    !-----------------------------------------------------------------------
    !     initialize R13C_atm  and R14C_atm
    !-----------------------------------------------------------------------
    
    R13C_atm(:) = R13C_std * ( c1 + d13c(:) / c1000 )
    R14C_atm(:) = R14C_std * ( c1 + d14c(:) / c1000 )

    !-----------------------------------------------------------------------
    !     compute 13C02 flux, based on CO2 flux calculated in ecosystem model
    !     Zhang et al, 1995, Geochim. et Cosmochim. Acta, 59 (1), 107-114
    !-----------------------------------------------------------------------

    !-----------------------------------------------------------------------
    !     compute R13C_DIC in surface ocean (assuming that DIC is 12C)
    !-----------------------------------------------------------------------

    where ( dic(:) /= c0 ) 
       R13C_dic(:) = surface_vals(:,di13c_ind) / dic(:)
       R14C_dic(:) = surface_vals(:,di14c_ind) / dic(:)
    elsewhere
       R13C_dic(:) = c0
       R14C_dic(:) = c0
    end where

    !-----------------------------------------------------------------------
    !     individal discrimination factor of each species with respect to
    !     gaseous CO2, temperature dependent, based on Zhang et al. 95
    !-----------------------------------------------------------------------
    eps_aq_g_surf(:)   = 0.0049_r8 * sst(:) - 1.31_r8
    !!         eps_hco3_g_surf(:) = -0.141_r8  * SST(:) + 10.78_r8
    !!         eps_co3_g_surf(:)  = -0.052_r8  * SST(:) + 7.22_r8

    !-----------------------------------------------------------------------
    !     compute the equilibrium discrimination factor between dic and
    !     gaseous CO2
    !-----------------------------------------------------------------------
    !     solution 1 : from individual species.
    !     Not used as Zhang et al. 95
    !     concluded that eps_dic_g_surf can not be calculated from the sum of
    !     the three individual species
    !----------------------------------------------------------------------
    !         eps_dic_g_surf(:,j) = eps_aq_g_surf(:,j) + eps_hco3_g_surf(:,j) &
    !                                + eps_co3_g_surf(:,j)
    !-----------------------------------------------------------------------
    !     solution 2: function of T and carbonate fraction (frac_co3)
    !     Using this one, which is based on the empirical relationship from
    !     the measured e_dic_g_surf of Zhang et al. 1995
    !---------------------------------------------------------------------

    where (surface_mask(:) /= c0) 
       frac_co3(:) = CO3_SURF_fields(:) / dic(:)
    elsewhere
       frac_co3(:) = c0
    end where

    eps_dic_g_surf(:) = 0.014_r8 * sst(:) * frac_co3(:) - 0.105_r8 * sst(:) + 10.53_r8

    !-----------------------------------------------------------------------
    !     compute alpha coefficients from eps :  eps = ( alpha -1 ) * 1000
    !     => alpha = 1 + eps / 1000
    !-----------------------------------------------------------------------

    alpha_k             = c1 + eps_k             / c1000
    alpha_aq_g_surf(:)  = c1 + eps_aq_g_surf(:)  / c1000
    alpha_dic_g_surf(:) = c1 + eps_dic_g_surf(:) / c1000

    ! Fractionation is twice as large for 14C than for 13C, so eps needs to be multiplied by 2 for 14C
    alpha_k_14c             = c1 + eps_k * 2.0_r8            / c1000
    alpha_aq_g_surf_14c(:)  = c1 + eps_aq_g_surf(:) *2.0_r8  / c1000
    alpha_dic_g_surf_14c(:) = c1 + eps_dic_g_surf(:) *2.0_r8 / c1000

    !-----------------------------------------------------------------------
    !     compute 13C flux and C flux
    !-----------------------------------------------------------------------

    flux13(:) = pv(:) * alpha_k * alpha_aq_g_surf(:) * &
         (( co2star(:) + dco2star(:) ) * r13c_atm(:) - co2star(:) * r13c_dic(:) / alpha_dic_g_surf(:))

    flux14(:) = pv(:) * alpha_k_14c * alpha_aq_g_surf_14c(:) * &
         (( co2star(:) + dco2star(:) ) * r14c_atm(:) - co2star(:) * r14c_dic(:) / alpha_dic_g_surf_14c(:))

    flux(:) = pv(:) * dco2star(:)

    !-----------------------------------------------------------------------
    !     compute fluxes in and out
    !-----------------------------------------------------------------------

    flux_as(:)   = pv(:) * ( dco2star(:) + co2star(:) )
    flux_sa(:)   = pv(:) * co2star(:)

    flux13_as(:) = pv(:) * alpha_k     * alpha_aq_g_surf(:)     * ((co2star(:) + dco2star(:)) * r13c_atm(:))
    flux14_as(:) = pv(:) * alpha_k_14c * alpha_aq_g_surf_14c(:) * ((co2star(:) + dco2star(:)) * r14c_atm(:))

    flux13_sa(:) = pv(:) * alpha_k     * alpha_aq_g_surf(:)     * (co2star(:) * r13c_dic(:) / alpha_dic_g_surf(:))
    flux14_sa(:) = pv(:) * alpha_k_14c * alpha_aq_g_surf_14c(:) * (co2star(:) * r14c_dic(:) / alpha_dic_g_surf_14c(:))

    !-----------------------------------------------------------------------
    !     end of 13C computation for gass exchange
    !-----------------------------------------------------------------------

    stf(:,di13c_ind) = stf(:,di13c_ind) + flux13(:)
    stf(:,di14c_ind) = stf(:,di14c_ind) + flux14(:)

    !-----------------------------------------------------------------------
    !     Adding 13C FLux to total DI13C
    !-----------------------------------------------------------------------

    di13c_riv_flux(:) = dic_riv_flux_fields(:) * (-10.0_r8/c1000 +c1) * R13C_std
    di14c_riv_flux(:) = dic_riv_flux_fields(:) * ((D14C_glo_avg(:) - 50.0_r8)/c1000 +c1) * R14C_std

    do13c_riv_flux(:) = doc_riv_flux_fields(:) * (-27.6_r8/c1000 +c1) * R13C_std
    do14c_riv_flux(:) = doc_riv_flux_fields(:) * (-50.0_r8/c1000 +c1) * R14C_std

    stf(:,di13c_ind) = stf(:,di13c_ind) + di13c_riv_flux(:)
    stf(:,do13c_ind) = stf(:,do13c_ind) + do13c_riv_flux(:)

    stf(:,di14c_ind) = stf(:,di14c_ind) + di14c_riv_flux(:)
    stf(:,do14c_ind) = stf(:,do14c_ind) + do14c_riv_flux(:)

    end associate

    ! update carbon isotope diagnostics 
    ! FIXME #18: the following arguments need to be group into a derived type

    call store_diagnostics_ciso_surface_forcing( &
         num_elements,   &
         d13c,           &
         d14c,           &
         d14c_glo_avg,   &
         flux,           &
         flux13,         &
         flux14,         &
         flux_as,        &
         flux13_as,      &
         flux14_as,      &
         flux_sa,        &
         flux13_sa,      &
         flux14_sa,      &
         R13C_dic,       &
         R14C_dic,       &
         R13C_atm,       &
         R14C_atm,       &
         di13c_riv_flux, &
         do13c_riv_flux, &
         di14c_riv_flux, &
         do14c_riv_flux, &
         eps_aq_g_surf,  &
         eps_dic_g_surf, &
         marbl_surface_forcing_diags)

  end subroutine marbl_ciso_set_surface_forcing

end module marbl_ciso_mod<|MERGE_RESOLUTION|>--- conflicted
+++ resolved
@@ -1376,14 +1376,8 @@
     !  For other comments, see compute_particulate_terms in marbl_mod
     !----------------------------------------------------------------------------------------
     
-<<<<<<< HEAD
     use marbl_parms         , only : denitrif_C_N
-    use marbl_parms         , only : parm_POMbury
     use marbl_constants_mod , only : spd
-=======
-    use marbl_parms     , only : denitrif_C_N
-    use marbl_parms     , only : spd
->>>>>>> ec20fe2b
 
     implicit none
 
