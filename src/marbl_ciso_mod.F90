! -*- mode: f90; indent-tabs-mode: nil; f90-do-indent:3; f90-if-indent:3; f90-type-indent:3; f90-program-indent:2; f90-associate-indent:0; f90-continuation-indent:5  -*-
!|||||||||||||||||||||||||||||||||||||||||||||||||||||||||||||||||||||||

module marbl_ciso_mod

  !-----------------------------------------------------------------------
  !  Carbon 13 module and biotic 14C module
  !  13C code is based on code form G. Xavier, ETH, 2010, which
  !  was written for pop1 (CCSM3)
  !  This code needs the ecosystem model to run, as it uses several
  !  variables computed there.
  !  This module adds 7 carbon pools for 13C and another 7 for 14C
  !
  !   References
  !   Jahn, A., K. Lindsay, X. Giraud, N. Gruber, B. L. Otto-Bliesner, Z. Liu,
  !   E. C. Brady, 2015. Carbon isotopes in the ocean model of the Community
  !   Earth System Model (CESM1). Geosci. Model Dev., 8: 2419-2434.
  !   doi:10.5194/gmd-8-2419-2015
  !-----------------------------------------------------------------------

  use marbl_kinds_mod, only : r8
  use marbl_kinds_mod, only : int_kind
  use marbl_kinds_mod, only : log_kind
  use marbl_kinds_mod, only : char_len

  use marbl_constants_mod, only : c0
  use marbl_constants_mod, only : c1
  use marbl_constants_mod, only : c2
  use marbl_constants_mod, only : c1000
  use marbl_constants_mod, only : mpercm

  use marbl_settings_mod, only : autotroph_cnt
  use marbl_settings_mod, only : autotrophs
  use marbl_settings_mod, only : zooplankton
  use marbl_settings_mod, only : grazing

  use marbl_logging, only : marbl_log_type

  use marbl_interface_public_types, only : marbl_tracer_metadata_type
  use marbl_interface_public_types, only : marbl_diagnostics_type
  use marbl_interface_public_types, only : marbl_domain_type

  use marbl_interface_private_types, only : column_sinking_particle_type
  use marbl_interface_private_types, only : marbl_interior_share_type
  use marbl_interface_private_types, only : marbl_particulate_share_type
  use marbl_interface_private_types, only : marbl_surface_forcing_share_type
  use marbl_interface_private_types, only : marbl_tracer_index_type
  use marbl_interface_private_types, only : carbonate_type

  use marbl_pft_mod, only : autotroph_type
  use marbl_pft_mod, only : autotroph_local_type
  use marbl_pft_mod, only : marbl_zooplankton_share_type
  use marbl_pft_mod, only : autotroph_secondary_species_type

  implicit none
  private

  !-----------------------------------------------------------------------
  !  public/private declarations
  !-----------------------------------------------------------------------

  public  :: marbl_ciso_init_tracer_metadata
  public  :: marbl_ciso_set_interior_forcing
  public  :: marbl_ciso_set_surface_forcing

  private :: setup_cell_attributes
  private :: fract_keller_morel
  private :: set_surface_particulate_terms
  private :: compute_particulate_terms

  !-----------------------------------------------------------------------
  !  scalar constants for 14C decay calculation
  !-----------------------------------------------------------------------

   real (r8), parameter :: c14_halflife_years = 5730.0_r8 !C14 half file
   real (r8) :: c14_lambda_inv_sec           ! Decay variable in seconds

  !***********************************************************************

contains

  !*****************************************************************************

  subroutine marbl_ciso_init_tracer_metadata(marbl_tracer_indices, marbl_tracer_metadata)

    !  Set tracer and forcing metadata

    use marbl_settings_mod, only : ciso_lecovars_full_depth_tavg
    use marbl_settings_mod, only : lNK_ciso_shadow_tracers

    implicit none

    type(marbl_tracer_index_type)     , intent(in)    :: marbl_tracer_indices
    type (marbl_tracer_metadata_type) , intent(inout) :: marbl_tracer_metadata(:)   ! descriptors for each tracer

    !-----------------------------------------------------------------------
    !  local variables
    !-----------------------------------------------------------------------
    character(len=*), parameter :: subname = 'marbl_ciso_mod:marbl_ciso_init_tracer_metadata'
    character(len=char_len)     :: log_message

    integer (int_kind) :: n                             ! tracer index
    integer (int_kind) :: auto_ind                      ! autotroph functional group index
    !-----------------------------------------------------------------------

    !-----------------------------------------------------------------------
    !  initialize non-autotroph metadata values
    !-----------------------------------------------------------------------

<<<<<<< HEAD
    associate(di13c_ind           => marbl_tracer_indices%di13c_ind,            &
              do13ctot_ind        => marbl_tracer_indices%do13ctot_ind,         &
              zoo13Ctot_ind       => marbl_tracer_indices%zoo13Ctot_ind,        &
              di14c_ind           => marbl_tracer_indices%di14c_ind,            &
              do14ctot_ind        => marbl_tracer_indices%do14ctot_ind,         &
              zoo14Ctot_ind       => marbl_tracer_indices%zoo14Ctot_ind,        &
              di13c_shadow_ind    => marbl_tracer_indices%di13c_shadow_ind,     &
              do13ctot_shadow_ind => marbl_tracer_indices%do13ctot_shadow_ind,  &
              di14c_shadow_ind    => marbl_tracer_indices%di14c_shadow_ind,     &
              do14ctot_shadow_ind => marbl_tracer_indices%do14ctot_shadow_ind,  &
              ciso_ind_beg        => marbl_tracer_indices%ciso%ind_beg,         &
              ciso_ind_end        => marbl_tracer_indices%ciso%ind_end          &
=======
    associate(di13c_ind         => marbl_tracer_indices%di13c_ind,            &
              do13ctot_ind      => marbl_tracer_indices%do13ctot_ind,         &
              zootot13C_ind     => marbl_tracer_indices%zootot13C_ind,        &
              di14c_ind         => marbl_tracer_indices%di14c_ind,            &
              do14ctot_ind      => marbl_tracer_indices%do14ctot_ind,         &
              zootot14C_ind     => marbl_tracer_indices%zootot14C_ind,        &
              ciso_ind_beg      => marbl_tracer_indices%ciso%ind_beg,         &
              ciso_ind_end      => marbl_tracer_indices%ciso%ind_end          &
>>>>>>> 97bd2d2a
             )

    ! All CISO tracers share units, tend_units, flux_units, and
    ! tracer_module_name
    do n=ciso_ind_beg,ciso_ind_end
      marbl_tracer_metadata(n)%units      = 'mmol/m^3'
      marbl_tracer_metadata(n)%tend_units = 'mmol/m^3/s'
      marbl_tracer_metadata(n)%flux_units = 'mmol/m^3 cm/s'
      marbl_tracer_metadata(n)%tracer_module_name = 'ciso'
    end do

    marbl_tracer_metadata(di13c_ind)%short_name='DI13C'
    marbl_tracer_metadata(di13c_ind)%long_name='Dissolved Inorganic Carbon-13'

    marbl_tracer_metadata(do13ctot_ind)%short_name='DO13Ctot'
    marbl_tracer_metadata(do13ctot_ind)%long_name='Dissolved Organic Carbon-13 (semi-labile+refractory)'

    marbl_tracer_metadata(zootot13C_ind)%short_name='zootot13C'
    marbl_tracer_metadata(zootot13C_ind)%long_name='Zooplankton Carbon-13 (sum over all zooplankton)'

    marbl_tracer_metadata(di14c_ind)%short_name='DI14C'
    marbl_tracer_metadata(di14c_ind)%long_name='Dissolved Inorganic Carbon-14'

    marbl_tracer_metadata(do14ctot_ind)%short_name='DO14Ctot'
    marbl_tracer_metadata(do14ctot_ind)%long_name='Dissolved Organic Carbon-14 (semi-labile+refractory)'

    marbl_tracer_metadata(zootot14C_ind)%short_name='zootot14C'
    marbl_tracer_metadata(zootot14C_ind)%long_name='Zooplankton Carbon-14 (sum over all zooplankton)'

    if (lNK_ciso_shadow_tracers) then
      marbl_tracer_metadata(di13c_shadow_ind)%short_name='DI13C_SHADOW'
      marbl_tracer_metadata(di13c_shadow_ind)%long_name='Dissolved Inorganic Carbon-13, Shadow'

      marbl_tracer_metadata(do13ctot_shadow_ind)%short_name='DO13Ctot_SHADOW'
      marbl_tracer_metadata(do13ctot_shadow_ind)%long_name='Dissolved Organic Carbon-13 (semi-labile+refractory), Shadow'

      marbl_tracer_metadata(di14c_shadow_ind)%short_name='DI14C_SHADOW'
      marbl_tracer_metadata(di14c_shadow_ind)%long_name='Dissolved Inorganic Carbon-14, Shadow'

      marbl_tracer_metadata(do14ctot_shadow_ind)%short_name='DO14Ctot_SHADOW'
      marbl_tracer_metadata(do14ctot_shadow_ind)%long_name='Dissolved Organic Carbon-14 (semi-labile+refractory), Shadow'
    endif

    !-----------------------------------------------------------------------
    !  initialize autotroph tracer_d values and tracer indices
    !-----------------------------------------------------------------------

    do auto_ind = 1, autotroph_cnt
       n = marbl_tracer_indices%auto_inds(auto_ind)%C13_ind
       marbl_tracer_metadata(n)%short_name = trim(autotrophs(auto_ind)%sname) // '13C'
       marbl_tracer_metadata(n)%long_name  = trim(autotrophs(auto_ind)%lname) // ' Carbon-13'

       n = marbl_tracer_indices%auto_inds(auto_ind)%C14_ind
       marbl_tracer_metadata(n)%short_name = trim(autotrophs(auto_ind)%sname) // '14C'
       marbl_tracer_metadata(n)%long_name  = trim(autotrophs(auto_ind)%lname) // ' Carbon-14'

       n = marbl_tracer_indices%auto_inds(auto_ind)%Ca13CO3_ind
       if (n .gt. 0) then
          marbl_tracer_metadata(n)%short_name = trim(autotrophs(auto_ind)%sname) // 'Ca13CO3'
          marbl_tracer_metadata(n)%long_name  = trim(autotrophs(auto_ind)%lname) // ' Ca13CO3'
        end if

       n = marbl_tracer_indices%auto_inds(auto_ind)%Ca14CO3_ind
       if (n .gt. 0) then
          marbl_tracer_metadata(n)%short_name = trim(autotrophs(auto_ind)%sname) // 'Ca14CO3'
          marbl_tracer_metadata(n)%long_name  = trim(autotrophs(auto_ind)%lname) // ' Ca14CO3'
       endif
    end do

    !-----------------------------------------------------------------------
    !  set lfull_depth_tavg flag for short-lived ecosystem tracers
    !-----------------------------------------------------------------------

    marbl_tracer_metadata(zootot13C_ind)%lfull_depth_tavg = ciso_lecovars_full_depth_tavg
    marbl_tracer_metadata(zootot14C_ind)%lfull_depth_tavg = ciso_lecovars_full_depth_tavg

    do auto_ind = 1, autotroph_cnt
       n = marbl_tracer_indices%auto_inds(auto_ind)%C13_ind
       marbl_tracer_metadata(n)%lfull_depth_tavg = ciso_lecovars_full_depth_tavg

       n = marbl_tracer_indices%auto_inds(auto_ind)%C14_ind
       marbl_tracer_metadata(n)%lfull_depth_tavg = ciso_lecovars_full_depth_tavg

       n = marbl_tracer_indices%auto_inds(auto_ind)%Ca13CO3_ind
       if (n > 0) then
          marbl_tracer_metadata(n)%lfull_depth_tavg = ciso_lecovars_full_depth_tavg
       endif

       n = marbl_tracer_indices%auto_inds(auto_ind)%Ca14CO3_ind
       if (n > 0) then
          marbl_tracer_metadata(n)%lfull_depth_tavg = ciso_lecovars_full_depth_tavg
       endif
    end do

    end associate

  end subroutine marbl_ciso_init_tracer_metadata

  !***********************************************************************

  subroutine marbl_ciso_set_interior_forcing( &
       marbl_domain,                          &
       marbl_interior_share,                  &
       marbl_zooplankton_share,               &
       marbl_particulate_share,               &
       tracer_local,                          &
       autotroph_local,                       &
       autotroph_secondary_species,           &
       temperature,                           &
       marbl_tracer_indices,                  &
       column_dtracer,                        &
       marbl_interior_diags,                  &
       marbl_status_log)

    !  Compute time derivatives for 13C and 14C state variables.
    !  13C code is based on code from X. Giraud, ETH ZÃ¼rich, 2008, for pop1
    !  Also added biotic 14C

    use marbl_settings_mod     , only : ciso_lsource_sink
    use marbl_settings_mod     , only : ciso_fract_factors
    use marbl_settings_mod     , only : f_graze_CaCO3_REMIN
    use marbl_settings_mod     , only : lNK_ciso_shadow_tracers
    use marbl_constants_mod    , only : R13C_std
    use marbl_constants_mod    , only : R14C_std
    use marbl_constants_mod    , only : spd
    use marbl_constants_mod    , only : spy
    use marbl_diagnostics_mod  , only : store_diagnostics_ciso_interior

    implicit none

    type(marbl_domain_type)               , intent(in)    :: marbl_domain
    type(marbl_interior_share_type)       , intent(in)    :: marbl_interior_share(:)
    type(marbl_zooplankton_share_type)    , intent(in)    :: marbl_zooplankton_share(:)
    type(marbl_particulate_share_type)    , intent(in)    :: marbl_particulate_share
    real (r8)                             , intent(in)    :: tracer_local(:,:)
    type(autotroph_local_type)            , intent(in)    :: autotroph_local(:,:)
    type(autotroph_secondary_species_type), intent(in)    :: autotroph_secondary_species(:,:)
    real (r8)                             , intent(in)    :: temperature(:)
    type(marbl_tracer_index_type)         , intent(in)    :: marbl_tracer_indices
    real (r8)                             , intent(inout) :: column_dtracer(:,:)  ! computed source/sink terms (inout because we don't touch non-ciso tracers)
    type(marbl_diagnostics_type)          , intent(inout) :: marbl_interior_diags
    type(marbl_log_type)                  , intent(inout) :: marbl_status_log

    !-----------------------------------------------------------------------
    !  local variables
    !-----------------------------------------------------------------------
    character(len=*), parameter :: subname = 'marbl_ciso_mod:marbl_ciso_set_interior_forcing'

    logical (log_kind) :: zero_mask

    real (r8) :: &
         work1,     & ! temporaries
         ztop         ! depth of top of cell

    integer (int_kind) :: &
         n,m,            & ! tracer index
         auto_ind,       & ! autotroph functional group index
         k                 ! index for looping over k levels

    real (r8), dimension(autotroph_cnt) :: &
         cell_active_C_uptake,  & ! ratio of active carbon uptake to carbon fixation
         cell_active_C,         & ! ratio of active carbon uptake to carbon fixation
         cell_surf,             & ! surface areas of cells ( m2 )
         cell_carb_cont,        & ! cell carbon content ( mol C cell-1 )
         cell_radius,           & ! cell radius ( um )
         cell_permea,           & ! cell wall permeability to CO2(aq) (m/s)
         cell_eps_fix             ! fractionation effect of carbon fixation

    real(r8), parameter :: &
         eps_carb = -2.0_r8      ! eps_carb = d13C(CaCO3) - d13C(DIC)  Ziveri et al., 2003

    type(column_sinking_particle_type) :: &
         PO13C,          & ! base units = nmol 13C
         PO14C,          & ! base units = nmol 14C
         P_Ca13CO3,      & ! base units = nmol CaCO3 13C
         P_Ca14CO3         ! base units = nmol CaCO3 14C

<<<<<<< HEAD
    real (r8), dimension (marbl_domain%km) :: &
         DO13Ctot_loc,      & ! local copy of model DO13Ctot
         DI13C_loc,         & ! local copy of model DI13C
         zoo13Ctot_loc,     & ! local copy of model zoo13Ctot
         DO14Ctot_loc,      & ! local copy of model DO14Ctot
         DI14C_loc,         & ! local copy of model DI14C
         zoo14Ctot_loc        ! local copy of model zoo14Ctot

    real (r8), dimension (marbl_domain%km) :: &
         DO13Ctot_SHADOW_loc, & ! local copy of model DO13Ctot_SHADOW
         DI14C_SHADOW_loc,    & ! local copy of model DI14C_SHADOW
         DO14Ctot_SHADOW_loc    ! local copy of model DO14Ctot_SHADOW

=======
>>>>>>> 97bd2d2a
    real (r8), dimension(marbl_domain%km) :: &
         mui_to_co2star_loc     ! local carbon autotroph instanteous growth rate over [CO2*] (m^3 /mol C /s)

    real (r8), dimension(marbl_domain%km) :: &
         R13C_CaCO3_form,   & ! 13C/12C in CaCO3 production of small phyto
         R13C_CO2STAR,      & ! 13C/12C in CO2* water
         R13C_DIC,          & ! 13C/12C in total DIC
         R13C_DOCtot,       & ! 13C/12C in total DOCtot
         R13C_zoototC,      & ! 13C/12C in total zooplankton
         R14C_CaCO3_form,   & ! 14C/12C in CaCO3 production of small phyto
         R14C_CO2STAR,      & ! 14C/12C in CO2* water
         R14C_DIC,          & ! 14C/12C in total DIC
         R14C_DOCtot,       & ! 14C/12C in total DOCtot
         R14C_zoototC         ! 14C/12C in total zooplankton

    real (r8), dimension (marbl_domain%km) :: &
         R13C_DOCtot_SHADOW,& ! 13C/12C of DO13Ctot_SHADOW to DOCtot
         R14C_DOCtot_SHADOW   ! 14C/12C of DO14Ctot_SHADOW to DOCtot

    real (r8), dimension(autotroph_cnt, marbl_domain%km) :: &
         Ca13CO3_PROD,        & ! prod. of 13C CaCO3 by small phyto (mmol CaCO3/m^3/sec)
         Ca14CO3_PROD,        & ! prod. of 14C CaCO3 by small phyto (mmol CaCO3/m^3/sec)
         eps_autotroph,       & ! Permil fractionation (or discrimination factor) for Carbon autotroph types sp, diat, diaz
         mui_to_co2star,      & ! Carbon autotroph instanteous growth rate over [CO2*] (m^3 /mmol C /s)
         R13C_photoC,         & ! 13C/12C in Carbon autotroph C-fixation (mmol C/m^3/sec)
         R13C_autotroph,      & ! 13C/12C in total small phytoplankton
         photo13C,            & ! Carbon autotroph 13C-fixation (mmol C/m^3/sec)
         photo14C,            & ! Carbon autotroph 14C-fixation (mmol C/m^3/sec)
         R14C_photoC,         & ! 14C/12C in Carbon autotroph C-fixation (mmol C/m^3/sec)
         R14C_autotroph,      & ! 14C/12C in total small phytoplankton
         autotrophCaCO3_d13C, & ! d13C of autotrophCaCO3
         autotrophCaCO3_d14C, & ! d14C of autotrophCaCO3
         autotroph_d13C,      & ! d13C of autotroph C
         autotroph_d14C,      & ! d14C of autotroph C
         R13C_autotrophCaCO3, & ! 13C/12C in total small phytoplankton carbonate
         R14C_autotrophCaCO3    ! 14C/12C in total small phytoplankton carbonate

    real (r8), dimension(marbl_domain%km) :: &
         frac_co3,          & ! carbonate fraction fCO3 = [CO3--]/DIC
         CO2STAR_int,       & ! [CO2*] water (mmol/m^3) in interior domain (not only surface)
         DO13Ctot_prod,     & ! production of 13C DOCtot (mmol C/m^3/sec)
         DO13Ctot_remin,    & ! remineralization of 13C DOCtot (mmol C/m^3/sec)
         eps_aq_g,          & ! equilibrium fractionation (CO2_gaseous <-> CO2_aq)
         eps_dic_g,         & ! equilibrium fractionation between total DIC and gaseous CO2
         alpha_aq_g,        & ! eps = ( alpa -1 ) * 1000
         alpha_dic_g,       & ! eps = ( alpa -1 ) * 1000
         delta_C13_Corg,    & ! deltaC13 of Net Primary Production
         delta_C13_CO2STAR, & ! deltaC13 of CO2*
         DO14Ctot_prod,     & ! production of 14C DOCtot (mmol C/m^3/sec)
         DO14Ctot_remin,    & ! remineralization of 14C DOCtot (mmol C/m^3/sec)
         alpha_aq_g_14c,    & ! alpha for 14C, with fractionation twice as large as for 13C
         alpha_dic_g_14c,   & ! alpha for 14C, with fractionation twice as large as for 13C
         delta_C14_Corg,    & ! deltaC14 of Net Primary Production
         delta_C14_CO2STAR, & ! deltaC14 of CO2*
         DIC_d13C,          & ! d13C of DIC
         DOCtot_d13C,       & ! d13C of DOCtot
         zoototC_d13C,      & ! d13C of zoototC
         DIC_d14C,          & ! d14C of DIC
         DOCtot_d14C,       & ! d14C of DOCtot
         zoototC_d14C,      & ! d14C of zoototC
         decay_14Ctot         ! 14C decay loss term

    real (r8), dimension(marbl_domain%km) :: &
         DO13Ctot_SHADOW_remin,& ! remineralization of 13C DOCtot_SHADOW (mmol C/m^3/sec)
         DO14Ctot_SHADOW_remin   ! remineralization of 14C DOCtot_SHADOW (mmol C/m^3/sec)

    !-------------------------------------------------------------

    associate(                                                                   &
         column_km          => marbl_domain%km                                 , &
         column_kmt         => marbl_domain%kmt                                , &

         CO3                => marbl_interior_share%CO3_fields                 , & ! INPUT carbonate ion
         HCO3               => marbl_interior_share%HCO3_fields                , & ! INPUT bicarbonate ion
         H2CO3              => marbl_interior_share%H2CO3_fields               , & ! INPUT carbonic acid
         DOCtot_remin       => marbl_interior_share%DOCtot_remin_fields        , & ! INPUT remineralization of DOCtot (mmol C/m^3/sec)
         DOCtot_loc         => marbl_interior_share%DOCtot_loc_fields          , & ! INPUT local copy of model DOCtot
         DO13Ctot_loc       => tracer_local(marbl_tracer_indices%DO13Ctot_ind,:) , & ! local copy of model DO14Ctot
         DO14Ctot_loc       => tracer_local(marbl_tracer_indices%DO14Ctot_ind,:) , & ! local copy of model DO14Ctot
         DIC_loc            => tracer_local(marbl_tracer_indices%DIC_ind,:)    , & ! INPUT local copy of model DIC
         DI13C_loc          => tracer_local(marbl_tracer_indices%DI13C_ind,:)    , & ! local copy of model DI13C
         DI14C_loc          => tracer_local(marbl_tracer_indices%DI14C_ind,:)    , & ! local copy of model DI14C
         zootot13C_loc      => tracer_local(marbl_tracer_indices%zootot13C_ind,:), & ! local copy of model zootot13C
         zootot14C_loc      => tracer_local(marbl_tracer_indices%zootot14C_ind,:), &  ! local copy of model zootot14C

         QCaCO3             => autotroph_secondary_species%QCaCO3              , & ! INPUT small phyto CaCO3/C ratio (mmol CaCO3/mmol C)
         auto_graze         => autotroph_secondary_species%auto_graze          , & ! INPUT autotroph grazing rate (mmol C/m^3/sec)
         auto_graze_zoo     => autotroph_secondary_species%auto_graze_zoo      , & ! INPUT auto_graze routed to zoo (mmol C/m^3/sec)
         auto_graze_poc     => autotroph_secondary_species%auto_graze_poc      , & ! INPUT auto_graze routed to poc (mmol C/m^3/sec)
         auto_graze_doc     => autotroph_secondary_species%auto_graze_doc      , & ! INPUT auto_graze routed to doc (mmol C/m^3/sec)
         auto_graze_dic     => autotroph_secondary_species%auto_graze_dic      , & ! INPUT auto_graze routed to dic (mmol C/m^3/sec)
         auto_loss          => autotroph_secondary_species%auto_loss           , & ! INPUT autotroph non-grazing mort (mmol C/m^3/sec)
         auto_loss_poc      => autotroph_secondary_species%auto_loss_poc       , & ! INPUT auto_loss routed to poc (mmol C/m^3/sec)
         auto_loss_doc      => autotroph_secondary_species%auto_loss_doc       , & ! INPUT auto_loss routed to doc (mmol C/m^3/sec)
         auto_loss_dic      => autotroph_secondary_species%auto_loss_dic       , & ! INPUT auto_loss routed to dic (mmol C/m^3/sec)
         auto_agg           => autotroph_secondary_species%auto_agg            , & ! INPUT autotroph aggregation (mmol C/m^3/sec)
         photoC             => autotroph_secondary_species%photoC              , & ! INPUT C-fixation (mmol C/m^3/sec)
         CaCO3_form         => autotroph_secondary_species%CaCO3_form          , & ! INPUT prod. of CaCO3 by small phyto (mmol CaCO3/m^3/sec)
         PCphoto            => autotroph_secondary_species%PCphoto             , & ! INPUT C-specific rate of photosynth. (1/sec)

         zoototC_loc        => marbl_zooplankton_share%zoototC_loc_fields      , & ! INPUT local copy of model zoototC
         zootot_loss        => marbl_zooplankton_share%zootot_loss_fields      , & ! INPUT mortality & higher trophic grazing on zooplankton (mmol C/m^3/sec)
         zootot_loss_poc    => marbl_zooplankton_share%zootot_loss_poc_fields  , & ! INPUT zootot_loss routed to large detrital pool (mmol C/m^3/sec)
         zootot_loss_doc    => marbl_zooplankton_share%zootot_loss_doc_fields  , & ! INPUT zootot_loss routed to doc (mmol C/m^3/sec)
         zootot_loss_dic    => marbl_zooplankton_share%zootot_loss_dic_fields  , & ! INPUT zootot_loss routed to dic (mmol C/m^3/sec)
         zootot_graze       => marbl_zooplankton_share%zootot_graze_fields     , & ! INPUT zooplankton losses due to grazing (mmol C/m^3/sec)
         zootot_graze_zoo   => marbl_zooplankton_share%zootot_graze_zoo_fields , & ! INPUT grazing of zooplankton routed to zoo (mmol C/m^3/sec)
         zootot_graze_poc   => marbl_zooplankton_share%zootot_graze_poc_fields , & ! INPUT grazing of zooplankton routed to poc (mmol C/m^3/sec)
         zootot_graze_doc   => marbl_zooplankton_share%zootot_graze_doc_fields , & ! INPUT grazing of zooplankton routed to doc (mmol C/m^3/sec)
         zootot_graze_dic   => marbl_zooplankton_share%zootot_graze_dic_fields , & ! INPUT grazing of zooplankton routed to dic (mmol C/m^3/sec)

         POC                => marbl_particulate_share%POC                     , & ! INPUT
         P_CaCO3            => marbl_particulate_share%P_CaCO3                 , & ! INPUT

         di13c_ind          => marbl_tracer_indices%di13c_ind                  , &
         do13ctot_ind       => marbl_tracer_indices%do13ctot_ind               , &
         zootot13C_ind      => marbl_tracer_indices%zootot13C_ind              , &
         di14c_ind          => marbl_tracer_indices%di14c_ind                  , &
         do14ctot_ind       => marbl_tracer_indices%do14ctot_ind               , &
<<<<<<< HEAD
         zoo14Ctot_ind      => marbl_tracer_indices%zoo14Ctot_ind              , &
         di13c_shadow_ind   => marbl_tracer_indices%di13c_shadow_ind           , &
         do13ctot_shadow_ind=> marbl_tracer_indices%do13ctot_shadow_ind        , &
         di14c_shadow_ind   => marbl_tracer_indices%di14c_shadow_ind           , &
         do14ctot_shadow_ind=> marbl_tracer_indices%do14ctot_shadow_ind          &
=======
         zootot14C_ind      => marbl_tracer_indices%zootot14C_ind                &
>>>>>>> 97bd2d2a
         )

    !-----------------------------------------------------------------------
    ! Allocate memory for column_sinking_particle data types
    !-----------------------------------------------------------------------
    call PO13C%construct(num_levels=column_km)
    call PO14C%construct(num_levels=column_km)
    call P_Ca13CO3%construct(num_levels=column_km)
    call P_Ca14CO3%construct(num_levels=column_km)

    !-----------------------------------------------------------------------
    ! Set module variables
    !-----------------------------------------------------------------------

    !  Define decay variable for DI14C, using earlier defined half-life of 14C
    c14_lambda_inv_sec = log(c2) / (c14_halflife_years * spy)

    !----------------------------------------------------------------------------------------
    ! Set cell attributes
    !----------------------------------------------------------------------------------------

    call setup_cell_attributes(ciso_fract_factors, &
       cell_active_C_uptake, cell_active_C, cell_surf, cell_carb_cont, &
       cell_radius, cell_permea, cell_eps_fix, marbl_status_log)

    if (marbl_status_log%labort_marbl) then
       call marbl_status_log%log_error_trace("setup_cell_attributes", subname)
       return
    end if

    !-----------------------------------------------------------------------
<<<<<<< HEAD
    !  Create local copies of model column_tracer, treat negative values as zero
    !-----------------------------------------------------------------------

    call setup_local_column_tracers(column_km, column_kmt, column_tracer, &
           marbl_tracer_indices, DI13C_loc, DO13Ctot_loc, zoo13Ctot_loc, DI14C_loc, &
           DO14Ctot_loc, zoo14Ctot_loc, DO13Ctot_SHADOW_loc, DI14C_SHADOW_loc, DO14Ctot_SHADOW_loc)

    !-----------------------------------------------------------------------
    !  Create local copies of model column autotrophs, treat negative values as zero
    !-----------------------------------------------------------------------

    call setup_local_autotrophs(column_km, column_kmt, column_tracer, &
         marbl_tracer_indices, autotroph_loc)

    !-----------------------------------------------------------------------
    !  If any ecosys phyto box is zero, set others to zeros
    !-----------------------------------------------------------------------

    call marbl_autotroph_consistency_check(column_km, autotroph_cnt, autotrophs, &
         marbl_tracer_indices, marbl_autotroph_share, autotroph_loc)

    !-----------------------------------------------------------------------
=======
>>>>>>> 97bd2d2a
    !  Initialize Particulate terms for k=1
    !-----------------------------------------------------------------------

    call set_surface_particulate_terms(POC_ciso=PO13C, P_CaCO3_ciso=P_Ca13CO3)
    call set_surface_particulate_terms(POC_ciso=PO14C, P_CaCO3_ciso=P_Ca14CO3)

    !-----------------------------------------------------------------------
    !  Set ratios
    !-----------------------------------------------------------------------

    do k = 1, column_km

       !-----------------------------------------------------------------------
       !  set local 13C/12C ratios, assuming ecosystem carries 12C (C=C12+C13+C14)
       !  If any Carbon boxes are zero, set corresponding 13C to zeros.
       !  Calculate fraction of CO3
       !-----------------------------------------------------------------------

       if (DOCtot_loc(k) > c0) then
          R13C_DOCtot(k) = DO13Ctot_loc(k) / DOCtot_loc(k)
          R14C_DOCtot(k) = DO14Ctot_loc(k) / DOCtot_loc(k)
       else
          R13C_DOCtot(k) = c0
          R14C_DOCtot(k) = c0
       end if

       if (lNK_ciso_shadow_tracers) then
          if (DOCtot_loc(k) > c0) then
             R13C_DOCtot_SHADOW(k) = DO13Ctot_SHADOW_loc(k) / DOCtot_loc(k)
             R14C_DOCtot_SHADOW(k) = DO14Ctot_SHADOW_loc(k) / DOCtot_loc(k)
          else
             R13C_DOCtot_SHADOW(k) = c0
             R14C_DOCtot_SHADOW(k) = c0
          end if
       end if

       if (DIC_loc(k) > c0) then
          R13C_DIC(k) = DI13C_loc(k) / DIC_loc(k)
          R14C_DIC(k) = DI14C_loc(k) / DIC_loc(k)
          frac_co3(k) = CO3(k) / DIC_loc(k)
       else
          R13C_DIC(k) = c0
          R14C_DIC(k) = c0
          frac_co3(k) = c0
       end if

       if (zoototC_loc(k) > c0) then
          R13C_zoototC(k) = zootot13C_loc(k) / zoototC_loc(k)
          R14C_zoototC(k) = zootot14C_loc(k) / zoototC_loc(k)
       else
          R13C_zoototC(k) = c0
          R14C_zoototC(k) = c0
       end if

       do auto_ind = 1, autotroph_cnt
          if (autotroph_local(auto_ind,k)%C > c0) then
             R13C_autotroph(auto_ind,k) = autotroph_local(auto_ind,k)%C13 / autotroph_local(auto_ind,k)%C
             R14C_autotroph(auto_ind,k) = autotroph_local(auto_ind,k)%C14 / autotroph_local(auto_ind,k)%C
          else
             R13C_autotroph(auto_ind,k) = c0
             R14C_autotroph(auto_ind,k) = c0
          end if

          if (marbl_tracer_indices%auto_inds(auto_ind)%CaCO3_ind > 0) then
             if (autotroph_local(auto_ind,k)%CaCO3 > c0) then
                R13C_autotrophCaCO3(auto_ind,k) = autotroph_local(auto_ind,k)%Ca13CO3 / autotroph_local(auto_ind,k)%CaCO3
                R14C_autotrophCaCO3(auto_ind,k) = autotroph_local(auto_ind,k)%Ca14CO3 / autotroph_local(auto_ind,k)%CaCO3
             else
                R13C_autotrophCaCO3(auto_ind,k) = c0
                R14C_autotrophCaCO3(auto_ind,k) = c0
             end if
          end if
       end do

       !-----------------------------------------------------------------------
       !   discrimination factors of carbone chemistry based on
       !   Zhang et al, 1995, Geochim. et Cosmochim. Acta, 59 (1), 107-114
       !
       !   eps = permil fractionation and alpha is the fractionation factor
       !   with eps =(alpha - 1) *1000
       !
       !   Fractionation is twice as large for 14C compared to 13C
       !-----------------------------------------------------------------------

       eps_aq_g(k)   = 0.0049_r8 * temperature(k) - 1.31_r8
       eps_dic_g(k)  = 0.014_r8  * temperature(k) * frac_co3(k) - 0.105_r8 * temperature(k) + 10.53_r8

       alpha_aq_g(k)  = c1 + eps_aq_g(k)  / c1000
       alpha_dic_g(k) = c1 + eps_dic_g(k) / c1000

       !fractionation is twice as large for 14C compared to 13C
       alpha_aq_g_14c(k)  = c1 + eps_aq_g(k)  * 2.0_r8 / c1000
       alpha_dic_g_14c(k) = c1 + eps_dic_g(k) * 2.0_r8 / c1000

       !-----------------------------------------------------------------------
       !  13C/12C ratios of CO2* (CO2STAR)
       !-----------------------------------------------------------------------

       R13C_CO2STAR(k) = R13C_DIC(k) * alpha_aq_g(k) / alpha_dic_g(k)

       !-----------------------------------------------------------------------
       !  delta_13C of CO2* (CO2STAR)
       !-----------------------------------------------------------------------

       delta_C13_CO2STAR(k) = ( R13C_CO2STAR(k) / R13C_std - c1 ) * c1000

       !-----------------------------------------------------------------------
       !  14C/12C ratios of CO2* (CO2STAR)
       !-----------------------------------------------------------------------

       R14C_CO2STAR(k) = R14C_DIC(k) * alpha_aq_g_14c(k) / alpha_dic_g_14c(k)

       !-----------------------------------------------------------------------
       !  delta_14C of CO2* (CO2STAR)
       !-----------------------------------------------------------------------

       delta_C14_CO2STAR(k) = ( R14C_CO2STAR(k) / R14C_std - c1 ) * c1000

       !-----------------------------------------------------------------------
       !  [CO2STAR]  = [CO2*] = [CO2(aq)] + [H2CO3]
       !  (this is eq 1.1.1 in Zeebe and Wolf-Gladrow, CO2 in seawater:
       !  equilibrium, kinetics, isotopes, Elseview Oceanography Series 65)
       !
       !  DIC= [CO3] + [HCO3] + [CO2*] (eq 1.1.7)
       !
       !  => CO2STAR_int = DIC_loc - HCO3 - CO3 !
       !-----------------------------------------------------------------------

       CO2STAR_int(k) = DIC_loc(k) - HCO3(k) - CO3(k)

       !------------------------------------------------------------------------
       !  Loop over autotrophe types sp, diat, diaz and calculate fractionation
       !  for each type
       !------------------------------------------------------------------------

       do auto_ind = 1, autotroph_cnt

          !------------------------------------------------------------------------
          !   mu(i) / [CO2*]  of small phytoplankton ( m^3 / mmol C /s )
          !-----------------------------------------------------------------------

          if ( CO2STAR_int(k) /= c0 ) then
             mui_to_co2star(auto_ind,k) =  PCphoto(auto_ind,k) / CO2STAR_int(k)
          else
             mui_to_co2star(auto_ind,k) = c0
          end if

          !-----------------------------------------------------------------------
          !  fractionation factors for 13C fixation  against CO2* in
          !  authotrophe types (sp, diaz, diat)
          !-----------------------------------------------------------------------
          select case (ciso_fract_factors)

          case ('Rau')

             !-----------------------------------------------------------------------
             !   Rau et al., 1989 ( see Gruber et al., 1998 )
             !   with restriction between -19 and -31 permil (see Rau et al., 1989)
             !-----------------------------------------------------------------------

             delta_C13_Corg(k) = -0.8_r8 * CO2STAR_int(k) - 12.6_r8

             delta_C13_Corg(k) = min( delta_C13_Corg(k) , -18.0_r8 )
             delta_C13_Corg(k) = max( delta_C13_Corg(k) , -32.0_r8 )

             eps_autotroph(auto_ind,k) = c1000 * (delta_C13_CO2STAR(k) - delta_C13_Corg(k)) &
                  /(c1000 + delta_C13_Corg(k))

          case ('Laws')

             !-----------------------------------------------------------------------
             !   Laws et al, 1995
             !   with restriction between 10 and 26 for size effect (Tagliabue and Bopp, 2008)
             !   convert mui_to_co2star from m3/mmol/s to kg/mumol/d
             !-----------------------------------------------------------------------

             eps_autotroph(auto_ind,k) = (( mui_to_co2star(auto_ind,k) * spd ) - 0.371_r8 ) / (-0.015_r8)

             !--------------------------------------------------------------------------
             ! uncomment the following two lines to restrict eps_sp  between 10 and 26
             !--------------------------------------------------------------------------

             !         eps_autotroph(auto_ind,k) = min( eps_autotroph(auto_ind,k), 26.0_r8 )
             !         eps_autotroph(auto_ind,k) = max( eps_autotroph(auto_ind,k), 10.0_r8 )

          case ('KellerMorel')

             !-----------------------------------------------------------------------
             ! Keller and morel, 1999
             !-----------------------------------------------------------------------

             ! convert mui_to_co2start from m3/mmol/s to m3/mol/s
             mui_to_co2star_loc(k) = mui_to_co2star(auto_ind,k) * c1000

             call fract_keller_morel(             &
                  mui_to_co2star_loc(k),             &
                  cell_active_C_uptake(auto_ind), &
                  cell_surf(auto_ind),            &
                  cell_carb_cont(auto_ind),       &
                  cell_radius(auto_ind),          &
                  cell_permea(auto_ind),          &
                  cell_eps_fix(auto_ind),         &
                  eps_autotroph(auto_ind,k) )

          end select
          !-----------------------------------------------------------------------

          if (eps_autotroph(auto_ind,k) /= -c1000 ) then
             R13C_photoC(auto_ind,k) = R13C_CO2STAR(k) *c1000 / (eps_autotroph(auto_ind,k) + c1000)
             R14C_photoC(auto_ind,k) = R14C_CO2STAR(k) *c1000 / (2.0_r8* eps_autotroph(auto_ind,k) + c1000)
          else
             R13C_photoC(auto_ind,k) = c1
             R14C_photoC(auto_ind,k) = c1
          end if

          !-----------------------------------------------------------------------
          ! Use R13/14C_photoC to determine small phytoplankton, Diatom, and
          ! Diaztroph 13C and 14C fixation
          !-----------------------------------------------------------------------

          photo13C(auto_ind,k) = photoC(auto_ind,k) * R13C_photoC(auto_ind,k)
          photo14C(auto_ind,k) = photoC(auto_ind,k) * R14C_photoC(auto_ind,k)

          !-----------------------------------------------------------------------
          ! C13 & C14 CaCO3 production
          !-----------------------------------------------------------------------

          if (autotrophs(auto_ind)%imp_calcifier) then

             R13C_CaCO3_form(k) = R13C_DIC(k) + R13C_std * eps_carb / c1000
             R14C_CaCO3_form(k) = R14C_DIC(k) + R14C_std * eps_carb * 2.0_r8 / c1000

             Ca13CO3_PROD(auto_ind,k) = CaCO3_form(auto_ind,k) * R13C_CaCO3_form(k)
             Ca14CO3_PROD(auto_ind,k) = CaCO3_form(auto_ind,k) * R14C_CaCO3_form(k)

          end if

       end do ! end loop over auto_ind

       !-----------------------------------------------------------------------
       !  compute terms for DO13Ctot and DO14Ctot
       !-----------------------------------------------------------------------

       DO13Ctot_prod(k) = &
            (zootot_loss_doc(k) + zootot_graze_doc(k))*R13C_zoototC(k) + &
            sum((auto_loss_doc(:,k) + auto_graze_doc(:,k)) * R13C_autotroph(:,k),dim=1)

       DO14Ctot_prod(k) = &
            (zootot_loss_doc(k) + zootot_graze_doc(k))*R14C_zoototC(k) + &
            sum((auto_loss_doc(:,k) + auto_graze_doc(:,k)) * R14C_autotroph(:,k),dim=1)

       DO13Ctot_remin(k) = DOCtot_remin(k) * R13C_DOCtot(k)
       DO14Ctot_remin(k) = DOCtot_remin(k) * R14C_DOCtot(k)

       if (lNK_ciso_shadow_tracers) then
          DO13Ctot_SHADOW_remin(k) = DOCtot_remin(k) * R13C_DOCtot_SHADOW(k)
          DO14Ctot_SHADOW_remin(k) = DOCtot_remin(k) * R14C_DOCtot_SHADOW(k)
       end if

       !-----------------------------------------------------------------------
       !  large detritus 13C and 14C
       !-----------------------------------------------------------------------

       PO13C%prod(k) = &
            (zootot_loss_poc(k) + zootot_graze_poc(k))*R13C_zoototC(k) + &
            sum((auto_graze_poc(:,k) + auto_agg(:,k) + auto_loss_poc(:,k)) * R13C_autotroph(:,k),dim=1)

       PO14C%prod(k) = &
            (zootot_loss_poc(k) + zootot_graze_poc(k))*R14C_zoototC(k) + &
            sum((auto_graze_poc(:,k) + auto_agg(:,k) + auto_loss_poc(:,k)) * R14C_autotroph(:,k),dim=1)

       !-----------------------------------------------------------------------
       !  large detrital Ca13CO3 and Ca14CCO3
       !-----------------------------------------------------------------------

       do auto_ind = 1, autotroph_cnt
          if (marbl_tracer_indices%auto_inds(auto_ind)%CaCO3_ind > 0) then
             P_Ca13CO3%prod(k) = P_CaCO3%prod(k) * R13C_autotrophCaCO3(auto_ind,k)
             P_Ca14CO3%prod(k) = P_CaCO3%prod(k) * R14C_autotrophCaCO3(auto_ind,k)
          endif
       end do

       !-----------------------------------------------------------------------
       !   Calculate oceanic D14C and D13C of carbon pools
       !-----------------------------------------------------------------------

       DIC_d13C(k) =  ( R13C_DIC(k) / R13C_std - c1 ) * c1000
       DIC_d14C(k) =  ( R14C_DIC(k) / R14C_std - c1 ) * c1000

       DOCtot_d13C(k) =  ( R13C_DOCtot(k) / R13C_std - c1 ) * c1000
       DOCtot_d14C(k) =  ( R14C_DOCtot(k) / R14C_std - c1 ) * c1000

       zoototC_d13C(k)=  ( R13C_zoototC(k) / R13C_std - c1 ) * c1000
       zoototC_d14C(k)=  ( R14C_zoototC(k) / R14C_std - c1 ) * c1000

       do auto_ind = 1, autotroph_cnt
          if (marbl_tracer_indices%auto_inds(auto_ind)%CaCO3_ind > 0) then
             autotrophCaCO3_d13C(auto_ind,k) =  ( R13C_autotrophCaCO3(auto_ind,k) / R13C_std - c1 ) * c1000
             autotrophCaCO3_d14C(auto_ind,k) =  ( R14C_autotrophCaCO3(auto_ind,k) / R14C_std - c1 ) * c1000
          else
             autotrophCaCO3_d13C(auto_ind,k) =  c0
             autotrophCaCO3_d14C(auto_ind,k) =  c0
          endif

          autotroph_d13C(auto_ind,k) =  ( R13C_autotroph(auto_ind,k) / R13C_std - c1 ) * c1000
          autotroph_d14C(auto_ind,k) =  ( R14C_autotroph(auto_ind,k) / R14C_std - c1 ) * c1000
       end do ! end loop over auto_ind

       !-----------------------------------------------------------------------
       ! Compute carbon isotope particulate terms
       !-----------------------------------------------------------------------

       call compute_particulate_terms(k, marbl_domain, tracer_local(:,k), marbl_tracer_indices, &
            marbl_interior_share(k), marbl_particulate_share, PO13C, P_Ca13CO3)

       call compute_particulate_terms(k, marbl_domain, tracer_local(:,k), marbl_tracer_indices, &
            marbl_interior_share(k), marbl_particulate_share, PO14C, P_Ca14CO3)

       !-----------------------------------------------------------------------
       ! Update column_dtracer for the 7 carbon pools for each Carbon isotope
       !-----------------------------------------------------------------------

       decay_14Ctot(k) = c0

       !-----------------------------------------------------------------------
       !  dtracrs: autotroph Carbon (3 carbon pools), autotroph Ca13CO3 and Ca14CO3
       !-----------------------------------------------------------------------

       do auto_ind = 1, autotroph_cnt
          work1 = auto_graze(auto_ind,k) + auto_loss(auto_ind,k) + auto_agg(auto_ind,k)

          n = marbl_tracer_indices%auto_inds(auto_ind)%C13_ind
          column_dtracer(n,k) = photo13C(auto_ind,k) - work1 * R13C_autotroph(auto_ind,k)

          n = marbl_tracer_indices%auto_inds(auto_ind)%C14_ind
          column_dtracer(n,k) = photo14C(auto_ind,k) - work1 * R14C_autotroph(auto_ind,k) - &
               c14_lambda_inv_sec * autotroph_local(auto_ind,k)%C14

          decay_14Ctot(k) = decay_14Ctot(k) + c14_lambda_inv_sec * autotroph_local(auto_ind,k)%C14

          n = marbl_tracer_indices%auto_inds(auto_ind)%Ca13CO3_ind
          if (n > 0) then
             column_dtracer(n,k) = Ca13CO3_PROD(auto_ind,k) - QCaCO3(auto_ind,k) &
                  * work1 * R13C_autotrophCaCO3(auto_ind,k)
          endif

          n = marbl_tracer_indices%auto_inds(auto_ind)%Ca14CO3_ind
          if (n > 0) then
             column_dtracer(n,k) = Ca14CO3_PROD(auto_ind,k) - QCaCO3(auto_ind,k) &
                  * work1 * R14C_autotrophCaCO3(auto_ind,k)      &
                  - c14_lambda_inv_sec * autotroph_local(auto_ind,k)%Ca14CO3

             decay_14Ctot(k) = decay_14Ctot(k) + c14_lambda_inv_sec * autotroph_local(auto_ind,k)%Ca14CO3
          endif
       end do

       !-----------------------------------------------------------------------
       !  column_dtracer: zoo 13 and 14 Carbon
       !-----------------------------------------------------------------------

       column_dtracer(zootot13C_ind,k) = &
              sum(auto_graze_zoo(:,k) * R13C_autotroph(:,k),dim=1) &
            + (zootot_graze_zoo(k) - zootot_graze(k) - zootot_loss(k)) &
            * R13C_zoototC(k)

       column_dtracer(zootot14C_ind,k) = &
              sum(auto_graze_zoo(:,k) * R14C_autotroph(:,k),dim=1) &
            + (zootot_graze_zoo(k) - zootot_graze(k) - zootot_loss(k)) &
            * R14C_zoototC(k) - c14_lambda_inv_sec * zootot14C_loc(k)

       decay_14Ctot(k) = decay_14Ctot(k) + c14_lambda_inv_sec * zootot14C_loc(k)

       !-----------------------------------------------------------------------
       !  column_dtracer: dissolved organic Matter 13C and 14C
       !-----------------------------------------------------------------------

       column_dtracer(do13ctot_ind,k) = DO13Ctot_prod(k) - DO13Ctot_remin(k)

       column_dtracer(do14ctot_ind,k) = DO14Ctot_prod(k) - DO14Ctot_remin(k) - c14_lambda_inv_sec * DO14Ctot_loc(k)

       decay_14Ctot(k) = decay_14Ctot(k) + c14_lambda_inv_sec * DO14Ctot_loc(k)

       !-----------------------------------------------------------------------
       ! shadow DOM production is identical to the non-shadow values
       ! shadow DOM tendencies uses shadow DOM remin and 14C decay
       !-----------------------------------------------------------------------

       if (lNK_ciso_shadow_tracers) then
          column_dtracer(do13ctot_shadow_ind,k) = DO13Ctot_prod(k) - DO13Ctot_SHADOW_remin(k)
          column_dtracer(do14ctot_shadow_ind,k) = DO14Ctot_prod(k) - DO14Ctot_SHADOW_remin(k) &
             - c14_lambda_inv_sec * DO14Ctot_SHADOW_loc(k)
       end if

       !-----------------------------------------------------------------------
       !   column_dtracer: dissolved inorganic Carbon 13 and 14
       !-----------------------------------------------------------------------

       column_dtracer(di13c_ind,k) = &
            sum((auto_loss_dic(:,k) + auto_graze_dic(:,k))*R13C_autotroph(:,k),dim=1) &
          - sum(photo13C(:,k),dim=1) &
          + DO13Ctot_remin(k) + PO13C%remin(k) &
          + (zootot_loss_dic(k) + zootot_graze_dic(k)) * R13C_zoototC(k) &
          + P_Ca13CO3%remin(k)

       column_dtracer(di14c_ind,k) = &
            sum((auto_loss_dic(:,k) + auto_graze_dic(:,k))*R14C_autotroph(:,k),dim=1) &
          - sum(photo14C(:,k),dim=1) &
          + DO14Ctot_remin(k) + PO14C%remin(k) &
          + (zootot_loss_dic(k) + zootot_graze_dic(k)) * R14C_zoototC(k) &
          + P_Ca14CO3%remin(k) &
          - c14_lambda_inv_sec * DI14C_loc(k)

       decay_14Ctot(k) = decay_14Ctot(k) + c14_lambda_inv_sec * DI14C_loc(k)

       !-----------------------------------------------------------------------
       ! shadow DIC tendencies uses shadow DOC remin and 14C decay
       !   it is otherwise identical to the DIC tendency
       !-----------------------------------------------------------------------

       if (lNK_ciso_shadow_tracers) then
          column_dtracer(di13c_shadow_ind,k) = column_dtracer(di13c_ind,k) &
             + (DO13Ctot_SHADOW_remin(k) - DO13Ctot_remin(k))
          column_dtracer(di14c_shadow_ind,k) = column_dtracer(di14c_ind,k) &
             + (DO14Ctot_SHADOW_remin(k) - DO14Ctot_remin(k)) &
             - c14_lambda_inv_sec * (DI14C_SHADOW_loc(k) - DI14C_loc(k))
       end if

       do auto_ind = 1, autotroph_cnt
          if (marbl_tracer_indices%auto_inds(auto_ind)%Ca13CO3_ind > 0) then
             column_dtracer(di13c_ind,k) = column_dtracer(di13c_ind,k)            &
                  + f_graze_CaCO3_REMIN * auto_graze(auto_ind,k)                  &
                  * QCaCO3(auto_ind,k) * R13C_autotrophCaCO3(auto_ind,k)          &
                  - Ca13CO3_PROD(auto_ind,k)
          endif
          if (marbl_tracer_indices%auto_inds(auto_ind)%Ca14CO3_ind > 0) then
             column_dtracer(di14c_ind,k) = column_dtracer(di14c_ind,k)            &
                  + f_graze_CaCO3_REMIN * auto_graze(auto_ind,k)                  &
                  * QCaCO3(auto_ind,k) * R14C_autotrophCaCO3(auto_ind,k)          &
                  - Ca14CO3_PROD(auto_ind,k)
          endif
       end do

       !-----------------------------------------------------------------------
       ! Update particulate terms from prior level for next level
       !-----------------------------------------------------------------------

       if  (k < column_km) then
          call marbl_update_particulate_terms_from_prior_level(k+1, PO13C, P_Ca13CO3)

          call marbl_update_particulate_terms_from_prior_level(k+1, PO14C, P_Ca14CO3)
       endif

    end do ! end of loop over k levels

    end associate

    ! update carbon isotope diagnostics
    ! FIXME #18: the following arguments need to be group into a derived type

    call store_diagnostics_ciso_interior(&
       marbl_domain,        &
       autotroph_d13C,      &
       autotroph_d14C,      &
       autotrophCaCO3_d13C, &
       autotrophCaCO3_d14C, &
       photo13C,            &
       photo14C,            &
       eps_autotroph,       &
       mui_to_co2star,      &
       Ca13CO3_prod,        &
       Ca14CO3_prod,        &
       DIC_d13C,            &
       DIC_d14C,            &
       DOCtot_d13C,         &
       DOCtot_d14C,         &
       zoototC_d13C,        &
       zoototC_d14C,        &
       DO13Ctot_prod,       &
       DO14Ctot_prod,       &
       DO13Ctot_remin,      &
       DO14Ctot_remin,      &
       eps_aq_g,            &
       eps_dic_g,           &
       decay_14Ctot,        &
       DO13Ctot_SHADOW_remin,&
       DO14Ctot_SHADOW_remin,&
       PO13C,               &
       PO14C,               &
       P_Ca13CO3,           &
       P_Ca14CO3,           &
       column_dtracer,      &
       marbl_tracer_indices,&
       marbl_interior_diags,&
       marbl_status_log)

    if (marbl_status_log%labort_marbl) then
       call marbl_status_log%log_error_trace("store_diagnostics_ciso_interior", subname)
       return
    end if

    !-----------------------------------------------------------------------
    ! Deallocate memory for column_sinking_particle data types
    !-----------------------------------------------------------------------

    call PO13C%destruct()
    call PO14C%destruct()
    call P_Ca13CO3%destruct()
    call P_Ca14CO3%destruct()

  end subroutine marbl_ciso_set_interior_forcing

  !***********************************************************************

  subroutine setup_cell_attributes(ciso_fract_factors, &
       cell_active_C_uptake, cell_active_C, cell_surf, cell_carb_cont, &
       cell_radius, cell_permea, cell_eps_fix, marbl_status_log)

    !----------------------------------------------------------------------------------------
    ! For Keller and Morel, set cell attributes based on autotroph type (from observations)
    !----------------------------------------------------------------------------------------

    implicit none

    character(len=char_len), intent(in)  :: ciso_fract_factors                  ! option for which biological fractionation calculation to use
    real (r8),               intent(out) :: cell_active_C_uptake(autotroph_cnt) ! ratio of active carbon uptake to carbon fixation
    real (r8),               intent(out) :: cell_active_C(autotroph_cnt)        ! ratio of active carbon uptake to carbon fixation
    real (r8),               intent(out) :: cell_surf(autotroph_cnt)            ! surface areas of cells ( m2 )
    real (r8),               intent(out) :: cell_carb_cont(autotroph_cnt)       ! cell carbon content ( mol C cell-1 )
    real (r8),               intent(out) :: cell_radius(autotroph_cnt)          ! cell radius ( um )
    real (r8),               intent(out) :: cell_permea(autotroph_cnt)          ! cell wall permeability to CO2(aq) (m/s)
    real (r8),               intent(out) :: cell_eps_fix(autotroph_cnt)         ! fractionation effect of carbon fixation
    type(marbl_log_type),    intent(inout) :: marbl_status_log

    !-----------------------------------------------------------------------
    !  local variables
    !-----------------------------------------------------------------------
    character(len=*), parameter :: subname = 'marbl_ciso_mod:setup_cell_attributes'
    character(len=char_len)     :: log_message

    integer(int_kind) :: auto_ind           ! autotroph functional group index
    !-----------------------------------------------------------------------

    select case (ciso_fract_factors)
    case ('KellerMorel')
       do auto_ind = 1, autotroph_cnt

          if (autotrophs(auto_ind)%silicifier) then
             !----------------------------------------------------------------------------------------
             ! Diatom based on P. tricornumtum ( Keller and morel, 1999; Popp et al., 1998 )
             !----------------------------------------------------------------------------------------
             cell_active_C_uptake(auto_ind) = 2.3_r8       ! ratio of active carbon uptake to carbon fixation
             cell_surf(auto_ind)            = 100.6e-12_r8 ! surface areas of cells ( m2 )
             cell_carb_cont(auto_ind)       = 63.3e-14_r8  ! cell carbon content ( mol C cell-1 )
             cell_radius(auto_ind)          = 14.2_r8      ! cell radius ( um )
             cell_permea(auto_ind)          = 3.3e-5_r8    ! cell wall permeability to CO2(aq) (m/s)
             cell_eps_fix(auto_ind)         = 26.6_r8      ! fractionation effect of carbon fixation

          else if (autotrophs(auto_ind)%Nfixer) then
             !----------------------------------------------------------------------------------------
             ! Diazotroph based on  Standard Phyto of Rau et al., (1996)
             !----------------------------------------------------------------------------------------
             !cell_active_C_uptake(auto_ind) = 0.0_r8        ! ratio of active carbon uptake to carbon fixation
             !cell_surf(auto_ind)            = -99.9_r8      ! surface areas of cells ( m2 ) - not used -
             !cell_carb_cont(auto_ind)       = -99.9_r8      ! cell carbon content ( mol C cell-1 ) - not used -
             !cell_radius(auto_ind)          = 10.0_r8       ! cell radius ( um )
             !cell_permea(auto_ind)          = 10.0e-5_r8    ! cell wall permeability to CO2(aq) (m/s)
             !cell_eps_fix(auto_ind)         = 25.0_r8       ! fractionation effect of carbon fixation
             !----------------------------------------------------------------------------------------
             ! Diazotroph based on Synechococcus sp. ( Keller and morel, 1999; Popp et al., 1998 )
             !----------------------------------------------------------------------------------------
             cell_active_C_uptake(auto_ind) = 7.5_r8        ! ratio of active carbon uptake to carbon fixation
             cell_surf(auto_ind)            = 5.8e-12_r8    ! surface areas of cells ( m2 )
             cell_carb_cont(auto_ind)       = 3e-14_r8      ! cell carbon content ( mol C cell-1 )
             cell_radius(auto_ind)          = 0.68_r8       ! cell radius ( um )
             cell_permea(auto_ind)          = 3.0e-8_r8     ! cell wall permeability to CO2(aq) (m/s)
             cell_eps_fix(auto_ind)         = 30.0_r8       ! fractionation effect of carbon fixation

         !else if (autotrophs(auto_ind)%exp_calcifier) then
             !Currently not set up to separate exp_calcifiers, needs cell_radius value from data
             !----------------------------------------------------------------------------------------
             ! Calcifier based on P. glacialis ( Keller and morel, 1999; Popp et al., 1998 )
             ! Popp et al express cell carbon content in ( pg C cell-1 ), here we convert in (mol C cell-1)
             ! convert pgC to molC : ! Mc = 12 g / mol ! Mc = 12 e12 pg / mol
             !----------------------------------------------------------------------------------------
             !   cell_active_C_uptake(auto_ind) = 0.0_r9       ! ratio of active carbon uptake to carbon fixation
             !   cell_surf(auto_ind)            = 3886.0_r8    ! surface areas of cells ( m2 )
             !   cell_carb_cont(auto_ind)       = 1.68e-10_r8  ! cell carbon content ( mol C cell-1 )
             !   cell_radius(auto_ind)          =              ! cell radius ( um )
             !   cell_permea(auto_ind)          = 1.1e-5_r8    ! cell wall permeability to CO2(aq) (m/s)
             !   cell_eps_fix(auto_ind)         = 23.0_r8      ! fractionation effect of carbon fixation

          else if (autotrophs(auto_ind)%Nfixer .and.                   &
                   autotrophs(auto_ind)%silicifier) then
              log_message = "ciso: Currently Keller and Morel fractionation does not work for Diatoms-Diazotrophs"
              call marbl_status_log%log_error(log_message, subname)
              return

          else
             !----------------------------------------------------------------------------------------
             ! Small phytoplankton based on E. huxleyi ( Keller and morel, 1999; Popp et al., 1998 )
             ! Popp et al express cell carbon content in ( pg C cell-1 ), here we convert in (mol C cell-1)
             ! convert pgC to molC : ! Mc = 12 g / mol ! Mc = 12 e12 pg / mol
             !----------------------------------------------------------------------------------------
             cell_active_C_uptake(auto_ind) = 2.2_r8      ! ratio of active carbon uptake to carbon fixation
             cell_surf(auto_ind)            = 87.6e-12_r8 ! surface areas of cells ( m2 )
             cell_carb_cont(auto_ind)       = 69.2e-14_r8 ! cell carbon content ( mol C cell-1 )
             cell_radius(auto_ind)          = 2.6_r8      ! cell radius ( um )
             cell_permea(auto_ind)          = 1.8e-5_r8   ! cell wall permeability to CO2(aq) (m/s)
             cell_eps_fix(auto_ind)         = 25.3_r8     ! fractionation effect of carbon fixation

          endif
       end do
    end select

  end subroutine setup_cell_attributes

  !***********************************************************************

<<<<<<< HEAD
  subroutine setup_local_column_tracers(column_km, column_kmt, column_tracer, &
           marbl_tracer_indices, DI13C_loc, DO13Ctot_loc, zoo13Ctot_loc, DI14C_loc, &
           DO14Ctot_loc, zoo14Ctot_loc, DO13Ctot_SHADOW_loc, DI14C_SHADOW_loc, DO14Ctot_SHADOW_loc)

    !-----------------------------------------------------------------------
    !  create local copies of model column_tracer
    !  treat negative values as zero
    !-----------------------------------------------------------------------

    use marbl_settings_mod, only : lNK_ciso_shadow_tracers

    implicit none

    integer(int_kind) , intent(in)  :: column_km
    integer(int_kind) , intent(in)  :: column_kmt
    real (r8)         , intent(in)  :: column_tracer(:,:) ! (tracer_cnt,km) tracer values
    type(marbl_tracer_index_type), intent(in) :: marbl_tracer_indices

    real (r8)         , intent(out) :: DI13C_loc(:)     ! (km) local copy of model DI13C
    real (r8)         , intent(out) :: DO13Ctot_loc(:)  ! (km) local copy of model DO13Ctot
    real (r8)         , intent(out) :: zoo13Ctot_loc(:) ! (km) local copy of model zoo13Ctot
    real (r8)         , intent(out) :: DI14C_loc(:)     ! (km) local copy of model DI14C
    real (r8)         , intent(out) :: DO14Ctot_loc(:)  ! (km) local copy of model DO14Ctot
    real (r8)         , intent(out) :: zoo14Ctot_loc(:) ! (km) local copy of model zoo14Ctot
    real (r8)         , intent(out) :: DO13Ctot_SHADOW_loc(:) ! (km) local copy of model DO13Ctot_SHADOW
    real (r8)         , intent(out) :: DI14C_SHADOW_loc(:) ! (km) local copy of model DI14C_SHADOW
    real (r8)         , intent(out) :: DO14Ctot_SHADOW_loc(:) ! (km) local copy of model DO14Ctot_SHADOW
    !-----------------------------------------------------------------------
    !  local variables
    !-----------------------------------------------------------------------
    integer :: k
    !-----------------------------------------------------------------------

    associate(di13c_ind     => marbl_tracer_indices%di13c_ind,                   &
              do13ctot_ind  => marbl_tracer_indices%do13ctot_ind,                &
              zoo13Ctot_ind => marbl_tracer_indices%zoo13Ctot_ind,               &
              di14c_ind     => marbl_tracer_indices%di14c_ind,                   &
              do14ctot_ind  => marbl_tracer_indices%do14ctot_ind,                &
              zoo14Ctot_ind => marbl_tracer_indices%zoo14Ctot_ind)
    do k = 1,column_kmt
       DI13C_loc(k) = max(c0, column_tracer(di13c_ind,k))
       DI14C_loc(k) = max(c0, column_tracer(di14c_ind,k))

       DO13Ctot_loc(k) = max(c0, column_tracer(do13ctot_ind,k))
       DO14Ctot_loc(k) = max(c0, column_tracer(do14ctot_ind,k))

       zoo13Ctot_loc(k) = max(c0, column_tracer(zoo13Ctot_ind,k))
       zoo14Ctot_loc(k) = max(c0, column_tracer(zoo14Ctot_ind,k))
    end do

    do k = column_kmt+1, column_km
       DI13C_loc(k) = c0
       DI14C_loc(k) = c0

       DO13Ctot_loc(k) = c0
       DO14Ctot_loc(k) = c0

       zoo13Ctot_loc(k) = c0
       zoo14Ctot_loc(k) = c0
    end do
    end associate

    if (lNK_ciso_shadow_tracers) then
       associate(do13ctot_shadow_ind  => marbl_tracer_indices%do13ctot_shadow_ind, &
                 di14c_shadow_ind     => marbl_tracer_indices%di14c_shadow_ind, &
                 do14ctot_shadow_ind  => marbl_tracer_indices%do14ctot_shadow_ind)
       do k = 1,column_kmt
          DO13Ctot_SHADOW_loc(k)  = max(c0, column_tracer(do13ctot_shadow_ind,k))
          DI14C_SHADOW_loc(k)     = max(c0, column_tracer(di14c_shadow_ind,k))
          DO14Ctot_SHADOW_loc(k)  = max(c0, column_tracer(do14ctot_shadow_ind,k))
       end do

       do k = column_kmt+1, column_km
          DO13Ctot_SHADOW_loc(k)  = c0
          DI14C_SHADOW_loc(k)     = c0
          DO14Ctot_SHADOW_loc(k)  = c0
       end do
       end associate
    end if

  end subroutine setup_local_column_tracers

  !***********************************************************************

  subroutine setup_local_autotrophs(column_km, column_kmt, column_tracer, &
             marbl_tracer_indices, autotroph_loc)

    !-----------------------------------------------------------------------
    !  create local copies of model column_tracer, treat negative values as zero
    !-----------------------------------------------------------------------

    implicit none

    integer(int_kind)          , intent(in)  :: column_km
    integer(int_kind)          , intent(in)  :: column_kmt
    real (r8)                  , intent(in)  :: column_tracer(:,:)  ! (tracer_cnt, km) tracer values

    type(marbl_tracer_index_type), intent(in) :: marbl_tracer_indices
    type(autotroph_local_type) , intent(out) :: autotroph_loc(:,:)  ! (autotroph_cnt)

    !-----------------------------------------------------------------------
    !  local variables
    !-----------------------------------------------------------------------
    integer (int_kind) :: k
    integer (int_kind) :: auto_ind
    integer (int_kind) :: tracer_ind ! tracer index
    !-----------------------------------------------------------------------

    do auto_ind = 1, autotroph_cnt
       do k = 1, column_kmt
          tracer_ind = marbl_tracer_indices%auto_inds(auto_ind)%C13_ind
          autotroph_loc(auto_ind,k)%C13 = max(c0, column_tracer(tracer_ind,k))

          tracer_ind = marbl_tracer_indices%auto_inds(auto_ind)%C14_ind
          autotroph_loc(auto_ind,k)%C14 = max(c0, column_tracer(tracer_ind,k))

          tracer_ind = marbl_tracer_indices%auto_inds(auto_ind)%Ca13CO3_ind
          if (tracer_ind > 0) then
             autotroph_loc(auto_ind,k)%Ca13CO3 = max(c0, column_tracer(tracer_ind,k))
          else
             autotroph_loc(auto_ind,k)%Ca13CO3 = c0
          end if

          tracer_ind = marbl_tracer_indices%auto_inds(auto_ind)%Ca14CO3_ind
          if (tracer_ind > 0) then
             autotroph_loc(auto_ind,k)%Ca14CO3 = max(c0, column_tracer(tracer_ind,k))
          else
             autotroph_loc(auto_ind,k)%Ca14CO3 = c0
          end if
       end do
       do k = column_kmt+1, column_km
          autotroph_loc(auto_ind,k)%C13 = c0
          autotroph_loc(auto_ind,k)%C14 = c0
          autotroph_loc(auto_ind,k)%Ca13CO3 = c0
          autotroph_loc(auto_ind,k)%Ca14CO3 = c0
       end do
    end do

  end subroutine setup_local_autotrophs

  !***********************************************************************

=======
>>>>>>> 97bd2d2a
  subroutine fract_keller_morel( &
       mui_to_co2star,           &
       cell_active_C_uptake,     &
       cell_surf,                &
       cell_carb_cont,           &
       cell_radius,              &
       cell_permea,              &
       cell_eps_fix,             &
       eps_p)

    !---------------------------------------------------------------------------
    ! Calculate the carbon isotopic fractionation of phytoplankton photosynthesis : eps_p
    !
    ! COMPUTATION : based on Keller and Morel, 1999
    !
    !   eps_p = d13C(co2(aq)) - d13C(phyto)
    !
    !   eps_p = eps_diff + (cell_active_C_uptake/(cell_active_C_uptake + 1/var)) * delta_d13C
    !         + ( (1 + (cell_active_C_uptake-1)*var )/(1+cell_active_C_uptake*var) )
    !         * ( cell_eps_fix - eps_diff )
    !
    !   delta_d13C = d13C(CO2) - d13C(source)
    !              = 9 per mil
    !
    !   var = mui_to_co2star * cell_carb_cont / ( cell_permea * cell_surf )
    !
    !   mui_to_co2star = mu_i / [CO2*]
    !
    !  --------
    !
    !   Developed by X. Giraud, ETH ZÃ¼rich, 21.07.2008
    !---------------------------------------------------------------------------

    use marbl_constants_mod, only : pi, c4, c3

    implicit none

    real (r8), intent(in) :: &
         mui_to_co2star,        & ! mui_to_co2star = mu_i / [CO2*] (m3 / mol C / s)
         cell_active_C_uptake,  & ! ratio of active carbon uptake to carbon fixation
         cell_eps_fix,          & ! fractionation effect of carbon fixation
         cell_surf,             & ! surface areas of cells ( m2 )
         cell_carb_cont,        & ! cell carbon content ( mol C )
         cell_radius,           & ! cell radius ( um )
         cell_permea              ! cell wall permeability to CO2(aq) ( m /s )

    real (r8), intent(out) :: eps_p    ! = d13C(co2(aq)) - d13C(phyto)

    !-----------------------------------------------------------------------
    !  local variables and parameters
    !-----------------------------------------------------------------------
    real (r8) :: &
         var, theta, eps_up

    real (r8) :: Vol, Qc, Surf, radius_m

    real (r8) :: &
         eps_diff   = 0.7_r8, & ! fractionation by diffusion, O'Leary, 1984
         delta_d13C = -9.0_r8   ! = d13C(CO2) - d13C(source), difference between the
                                ! isotopic compositions of the external CO2 and the
                                ! organic matter pools (Goericke et al. 1994).
                                ! For active HCO3- uptake, the substrate for
                                ! the carbon uptake mechanism has an isotopic
                                ! composition which is around 9 permil higher
                                ! than the external CO2, so D13CO2 -D13C_source
                                ! is -9 permil ((Mook et al. 197)
    !-----------------------------------------------------------------------

    !---------------------------------------------------------------------
    !  cell surface in m^2
    !---------------------------------------------------------------------

    radius_m = cell_radius * 1e-6_r8 ! convert radius from um to m

    if ( cell_surf > c0 ) then
       Surf = cell_surf
    else
       Surf = c4 * pi * (radius_m ** 2)
    endif

    !---------------------------------------------------------------------
    !     cellular carbon content ( mol C )
    !     volume in um^3
    !---------------------------------------------------------------------

    if ( cell_carb_cont > c0 ) then
       Qc = cell_carb_cont
    else
       Vol = c4 * pi * (cell_radius ** 3) / c3
       Qc = 3.154e-14_r8 * (Vol ** (0.758_r8 ))
    endif

    !---------------------------------------------------------------------
    !     final expression of eps_p
    !---------------------------------------------------------------------

    if ( mui_to_co2star /= c0 ) then

       var = mui_to_co2star * Qc / ( cell_permea * Surf )

       theta = c1 + ( cell_active_C_uptake - c1 ) * var
       theta = theta / ( c1 + cell_active_C_uptake * var )

       eps_up = eps_diff + ( cell_active_C_uptake /  &
            ( cell_active_C_uptake + c1 / var ) ) * delta_d13C

       eps_p = eps_up + theta * ( cell_eps_fix - eps_diff )

    else

       eps_p = cell_eps_fix

    end if

  end subroutine fract_keller_morel

  !***********************************************************************

  subroutine set_surface_particulate_terms(POC_ciso, P_CaCO3_ciso)

    !---------------------------------------------------------------------
    !  Set incoming fluxes (put into outgoing flux for first level usage).
    !  Set dissolution length, production fraction and mass terms.
    !---------------------------------------------------------------------

    implicit none

    type(column_sinking_particle_type), intent(inout) :: POC_ciso     ! base units = nmol C_ciso
    type(column_sinking_particle_type), intent(inout) :: P_CaCO3_ciso ! base units = nmol C_ciso

    !-----------------------------------------------------------------------
    !  local variables
    !-----------------------------------------------------------------------

    integer(int_kind) :: ksurf

    !-----------------------------------------------------------------------
    !  parameters
    !-----------------------------------------------------------------------

    POC_ciso%diss      = c0       ! not used
    POC_ciso%gamma     = c0       ! not used
    POC_ciso%mass      = c0       ! not used
    POC_ciso%rho       = c0       ! not used

    P_CaCO3_ciso%diss  = c0       ! not used
    P_CaCO3_ciso%gamma = c0       ! not used
    P_CaCO3_ciso%mass  = c0       ! not used
    P_CaCO3_ciso%rho   = c0       ! not used

    !-----------------------------------------------------------------------
    !  Set incoming fluxes
    !-----------------------------------------------------------------------

    ksurf = 1

    P_CaCO3_ciso%sflux_in(ksurf) = c0
    P_CaCO3_ciso%hflux_in(ksurf) = c0

    !-----------------------------------------------------------------------
    !  Hard POC is QA flux and soft POC is excess POC.
    !-----------------------------------------------------------------------

    POC_ciso%sflux_in(ksurf) = c0
    POC_ciso%hflux_in(ksurf) = c0

  end subroutine set_surface_particulate_terms

  !***********************************************************************

  subroutine marbl_update_particulate_terms_from_prior_level(k, POC_ciso, P_CaCO3_ciso)

    !-----------------------------------------------------------------------
    ! NOTE: incoming fluxes are outgoing fluxes from previous level
    ! initialize loss to sediments = 0
    ! Assume that k == ksurf condition was handled by call to set_surface_particulate_terms()
    !-----------------------------------------------------------------------

    implicit none

    integer (int_kind)                 , intent(in)    :: k ! vertical model level
    type(column_sinking_particle_type) , intent(inout) :: POC_ciso
    type(column_sinking_particle_type) , intent(inout) :: P_CaCO3_ciso
    !-----------------------------------------------------------------------

    if (k > 1) then
       call marbl_update_sinking_particle_from_prior_level(k, POC_ciso)
       call marbl_update_sinking_particle_from_prior_level(k, P_CaCO3_ciso)
    end if

  end subroutine marbl_update_particulate_terms_from_prior_level

  !***********************************************************************

  subroutine marbl_update_sinking_particle_from_prior_level(k, sinking_particle)

    implicit none

    integer (int_kind), intent(in) :: k
    type(column_sinking_particle_type), intent(inout) :: sinking_particle
    !-----------------------------------------------------------------------

    ! NOTE: level k influx is equal to the level k-1 outflux.
    sinking_particle%sflux_in(k)  = sinking_particle%sflux_out(k-1)
    sinking_particle%hflux_in(k)  = sinking_particle%hflux_out(k-1)

  end subroutine marbl_update_sinking_particle_from_prior_level

  !***********************************************************************

  subroutine compute_particulate_terms(k, domain, tracer_local, marbl_tracer_indices, &
             marbl_interior_share, marbl_particulate_share, POC_ciso, P_CaCO3_ciso)

    !----------------------------------------------------------------------------------------
    !  Compute outgoing fluxes and remineralization terms for Carbon isotopes.
    !  Assumes that production terms have been set and that fluxes and remineralization
    !  for Carbon 12 has already been computed.
    !
    !  Incoming fluxes are assumed to be the outgoing fluxes from the previous level.
    !  For other comments, see compute_particulate_terms in marbl_mod
    !----------------------------------------------------------------------------------------

    use marbl_constants_mod, only : spd
    use marbl_settings_mod , only : denitrif_C_N
    use marbl_settings_mod , only : caco3_bury_thres_iopt
    use marbl_settings_mod , only : caco3_bury_thres_iopt_fixed_depth
    use marbl_settings_mod , only : caco3_bury_thres_depth
    use marbl_settings_mod , only : caco3_bury_thres_omega_calc

    implicit none

    integer (int_kind)                , intent(in)    :: k                 ! vertical model level
    type(marbl_domain_type)           , intent(in)    :: domain
    real(r8)                          , intent(in)    :: tracer_local(:)
    type(marbl_tracer_index_type)     , intent(in)    :: marbl_tracer_indices
    type(marbl_interior_share_type)   , intent(in)    :: marbl_interior_share
    type(marbl_particulate_share_type), intent(in)    :: marbl_particulate_share
    type(column_sinking_particle_type), intent(inout) :: POC_ciso          ! base units = nmol particulate organic Carbon isotope
    type(column_sinking_particle_type), intent(inout) :: P_CaCO3_ciso      ! base units = nmol CaCO3 Carbon isotope

    !-----------------------------------------------------------------------
    !  local variables
    !-----------------------------------------------------------------------
    character(len=*), parameter :: subname = 'marbl_ciso_mod:compute_particulate_terms'
    character(len=char_len)     :: log_message

    real (r8) ::              &
         dz_loc,              & ! dz at a particular i,j location
         dzr_loc,             & ! dzr at a particular i,j location
         flux_alt,           & ! flux to floor in alternative units, to match particular parameterizations
         POC_ciso_PROD_avail, & ! 13C POC production available for excess POC flux
         Rciso_POC_hflux_out, & ! ciso/12C of outgoing flux of hard POC
         Rciso_POC_in,        & ! ciso/12C of total POC ingoing component
         Rciso_CaCO3_in,      & ! ciso/12C of total CaCO3 ingoing component
         sed_denitrif,        & ! sedimentary denitrification (umolN/cm^2/s)
         other_remin            ! sedimentary remin not due to oxic or denitrification
    !-----------------------------------------------------------------------

    associate(                                                                &
         column_km         => domain%km                                     , & ! IN
         column_kmt        => domain%kmt                                    , & ! IN
         column_delta_z    => domain%delta_z(k)                             , & ! IN
         column_zw         => domain%zw(k)                                  , & ! IN
         O2_loc            => tracer_local(marbl_tracer_indices%O2_ind)     , & ! IN
         NO3_loc           => tracer_local(marbl_tracer_indices%NO3_ind)    , & ! IN
         CO3               => marbl_interior_share%CO3_fields               , & ! IN
         CO3_sat_calcite   => marbl_interior_share%CO3_sat_calcite          , & ! IN
         decay_CaCO3       => marbl_particulate_share%decay_CaCO3_fields    , & ! IN
         DECAY_Hard        => marbl_particulate_share%DECAY_Hard_fields     , & ! IN
         decay_POC_E       => marbl_particulate_share%decay_POC_E_fields    , & ! IN
         POC               => marbl_particulate_share%POC                   , & ! IN
         P_CaCO3           => marbl_particulate_share%P_CaCO3               , & ! IN
         POC_PROD_avail    => marbl_particulate_share%POC_PROD_avail_fields , & ! IN
         poc_diss          => marbl_particulate_share%poc_diss_fields       , & ! IN
         caco3_diss        => marbl_particulate_share%caco3_diss_fields     , & ! IN
         POC_remin         => marbl_particulate_share%POC_remin_fields      , & ! IN
         POC_bury_coeff    => marbl_particulate_share%POC_bury_coeff          & ! IN
         )

    !-----------------------------------------------------------------------
    !  initialize loss to sediments = 0 and local copy of percent sed
    !-----------------------------------------------------------------------

    POC_ciso%sed_loss(k)     = c0
    P_CaCO3_ciso%sed_loss(k) = c0

    sed_denitrif             = c0
    other_remin              = c0

    !-----------------------------------------------------------------------
    ! if any incoming carbon flux is zero, set carbon isotope flux to zero
    !-----------------------------------------------------------------------

    if (POC%sflux_in(k) == c0) POC_ciso%sflux_in(k) = c0
    if (POC%hflux_in(k) == c0) POC_ciso%hflux_in(k) = c0

    if (P_CaCO3%sflux_in(k) == c0) P_CaCO3_ciso%sflux_in(k) = c0
    if (P_CaCO3%hflux_in(k) == c0) P_CaCO3_ciso%hflux_in(k) = c0

    dz_loc = column_delta_z

    if (k <= column_kmt) then

       dzr_loc = c1 / dz_loc

       !-----------------------------------------------------------------------
       !  P_CaCO3_ciso sflux and hflux out
       !-----------------------------------------------------------------------

       P_CaCO3_ciso%sflux_out(k) = P_CaCO3_ciso%sflux_in(k) * decay_CaCO3(k) + &
            P_CaCO3_ciso%prod(k) * ((c1 - P_CaCO3%gamma) * (c1 - decay_CaCO3(k)) * caco3_diss(k))

       P_CaCO3_ciso%hflux_out(k) = P_CaCO3_ciso%hflux_in(k) * DECAY_Hard(k) + &
            P_CaCO3_ciso%prod(k) * (P_CaCO3%gamma * dz_loc)

       !-----------------------------------------------------------------
       !   Compute how much 13C POC_PROD is available for deficit
       !   reduction and excess POC flux
       !-----------------------------------------------------------------

       if (POC%prod(k) > c0 ) then
          POC_ciso_PROD_avail = POC_PROD_avail(k) * POC_ciso%prod(k) / POC%prod(k)
       else
          POC_ciso_PROD_avail = c0
       endif

       !-----------------------------------------------------------------
       !   Compute outgoing isotope POC fluxes of soft POC
       !-----------------------------------------------------------------

       POC_ciso%sflux_out(k) = POC_ciso%sflux_in(k) * decay_POC_E(k) + &
                               POC_ciso_PROD_avail * ((c1 - decay_POC_E(k)) * (poc_diss(k)))

       !-----------------------------------------------------------------
       !   Compute outgoing isotope POC fluxes of hard POC
       !-----------------------------------------------------------------

       if (POC_ciso%hflux_in(k) == c0 .and. POC_ciso%prod(k) == c0) then
          POC_ciso%hflux_out(k) = c0
       else

          Rciso_POC_hflux_out = POC%prod(k) + ( POC%sflux_in(k) - POC%sflux_out(k) + POC%hflux_in(k) ) * dzr_loc

          if (Rciso_POC_hflux_out /= c0) then
             Rciso_POC_hflux_out = ( POC_ciso%prod(k) + ( POC_ciso%sflux_in(k) - &
                  POC_ciso%sflux_out(k) + POC_ciso%hflux_in(k) ) * dzr_loc ) / Rciso_POC_hflux_out
          else
             Rciso_POC_hflux_out = c0
          endif

          POC_ciso%hflux_out(k) = POC%hflux_out(k) * Rciso_POC_hflux_out
          POC_ciso%hflux_out(k) = max(POC_ciso%hflux_out(k), c0)

       endif

       !-----------------------------------------------------------------------
       !  Compute remineralization terms. It is assumed that there is no
       !  sub-surface dust production.
       !-----------------------------------------------------------------------

       P_CaCO3_ciso%remin(k) = P_CaCO3_ciso%prod(k) + &
            ((P_CaCO3_ciso%sflux_in(k) - P_CaCO3_ciso%sflux_out(k)) + &
             (P_CaCO3_ciso%hflux_in(k) - P_CaCO3_ciso%hflux_out(k))) *  dzr_loc

       POC_ciso%remin(k) = POC_ciso%prod(k)  + &
            ((POC_ciso%sflux_in(k) - POC_ciso%sflux_out(k)) + &
             (POC_ciso%hflux_in(k) - POC_ciso%hflux_out(k))) * dzr_loc

       !-----------------------------------------------------------------
       !   Option to force the 13C/12C ratio of outgoing P_CaCO3 fluxes
       !   to equal the rate of total incoming flux
       !-----------------------------------------------------------------
       !
       !   Rciso_CaCO3_in = P_CaCO3%prod(k) + &
       !       ( P_CaCO3%sflux_in(k) + P_CaCO3%hflux_in(k) ) *  dzr_loc
       !
       !   if ( Rciso_CaCO3_in > c0 ) then
       !       Rciso_CaCO3_in = ( P_CaCO3_ciso%prod(k) + &
       !         ( P_CaCO3_ciso%sflux_in(k) + P_CaCO3_ciso%hflux_in(k) ) * dzr_loc) &
       !          / Rciso_CaCO3_in
       !   else
       !           Rciso_CaCO3_in = c0
       !   endif
       !
       !   P_CaCO3_ciso%sflux_out(k) = P_CaCO3%sflux_out(k) * Rciso_CaCO3_in
       !   P_CaCO3_ciso%hflux_out(k) = P_CaCO3%hflux_out(k) * Rciso_CaCO3_in
       !   P_CaCO3_ciso%remin(k)     = P_CaCO3%remin(k)     * Rciso_CaCO3_in
       !
       !-----------------------------------------------------------------
       !   Option to force the 13C/12C ratio of outgoing POC fluxes
       !   to equal the rate of total incoming flux
       !-----------------------------------------------------------------
       !
       !   Rciso_POC_in = POC%prod(k) + ( POC%sflux_in(k) + POC%hflux_in(k) ) &
       !                 * dzr_loc
       !   if ( Rciso_POC_in > c0 ) then
       !      Rciso_POC_in = ( POC_ciso%prod(k) + ( POC_ciso%sflux_in(k) + &
       !         POC_ciso%hflux_in(k)) * dzr_loc ) / Rciso_POC_in
       !   else
       !      Rciso_POC_in = c0
       !   endif
       !
       !   POC_ciso%sflux_out(k) = POC%sflux_out(k) * Rciso_POC_in
       !   POC_ciso%hflux_out(k) = POC%hflux_out(k) * Rciso_POC_in
       !   POC_ciso%remin(k)     = POC_remin(k)     * Rciso_POC_in
       !
       !-----------------------------------------------------------------

    endif

    !-----------------------------------------------------------------------
    !  Bottom Sediments Cell?
    !  If so compute sedimentary burial and denitrification N losses.
    !  Using empirical relations from Bohlen et al., 2012 (doi:10.1029/2011GB004198) for Sed Denitrification
    !  OTHER_REMIN estimates organic matter remineralized in the sediments
    !      by the processes other than oxic remin and denitrification (SO4 and CO2,
    !      etc..)
    !      based on Soetaert et al., 1996, varies between 10% and 50%
    !      0.4_r8 is a coefficient with units mmolC/cm2/yr sinking flux,
    !      OTHER_REMIN is 50% above this high flux value,
    !      In special case where bottom O2 has been depleted to < 1.0 uM,
    !               all sedimentary remin is due to DENITRIFICATION + OTHER_REMIN
    !  POC burial from Dunne et al. 2007 (doi:10.1029/2006GB002907), maximum of 80% burial efficiency imposed
    !  Bsi preservation in sediments = 0.3*sinkBsi - 0.06 mmol/m2/day
    !     Ragueneau et al. 2000 (doi:10.1016/S0921-8181(00)00052-7)
    !  Calcite is preserved in sediments above the lysocline, dissolves below.
    !       Here a constant depth is used for lysocline.
    !-----------------------------------------------------------------------

    if (k == column_kmt) then

       POC_ciso%to_floor = POC_ciso%sflux_out(k) + POC_ciso%hflux_out(k)

       if (POC_ciso%to_floor > c0) then
          flux_alt = POC_ciso%to_floor * mpercm * spd ! convert to mmol/m^2/day

          POC_ciso%sed_loss(k) = POC_ciso%to_floor * min(0.8_r8, POC_bury_coeff &
               * (0.013_r8 + 0.53_r8 * flux_alt*flux_alt / (7.0_r8 + flux_alt)**2))


          sed_denitrif = dzr_loc * POC_ciso%to_floor * (0.06_r8 + 0.19_r8 * 0.99_r8**(O2_loc-NO3_loc))

          flux_alt = POC_ciso%to_floor*1.0e-6_r8*spd*365.0_r8 ! convert to mmol/cm^2/year
          other_remin = dzr_loc &
               * min ( min(0.1_r8 + flux_alt,0.5_r8) * (POC_ciso%to_floor - POC_ciso%sed_loss(k)) , &
                      (POC_ciso%to_floor - POC_ciso%sed_loss(k) - (sed_denitrif*dz_loc*denitrif_C_N)))

          ! if bottom water O2 is depleted, assume all remin is denitrif + other
          if (O2_loc < c1) then
             other_remin = dzr_loc * (POC_ciso%to_floor - POC_ciso%sed_loss(k) - (sed_denitrif * dz_loc * denitrif_C_N))
          endif
       endif

       P_CaCO3_ciso%to_floor = P_CaCO3_ciso%sflux_out(k) + P_CaCO3_ciso%hflux_out(k)

       if (caco3_bury_thres_iopt == caco3_bury_thres_iopt_fixed_depth) then
          if (column_zw < caco3_bury_thres_depth) then
            P_CaCO3_ciso%sed_loss(k) = P_CaCO3_ciso%to_floor
         endif
       else ! caco3_bury_thres_iopt = caco3_bury_thres_iopt_omega_calc
         if (CO3 > caco3_bury_thres_omega_calc * CO3_sat_calcite) then
            P_CaCO3_ciso%sed_loss(k) = P_CaCO3_ciso%to_floor
         endif
       end if

       !----------------------------------------------------------------------------------
       ! Update sinking fluxes and remin fluxes, accounting for sediments.
       ! flux used to hold sinking fluxes before update.
       !----------------------------------------------------------------------------------

       if (P_CaCO3_ciso%to_floor > c0) then
          P_CaCO3_ciso%remin(k) = P_CaCO3_ciso%remin(k) + ((P_CaCO3_ciso%to_floor - P_CaCO3_ciso%sed_loss(k)) * dzr_loc)
       endif

       if (POC_ciso%to_floor > c0) then
          POC_ciso%remin(k) = POC_ciso%remin(k) + ((POC_ciso%to_floor - POC_ciso%sed_loss(k)) * dzr_loc)
       endif

    endif

    end associate

  end subroutine compute_particulate_terms

  !***********************************************************************

  subroutine marbl_ciso_set_surface_forcing( &
       num_elements        ,                 &
       sst                 ,                 &
       d13c                ,                 &
       d14c                ,                 &
       surface_vals        ,                 &
       stf                 ,                 &
       marbl_tracer_indices,                 &
       marbl_surface_forcing_share ,         &
       marbl_surface_forcing_diags)

    use marbl_constants_mod    , only : R13C_std
    use marbl_constants_mod    , only : R14C_std
    use marbl_constants_mod    , only : p5
    use marbl_diagnostics_mod  , only : store_diagnostics_ciso_surface_forcing
    use marbl_settings_mod     , only : lNK_ciso_shadow_tracers

    implicit none

    integer (int_kind)                     , intent(in)    :: num_elements
    real(r8)                               , intent(in)    :: sst(num_elements)
    real(r8)                               , intent(in)    :: d13c(num_elements)  ! atm 13co2 value
    real(r8)                               , intent(in)    :: d14c(num_elements)  ! atm 14co2 value
    real(r8)                               , intent(in)    :: surface_vals(:,:)
    type(marbl_surface_forcing_share_type) , intent(in)    :: marbl_surface_forcing_share
    real(r8)                               , intent(inout) :: stf(:, :)
    type(marbl_tracer_index_type)          , intent(in)    :: marbl_tracer_indices
    type(marbl_diagnostics_type)           , intent(inout) :: marbl_surface_forcing_diags

    !-----------------------------------------------------------------------
    !  local variables
    !-----------------------------------------------------------------------
    character(len=*), parameter :: subname = 'marbl_ciso_mod:marbl_ciso_set_surface_forcing'
    character(len=char_len)     :: log_message

    logical (log_kind), save :: &
         first = .true.  ! Logical for first iteration test

    integer (int_kind) :: &
         n,            & ! loop indices
         auto_ind,     & ! autotroph functional group index
         mcdate,sec,   & ! date vals for shr_strdata_advance
         errorCode       ! errorCode from HaloUpdate call

    real (r8), dimension(num_elements) :: &
         R13C_DIC,                        & ! 13C/12C ratio in DIC
         R14C_DIC,                        & ! 14C/12C ratio in DIC
         R13C_atm,                        & ! 13C/12C ratio in atmospheric CO2
         R14C_atm,                        & ! 14C/12C ratio in atmospheric CO2
         flux,                            & ! gas flux of CO2 (nmol/cm^2/s)
         flux13,                          & ! gas flux of 13CO2 (nmol/cm^2/s)
         flux14,                          & ! gas flux of 14CO2 (nmol/cm^2/s)
         flux_as,                         & ! air-to-sea gas flux of CO2 (nmol/cm^2/s)
         flux13_as,                       & ! air-to-sea gas flux of 13CO2 (nmol/cm^2/s)
         flux14_as,                       & ! air-to-sea gas flux of 14CO2 (nmol/cm^2/s)
         flux_sa,                         & ! sea-to-air gas flux of CO2 (nmol/cm^2/s)
         flux13_sa,                       & ! sea-to-air gas flux of 13CO2 (nmol/cm^2/s)
         flux14_sa                          ! sea-to-air gas flux of 14CO2 (nmol/cm^2/s)

    real (r8), dimension(num_elements) :: &
         R13C_DIC_SHADOW,                 & ! 13C/12C ratio in DIC_SHADOW
         R14C_DIC_SHADOW,                 & ! 14C/12C ratio in DIC_SHADOW
         flux13_shadow,                   & ! gas flux of 13CO2_SHADOW (nmol/cm^2/s)
         flux14_shadow,                   & ! gas flux of 14CO2_SHADOW (nmol/cm^2/s)
         d_SF_DI13C_SHADOW_d_DI13C_SHADOW,& ! deriv of gas flux of 13CO2_SHADOW wrt DI13C_SHADOW (cm/s)
         d_SF_DI14C_SHADOW_d_DI14C_SHADOW   ! deriv of gas flux of 14CO2_SHADOW wrt DI14C_SHADOW (cm/s)

    real (r8), dimension(num_elements) :: &
         eps_aq_g_surf,                   & ! equilibrium fractionation (CO2_gaseous <-> CO2_aq)
         alpha_aq_g_surf,                 & ! alpha_xxx_g_surf => eps = ( alpa -1 ) * 1000
         eps_dic_g_surf,                  & ! equilibrium fractionation between total DIC and gaseous CO2
         alpha_dic_g_surf,                & ! alpha_xxx_g_surf => eps = ( alpa -1 ) * 1000
         eps_hco3_g_surf,                 & ! equilibrium fractionation between bicarbonate and gaseous CO2
         eps_co3_g_surf,                  & ! equilibrium fractionation between carbonate and gaseous CO2
         frac_co3,                        & ! carbonate fraction fCO3 = [CO3--]/DIC
         alpha_aq_g_surf_14c,             & ! for 14C, with fractionation being twice as large for 14C than for 13C
         alpha_dic_g_surf_14c               ! for 14C, with fractionation being twice as large for 14C than for 13C

    ! local parameters for 13C, Zhang et al, 1995, Geochim. et Cosmochim. Acta, 59 (1), 107-114
    real(r8) ::            &
         alpha_k,          & ! eps = ( alpa -1 ) * 1000
         alpha_k_14c         ! for 14C, with fractionation being twice as large for 14C than for 13C

    ! kinetic fraction during gas transfer (per mil) (air-sea CO2 exchange)
    ! average of Zhang et al 1995 values of -0.81 at 21C and -0.95 at 5C
    real(r8), parameter :: eps_k = -0.88_r8
    !-----------------------------------------------------------------------

    associate(                                                                     &
         pv                  => marbl_surface_forcing_share%pv_surf_fields       , & ! in/out
         dic                 => marbl_surface_forcing_share%dic_surf_fields      , & ! in/out DIC values for solver
         co2star             => marbl_surface_forcing_share%co2star_surf_fields  , & ! in/out CO2STAR from solver
         dco2star            => marbl_surface_forcing_share%dco2star_surf_fields , & ! in/out DCO2STAR from solver
         co3_surf_fields     => marbl_surface_forcing_share%co3_surf_fields      , & ! in/out

         di13c_ind          => marbl_tracer_indices%di13c_ind                  , &
         do13ctot_ind       => marbl_tracer_indices%do13ctot_ind               , &
         di14c_ind          => marbl_tracer_indices%di14c_ind                  , &
         do14ctot_ind       => marbl_tracer_indices%do14ctot_ind               , &
         di13c_shadow_ind   => marbl_tracer_indices%di13c_shadow_ind           , &
         di14c_shadow_ind   => marbl_tracer_indices%di14c_shadow_ind           , &
         ciso_ind_beg       => marbl_tracer_indices%ciso%ind_beg               , &
         ciso_ind_end       => marbl_tracer_indices%ciso%ind_end                 &
         )

    !-----------------------------------------------------------------------
    !  ciso fluxes initially set to 0
    !-----------------------------------------------------------------------

    stf(:,ciso_ind_beg:ciso_ind_end) = c0

    !-----------------------------------------------------------------------
    !     initialize R13C_atm  and R14C_atm
    !-----------------------------------------------------------------------

    R13C_atm(:) = R13C_std * ( c1 + d13c(:) / c1000 )
    R14C_atm(:) = R14C_std * ( c1 + d14c(:) / c1000 )

    !-----------------------------------------------------------------------
    !     compute 13C02 flux, based on CO2 flux calculated in ecosystem model
    !     Zhang et al, 1995, Geochim. et Cosmochim. Acta, 59 (1), 107-114
    !-----------------------------------------------------------------------

    !-----------------------------------------------------------------------
    !     compute R13C_DIC, R14C_DIC in surface ocean (assuming that DIC is 12C)
    !-----------------------------------------------------------------------

    where ( dic(:) /= c0 )
       R13C_dic(:) = surface_vals(:,di13c_ind) / dic(:)
       R14C_dic(:) = surface_vals(:,di14c_ind) / dic(:)
       frac_co3(:) = CO3_SURF_fields(:) / dic(:)
    elsewhere
       R13C_dic(:) = c0
       R14C_dic(:) = c0
       frac_co3(:) = c0
    end where

    if (lNK_ciso_shadow_tracers) then
       where ( dic(:) /= c0 )
          R13C_DIC_SHADOW(:) = surface_vals(:,di13c_shadow_ind) / dic(:)
          R14C_DIC_SHADOW(:) = surface_vals(:,di14c_shadow_ind) / dic(:)
       elsewhere
          R13C_DIC_SHADOW(:) = c0
          R14C_DIC_SHADOW(:) = c0
       end where
    end if

    !-----------------------------------------------------------------------
    !     individal discrimination factor of each species with respect to
    !     gaseous CO2, temperature dependent, based on Zhang et al. 95
    !-----------------------------------------------------------------------
    eps_aq_g_surf(:)   = 0.0049_r8 * sst(:) - 1.31_r8
    !!         eps_hco3_g_surf(:) = -0.141_r8  * SST(:) + 10.78_r8
    !!         eps_co3_g_surf(:)  = -0.052_r8  * SST(:) + 7.22_r8

    !-----------------------------------------------------------------------
    !     compute the equilibrium discrimination factor between dic and
    !     gaseous CO2
    !-----------------------------------------------------------------------
    !     solution 1 : from individual species.
    !     Not used as Zhang et al. 95
    !     concluded that eps_dic_g_surf can not be calculated from the sum of
    !     the three individual species
    !----------------------------------------------------------------------
    !         eps_dic_g_surf(:,j) = eps_aq_g_surf(:,j) + eps_hco3_g_surf(:,j) &
    !                                + eps_co3_g_surf(:,j)
    !-----------------------------------------------------------------------
    !     solution 2: function of T and carbonate fraction (frac_co3)
    !     Using this one, which is based on the empirical relationship from
    !     the measured e_dic_g_surf of Zhang et al. 1995
    !---------------------------------------------------------------------

    eps_dic_g_surf(:) = 0.014_r8 * sst(:) * frac_co3(:) - 0.105_r8 * sst(:) + 10.53_r8

    !-----------------------------------------------------------------------
    !     compute alpha coefficients from eps :  eps = ( alpha -1 ) * 1000
    !     => alpha = 1 + eps / 1000
    !-----------------------------------------------------------------------

    alpha_k             = c1 + eps_k             / c1000
    alpha_aq_g_surf(:)  = c1 + eps_aq_g_surf(:)  / c1000
    alpha_dic_g_surf(:) = c1 + eps_dic_g_surf(:) / c1000

    ! Fractionation is twice as large for 14C than for 13C, so eps needs to be multiplied by 2 for 14C
    alpha_k_14c             = c1 + eps_k * 2.0_r8            / c1000
    alpha_aq_g_surf_14c(:)  = c1 + eps_aq_g_surf(:) *2.0_r8  / c1000
    alpha_dic_g_surf_14c(:) = c1 + eps_dic_g_surf(:) *2.0_r8 / c1000

    !-----------------------------------------------------------------------
    !     compute 13C flux and 14C flux
    !-----------------------------------------------------------------------

    flux13(:) = pv(:) * alpha_k * alpha_aq_g_surf(:) * &
         (( co2star(:) + dco2star(:) ) * r13c_atm(:) - co2star(:) * r13c_dic(:) / alpha_dic_g_surf(:))

    flux14(:) = pv(:) * alpha_k_14c * alpha_aq_g_surf_14c(:) * &
         (( co2star(:) + dco2star(:) ) * r14c_atm(:) - co2star(:) * r14c_dic(:) / alpha_dic_g_surf_14c(:))

    if (lNK_ciso_shadow_tracers) then
       flux13_shadow(:) = pv(:) * alpha_k * alpha_aq_g_surf(:) * &
          (( co2star(:) + dco2star(:) ) * r13c_atm(:) - co2star(:) * R13C_DIC_SHADOW(:) / alpha_dic_g_surf(:))

       where ( dic(:) /= c0 )
          d_SF_DI13C_SHADOW_d_DI13C_SHADOW(:) = pv(:) * alpha_k * alpha_aq_g_surf(:) * &
            (-co2star(:) / dic(:) / alpha_dic_g_surf(:))
       elsewhere
          d_SF_DI13C_SHADOW_d_DI13C_SHADOW(:) = c0
       end where

       flux14_shadow(:) = pv(:) * alpha_k_14c * alpha_aq_g_surf_14c(:) * &
         (( co2star(:) + dco2star(:) ) * r14c_atm(:) - co2star(:) * R14C_DIC_SHADOW(:) / alpha_dic_g_surf_14c(:))

       where ( dic(:) /= c0 )
          d_SF_DI14C_SHADOW_d_DI14C_SHADOW(:) = pv(:) * alpha_k_14c * alpha_aq_g_surf_14c(:) * &
            (-co2star(:) / dic(:) / alpha_dic_g_surf_14c(:))
       elsewhere
          d_SF_DI14C_SHADOW_d_DI14C_SHADOW(:) = c0
       end where
    end if

    flux(:) = pv(:) * dco2star(:)

    !-----------------------------------------------------------------------
    !     compute fluxes in and out
    !-----------------------------------------------------------------------

    flux_as(:)   = pv(:) * ( dco2star(:) + co2star(:) )
    flux_sa(:)   = pv(:) * co2star(:)

    flux13_as(:) = pv(:) * alpha_k     * alpha_aq_g_surf(:)     * ((co2star(:) + dco2star(:)) * r13c_atm(:))
    flux14_as(:) = pv(:) * alpha_k_14c * alpha_aq_g_surf_14c(:) * ((co2star(:) + dco2star(:)) * r14c_atm(:))

    flux13_sa(:) = pv(:) * alpha_k     * alpha_aq_g_surf(:)     * (co2star(:) * r13c_dic(:) / alpha_dic_g_surf(:))
    flux14_sa(:) = pv(:) * alpha_k_14c * alpha_aq_g_surf_14c(:) * (co2star(:) * r14c_dic(:) / alpha_dic_g_surf_14c(:))

    !-----------------------------------------------------------------------
    !     end of 13C and 14C gas exchange computations
    !-----------------------------------------------------------------------

    stf(:,di13c_ind) = stf(:,di13c_ind) + flux13(:)
    stf(:,di14c_ind) = stf(:,di14c_ind) + flux14(:)

    if (lNK_ciso_shadow_tracers) then
       stf(:,di13c_shadow_ind) = stf(:,di13c_shadow_ind) + flux13_shadow(:)
       stf(:,di14c_shadow_ind) = stf(:,di14c_shadow_ind) + flux14_shadow(:)
    end if

    end associate

    ! update carbon isotope diagnostics
    ! FIXME #18: the following arguments need to be group into a derived type

    call store_diagnostics_ciso_surface_forcing( &
         num_elements,   &
         d13c,           &
         d14c,           &
         flux,           &
         flux13,         &
         flux14,         &
         flux_as,        &
         flux13_as,      &
         flux14_as,      &
         flux_sa,        &
         flux13_sa,      &
         flux14_sa,      &
         R13C_dic,       &
         R14C_dic,       &
         R13C_atm,       &
         R14C_atm,       &
         eps_aq_g_surf,  &
         eps_dic_g_surf, &
         d_SF_DI13C_SHADOW_d_DI13C_SHADOW,&
         d_SF_DI14C_SHADOW_d_DI14C_SHADOW,&
         marbl_surface_forcing_diags)

  end subroutine marbl_ciso_set_surface_forcing

end module marbl_ciso_mod<|MERGE_RESOLUTION|>--- conflicted
+++ resolved
@@ -107,29 +107,18 @@
     !  initialize non-autotroph metadata values
     !-----------------------------------------------------------------------
 
-<<<<<<< HEAD
     associate(di13c_ind           => marbl_tracer_indices%di13c_ind,            &
               do13ctot_ind        => marbl_tracer_indices%do13ctot_ind,         &
-              zoo13Ctot_ind       => marbl_tracer_indices%zoo13Ctot_ind,        &
+              zootot13C_ind       => marbl_tracer_indices%zootot13C_ind,        &
               di14c_ind           => marbl_tracer_indices%di14c_ind,            &
               do14ctot_ind        => marbl_tracer_indices%do14ctot_ind,         &
-              zoo14Ctot_ind       => marbl_tracer_indices%zoo14Ctot_ind,        &
+              zootot14C_ind       => marbl_tracer_indices%zootot14C_ind,        &
               di13c_shadow_ind    => marbl_tracer_indices%di13c_shadow_ind,     &
               do13ctot_shadow_ind => marbl_tracer_indices%do13ctot_shadow_ind,  &
               di14c_shadow_ind    => marbl_tracer_indices%di14c_shadow_ind,     &
               do14ctot_shadow_ind => marbl_tracer_indices%do14ctot_shadow_ind,  &
               ciso_ind_beg        => marbl_tracer_indices%ciso%ind_beg,         &
               ciso_ind_end        => marbl_tracer_indices%ciso%ind_end          &
-=======
-    associate(di13c_ind         => marbl_tracer_indices%di13c_ind,            &
-              do13ctot_ind      => marbl_tracer_indices%do13ctot_ind,         &
-              zootot13C_ind     => marbl_tracer_indices%zootot13C_ind,        &
-              di14c_ind         => marbl_tracer_indices%di14c_ind,            &
-              do14ctot_ind      => marbl_tracer_indices%do14ctot_ind,         &
-              zootot14C_ind     => marbl_tracer_indices%zootot14C_ind,        &
-              ciso_ind_beg      => marbl_tracer_indices%ciso%ind_beg,         &
-              ciso_ind_end      => marbl_tracer_indices%ciso%ind_end          &
->>>>>>> 97bd2d2a
              )
 
     ! All CISO tracers share units, tend_units, flux_units, and
@@ -307,22 +296,6 @@
          P_Ca13CO3,      & ! base units = nmol CaCO3 13C
          P_Ca14CO3         ! base units = nmol CaCO3 14C
 
-<<<<<<< HEAD
-    real (r8), dimension (marbl_domain%km) :: &
-         DO13Ctot_loc,      & ! local copy of model DO13Ctot
-         DI13C_loc,         & ! local copy of model DI13C
-         zoo13Ctot_loc,     & ! local copy of model zoo13Ctot
-         DO14Ctot_loc,      & ! local copy of model DO14Ctot
-         DI14C_loc,         & ! local copy of model DI14C
-         zoo14Ctot_loc        ! local copy of model zoo14Ctot
-
-    real (r8), dimension (marbl_domain%km) :: &
-         DO13Ctot_SHADOW_loc, & ! local copy of model DO13Ctot_SHADOW
-         DI14C_SHADOW_loc,    & ! local copy of model DI14C_SHADOW
-         DO14Ctot_SHADOW_loc    ! local copy of model DO14Ctot_SHADOW
-
-=======
->>>>>>> 97bd2d2a
     real (r8), dimension(marbl_domain%km) :: &
          mui_to_co2star_loc     ! local carbon autotroph instanteous growth rate over [CO2*] (m^3 /mol C /s)
 
@@ -407,7 +380,9 @@
          DI14C_loc          => tracer_local(marbl_tracer_indices%DI14C_ind,:)    , & ! local copy of model DI14C
          zootot13C_loc      => tracer_local(marbl_tracer_indices%zootot13C_ind,:), & ! local copy of model zootot13C
          zootot14C_loc      => tracer_local(marbl_tracer_indices%zootot14C_ind,:), &  ! local copy of model zootot14C
-
+         DO13Ctot_SHADOW_loc=> tracer_local(marbl_tracer_indices%DO13Ctot_SHADOW_ind,:) , & ! local copy of model DO14Ctot_SHADOW
+         DO14Ctot_SHADOW_loc=> tracer_local(marbl_tracer_indices%DO14Ctot_SHADOW_ind,:) , & ! local copy of model DO14Ctot_SHADOW
+         DI14C_SHADOW_loc   => tracer_local(marbl_tracer_indices%DI14C_SHADOW_ind,:)    , & ! local copy of model DI14C_SHADOW
          QCaCO3             => autotroph_secondary_species%QCaCO3              , & ! INPUT small phyto CaCO3/C ratio (mmol CaCO3/mmol C)
          auto_graze         => autotroph_secondary_species%auto_graze          , & ! INPUT autotroph grazing rate (mmol C/m^3/sec)
          auto_graze_zoo     => autotroph_secondary_species%auto_graze_zoo      , & ! INPUT auto_graze routed to zoo (mmol C/m^3/sec)
@@ -442,15 +417,11 @@
          zootot13C_ind      => marbl_tracer_indices%zootot13C_ind              , &
          di14c_ind          => marbl_tracer_indices%di14c_ind                  , &
          do14ctot_ind       => marbl_tracer_indices%do14ctot_ind               , &
-<<<<<<< HEAD
-         zoo14Ctot_ind      => marbl_tracer_indices%zoo14Ctot_ind              , &
+         zootot14C_ind      => marbl_tracer_indices%zootot14C_ind              , &
          di13c_shadow_ind   => marbl_tracer_indices%di13c_shadow_ind           , &
          do13ctot_shadow_ind=> marbl_tracer_indices%do13ctot_shadow_ind        , &
          di14c_shadow_ind   => marbl_tracer_indices%di14c_shadow_ind           , &
          do14ctot_shadow_ind=> marbl_tracer_indices%do14ctot_shadow_ind          &
-=======
-         zootot14C_ind      => marbl_tracer_indices%zootot14C_ind                &
->>>>>>> 97bd2d2a
          )
 
     !-----------------------------------------------------------------------
@@ -482,31 +453,6 @@
     end if
 
     !-----------------------------------------------------------------------
-<<<<<<< HEAD
-    !  Create local copies of model column_tracer, treat negative values as zero
-    !-----------------------------------------------------------------------
-
-    call setup_local_column_tracers(column_km, column_kmt, column_tracer, &
-           marbl_tracer_indices, DI13C_loc, DO13Ctot_loc, zoo13Ctot_loc, DI14C_loc, &
-           DO14Ctot_loc, zoo14Ctot_loc, DO13Ctot_SHADOW_loc, DI14C_SHADOW_loc, DO14Ctot_SHADOW_loc)
-
-    !-----------------------------------------------------------------------
-    !  Create local copies of model column autotrophs, treat negative values as zero
-    !-----------------------------------------------------------------------
-
-    call setup_local_autotrophs(column_km, column_kmt, column_tracer, &
-         marbl_tracer_indices, autotroph_loc)
-
-    !-----------------------------------------------------------------------
-    !  If any ecosys phyto box is zero, set others to zeros
-    !-----------------------------------------------------------------------
-
-    call marbl_autotroph_consistency_check(column_km, autotroph_cnt, autotrophs, &
-         marbl_tracer_indices, marbl_autotroph_share, autotroph_loc)
-
-    !-----------------------------------------------------------------------
-=======
->>>>>>> 97bd2d2a
     !  Initialize Particulate terms for k=1
     !-----------------------------------------------------------------------
 
@@ -1125,151 +1071,6 @@
 
   !***********************************************************************
 
-<<<<<<< HEAD
-  subroutine setup_local_column_tracers(column_km, column_kmt, column_tracer, &
-           marbl_tracer_indices, DI13C_loc, DO13Ctot_loc, zoo13Ctot_loc, DI14C_loc, &
-           DO14Ctot_loc, zoo14Ctot_loc, DO13Ctot_SHADOW_loc, DI14C_SHADOW_loc, DO14Ctot_SHADOW_loc)
-
-    !-----------------------------------------------------------------------
-    !  create local copies of model column_tracer
-    !  treat negative values as zero
-    !-----------------------------------------------------------------------
-
-    use marbl_settings_mod, only : lNK_ciso_shadow_tracers
-
-    implicit none
-
-    integer(int_kind) , intent(in)  :: column_km
-    integer(int_kind) , intent(in)  :: column_kmt
-    real (r8)         , intent(in)  :: column_tracer(:,:) ! (tracer_cnt,km) tracer values
-    type(marbl_tracer_index_type), intent(in) :: marbl_tracer_indices
-
-    real (r8)         , intent(out) :: DI13C_loc(:)     ! (km) local copy of model DI13C
-    real (r8)         , intent(out) :: DO13Ctot_loc(:)  ! (km) local copy of model DO13Ctot
-    real (r8)         , intent(out) :: zoo13Ctot_loc(:) ! (km) local copy of model zoo13Ctot
-    real (r8)         , intent(out) :: DI14C_loc(:)     ! (km) local copy of model DI14C
-    real (r8)         , intent(out) :: DO14Ctot_loc(:)  ! (km) local copy of model DO14Ctot
-    real (r8)         , intent(out) :: zoo14Ctot_loc(:) ! (km) local copy of model zoo14Ctot
-    real (r8)         , intent(out) :: DO13Ctot_SHADOW_loc(:) ! (km) local copy of model DO13Ctot_SHADOW
-    real (r8)         , intent(out) :: DI14C_SHADOW_loc(:) ! (km) local copy of model DI14C_SHADOW
-    real (r8)         , intent(out) :: DO14Ctot_SHADOW_loc(:) ! (km) local copy of model DO14Ctot_SHADOW
-    !-----------------------------------------------------------------------
-    !  local variables
-    !-----------------------------------------------------------------------
-    integer :: k
-    !-----------------------------------------------------------------------
-
-    associate(di13c_ind     => marbl_tracer_indices%di13c_ind,                   &
-              do13ctot_ind  => marbl_tracer_indices%do13ctot_ind,                &
-              zoo13Ctot_ind => marbl_tracer_indices%zoo13Ctot_ind,               &
-              di14c_ind     => marbl_tracer_indices%di14c_ind,                   &
-              do14ctot_ind  => marbl_tracer_indices%do14ctot_ind,                &
-              zoo14Ctot_ind => marbl_tracer_indices%zoo14Ctot_ind)
-    do k = 1,column_kmt
-       DI13C_loc(k) = max(c0, column_tracer(di13c_ind,k))
-       DI14C_loc(k) = max(c0, column_tracer(di14c_ind,k))
-
-       DO13Ctot_loc(k) = max(c0, column_tracer(do13ctot_ind,k))
-       DO14Ctot_loc(k) = max(c0, column_tracer(do14ctot_ind,k))
-
-       zoo13Ctot_loc(k) = max(c0, column_tracer(zoo13Ctot_ind,k))
-       zoo14Ctot_loc(k) = max(c0, column_tracer(zoo14Ctot_ind,k))
-    end do
-
-    do k = column_kmt+1, column_km
-       DI13C_loc(k) = c0
-       DI14C_loc(k) = c0
-
-       DO13Ctot_loc(k) = c0
-       DO14Ctot_loc(k) = c0
-
-       zoo13Ctot_loc(k) = c0
-       zoo14Ctot_loc(k) = c0
-    end do
-    end associate
-
-    if (lNK_ciso_shadow_tracers) then
-       associate(do13ctot_shadow_ind  => marbl_tracer_indices%do13ctot_shadow_ind, &
-                 di14c_shadow_ind     => marbl_tracer_indices%di14c_shadow_ind, &
-                 do14ctot_shadow_ind  => marbl_tracer_indices%do14ctot_shadow_ind)
-       do k = 1,column_kmt
-          DO13Ctot_SHADOW_loc(k)  = max(c0, column_tracer(do13ctot_shadow_ind,k))
-          DI14C_SHADOW_loc(k)     = max(c0, column_tracer(di14c_shadow_ind,k))
-          DO14Ctot_SHADOW_loc(k)  = max(c0, column_tracer(do14ctot_shadow_ind,k))
-       end do
-
-       do k = column_kmt+1, column_km
-          DO13Ctot_SHADOW_loc(k)  = c0
-          DI14C_SHADOW_loc(k)     = c0
-          DO14Ctot_SHADOW_loc(k)  = c0
-       end do
-       end associate
-    end if
-
-  end subroutine setup_local_column_tracers
-
-  !***********************************************************************
-
-  subroutine setup_local_autotrophs(column_km, column_kmt, column_tracer, &
-             marbl_tracer_indices, autotroph_loc)
-
-    !-----------------------------------------------------------------------
-    !  create local copies of model column_tracer, treat negative values as zero
-    !-----------------------------------------------------------------------
-
-    implicit none
-
-    integer(int_kind)          , intent(in)  :: column_km
-    integer(int_kind)          , intent(in)  :: column_kmt
-    real (r8)                  , intent(in)  :: column_tracer(:,:)  ! (tracer_cnt, km) tracer values
-
-    type(marbl_tracer_index_type), intent(in) :: marbl_tracer_indices
-    type(autotroph_local_type) , intent(out) :: autotroph_loc(:,:)  ! (autotroph_cnt)
-
-    !-----------------------------------------------------------------------
-    !  local variables
-    !-----------------------------------------------------------------------
-    integer (int_kind) :: k
-    integer (int_kind) :: auto_ind
-    integer (int_kind) :: tracer_ind ! tracer index
-    !-----------------------------------------------------------------------
-
-    do auto_ind = 1, autotroph_cnt
-       do k = 1, column_kmt
-          tracer_ind = marbl_tracer_indices%auto_inds(auto_ind)%C13_ind
-          autotroph_loc(auto_ind,k)%C13 = max(c0, column_tracer(tracer_ind,k))
-
-          tracer_ind = marbl_tracer_indices%auto_inds(auto_ind)%C14_ind
-          autotroph_loc(auto_ind,k)%C14 = max(c0, column_tracer(tracer_ind,k))
-
-          tracer_ind = marbl_tracer_indices%auto_inds(auto_ind)%Ca13CO3_ind
-          if (tracer_ind > 0) then
-             autotroph_loc(auto_ind,k)%Ca13CO3 = max(c0, column_tracer(tracer_ind,k))
-          else
-             autotroph_loc(auto_ind,k)%Ca13CO3 = c0
-          end if
-
-          tracer_ind = marbl_tracer_indices%auto_inds(auto_ind)%Ca14CO3_ind
-          if (tracer_ind > 0) then
-             autotroph_loc(auto_ind,k)%Ca14CO3 = max(c0, column_tracer(tracer_ind,k))
-          else
-             autotroph_loc(auto_ind,k)%Ca14CO3 = c0
-          end if
-       end do
-       do k = column_kmt+1, column_km
-          autotroph_loc(auto_ind,k)%C13 = c0
-          autotroph_loc(auto_ind,k)%C14 = c0
-          autotroph_loc(auto_ind,k)%Ca13CO3 = c0
-          autotroph_loc(auto_ind,k)%Ca14CO3 = c0
-       end do
-    end do
-
-  end subroutine setup_local_autotrophs
-
-  !***********************************************************************
-
-=======
->>>>>>> 97bd2d2a
   subroutine fract_keller_morel( &
        mui_to_co2star,           &
        cell_active_C_uptake,     &
