--- conflicted
+++ resolved
@@ -21,15 +21,9 @@
     !
     !  ref : Wanninkhof, J. Geophys. Res, Vol. 97, No. C5,
     !  pp. 7373-7382, May 15, 1992
-<<<<<<< HEAD
 
-    use marbl_kinds_mod, only : r8, int_kind
-    use marbl_parms    , only : c0
-=======
-    
-    use marbl_kinds_mod     , only : r8, log_kind, int_kind
+    use marbl_kinds_mod     , only : r8, int_kind
     use marbl_constants_mod , only : c0
->>>>>>> 770ee76a
 
     implicit none
 
@@ -68,8 +62,8 @@
     !  Values for NH3 were computed for sst=[-2:2:36], sss=35 using R software
     !  from ref, and the results were fit with a cubic polynomial
 
-    use marbl_kinds_mod, only : r8, int_kind
-    use marbl_parms    , only : c0
+    use marbl_kinds_mod     , only : r8, int_kind
+    use marbl_constants_mod , only : c0
 
     implicit none
 
@@ -112,8 +106,8 @@
     !
     !  schmidt_nh3_air scales quadratically with atmpres
 
-    use marbl_kinds_mod, only : r8, int_kind
-    use marbl_parms    , only : c0
+    use marbl_kinds_mod     , only : r8, int_kind
+    use marbl_constants_mod , only : c0
 
     implicit none
 
