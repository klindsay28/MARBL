!|||||||||||||||||||||||||||||||||||||||||||||||||||||||||||||||||||||||

module marbl_interface

  !-----------------------------------------------------------------------
  ! marbl interface
  !
  ! This module contains the public interface to marbl. This is the
  ! only public API and the only interface guaranteed to be documented
  ! and semi-stable. All other marbl rountines are private and may
  ! change at any time.
  !
  ! The following terminology is used in this module:
  !
  ! driver - refers to the code that is calling marbl routines. This
  !          can be anything from a full GCM to a simplified single
  !          column test system
  !-----------------------------------------------------------------------

  use marbl_kinds_mod       , only : r8, log_kind, int_kind, log_kind, char_len
  use marbl_logging         , only : marbl_log_type

  use marbl_sizes           , only : ecosys_base_tracer_cnt
  use marbl_sizes           , only : marbl_total_tracer_cnt
  use marbl_sizes           , only : autotroph_cnt
  use marbl_sizes           , only : zooplankton_cnt
  use marbl_sizes           , only : num_surface_forcing_fields

  use marbl_interface_types , only : marbl_domain_type
  use marbl_interface_types , only : marbl_tracer_metadata_type
  use marbl_interface_types , only : marbl_tracer_read_type
  use marbl_interface_types , only : marbl_interior_forcing_input_type
  use marbl_interface_types , only : marbl_surface_forcing_output_type
  use marbl_interface_types , only : marbl_diagnostics_type
  use marbl_interface_types , only : marbl_surface_forcing_indexing_type
  use marbl_interface_types , only : marbl_forcing_fields_type
  use marbl_interface_types , only : marbl_saved_state_type
  use marbl_interface_types , only : marbl_running_mean_0d_type

  use marbl_internal_types , only : marbl_surface_saved_state_indexing_type
  use marbl_internal_types , only : marbl_interior_saved_state_indexing_type
  use marbl_internal_types  , only : marbl_PAR_type
  use marbl_internal_types  , only : marbl_interior_share_type
  use marbl_internal_types  , only : marbl_autotroph_share_type
  use marbl_internal_types  , only : marbl_zooplankton_share_type
  use marbl_internal_types  , only : marbl_particulate_share_type
  use marbl_internal_types  , only : marbl_surface_forcing_share_type
  use marbl_internal_types  , only : marbl_surface_forcing_internal_type
  use marbl_internal_types  , only : marbl_tracer_index_type

  use marbl_restore_mod     , only : marbl_restore_type

  use marbl_config_mod, only : marbl_config_and_parms_type
  use marbl_config_mod, only : ciso_on

  implicit none

  private

  !-----------------------------------------------------------------------------
  !
  ! The following data structures are part of the public API that the
  ! driver will read/write to interact with marbl.
  !
  !-----------------------------------------------------------------------------
  
  ! note that column_restore is currently nutrients restoring (mmol ./m^3/sec)

  type, public :: marbl_interface_class

     ! public data - general
     type(marbl_domain_type)                   , public               :: domain
     type(marbl_tracer_metadata_type)          , public, allocatable  :: tracer_metadata(:)
     type(marbl_tracer_read_type)              , public, allocatable  :: tracer_read(:)
     type(marbl_tracer_index_type)             , public               :: tracer_indices
     type(marbl_log_type)                      , public               :: StatusLog
     type(marbl_config_and_parms_type)         , public               :: configuration
     type(marbl_config_and_parms_type)         , public               :: parameters

     type(marbl_saved_state_type)              , public               :: surface_saved_state             ! input/output
     type(marbl_saved_state_type)              , public               :: interior_saved_state             ! input/output
     type(marbl_surface_saved_state_indexing_type), public            :: surf_state_ind
     type(marbl_interior_saved_state_indexing_type), public           :: interior_state_ind

     ! public data - interior forcing
     real (r8)                                 , public, allocatable  :: column_tracers(:,:)     ! input  *
     real (r8)                                 , public, allocatable  :: column_dtracers(:,:)    ! output *
     real (r8)                                 , public, allocatable  :: column_restore(:,:)     ! input  * 
     ! FIXME #25: update marbl_interior_forcing_input_type
     type(marbl_interior_forcing_input_type)   , public               :: interior_forcing_input
     type(marbl_diagnostics_type)              , public               :: interior_forcing_diags  ! output
     type(marbl_diagnostics_type)              , public               :: interior_restore_diags  ! output
     type(marbl_restore_type)                  , public               :: restoring

     ! public data surface forcing
     real (r8)                                 , public, allocatable  :: surface_vals(:,:)           ! input  *
     real (r8)                                 , public, allocatable  :: surface_input_forcings(:,:) ! input  *
     real (r8)                                 , public, allocatable  :: surface_tracer_fluxes(:,:)  ! output *
     type(marbl_surface_forcing_indexing_type) , public               :: surface_forcing_ind         ! 
     type(marbl_forcing_fields_type)           , public               :: surface_forcing_fields
     type(marbl_surface_forcing_output_type)   , public               :: surface_forcing_output      ! output
     type(marbl_diagnostics_type)              , public               :: surface_forcing_diags       ! output

     ! public data - global averages
     real (r8)                                 , public, allocatable  :: glo_avg_fields_interior(:)   ! output (nfields)
     real (r8)                                 , public, allocatable  :: glo_avg_averages_interior(:) ! input (nfields)
     real (r8)                                 , public, allocatable  :: glo_avg_fields_surface(:,:)  ! output (num_elements,nfields)
     real (r8)                                 , public, allocatable  :: glo_avg_averages_surface(:)  ! input (nfields)

     ! FIXME
     ! for now, running means are being computed in the driver
     ! they will eventually be moved from the interface to inside MARBL
     real (r8)                                 , public, allocatable  :: glo_scalar_interior(:)
     real (r8)                                 , public, allocatable  :: glo_scalar_surface(:)

     type(marbl_running_mean_0d_type)          , public, allocatable  :: glo_avg_rmean_interior(:)
     type(marbl_running_mean_0d_type)          , public, allocatable  :: glo_avg_rmean_surface(:)
     type(marbl_running_mean_0d_type)          , public, allocatable  :: glo_scalar_rmean_interior(:)
     type(marbl_running_mean_0d_type)          , public, allocatable  :: glo_scalar_rmean_surface(:)

     ! private data 
     type(marbl_PAR_type)                      , private              :: PAR
     type(marbl_particulate_share_type)        , private              :: particulate_share
     type(marbl_interior_share_type)           , private, allocatable :: interior_share(:)
     type(marbl_zooplankton_share_type)        , private, allocatable :: zooplankton_share(:,:)
     type(marbl_autotroph_share_type)          , private, allocatable :: autotroph_share(:,:)
     type(marbl_surface_forcing_share_type)    , private              :: surface_forcing_share
     type(marbl_surface_forcing_internal_type) , private              :: surface_forcing_internal

   contains

<<<<<<< HEAD
     procedure, public :: config
     procedure, public :: init
     procedure, public :: complete_config_and_init
     procedure, public :: get_tracer_index
     procedure, public :: set_interior_forcing
     procedure, public :: set_surface_forcing
     procedure, public :: shutdown
=======
     procedure, public  :: init             
     procedure, private :: glo_vars_init
     procedure, public  :: get_tracer_index
     procedure, public  :: set_interior_forcing     
     procedure, public  :: set_surface_forcing
     procedure, public  :: set_global_scalars
     procedure, public  :: shutdown         
>>>>>>> ec20fe2b

  end type marbl_interface_class
  
  private :: config
  private :: init
  private :: glo_vars_init
  private :: set_interior_forcing
  private :: set_surface_forcing
  private :: shutdown

  !***********************************************************************

contains

  !***********************************************************************
  
  subroutine config(this,                 &
       gcm_nl_buffer)

    use marbl_namelist_mod    , only : marbl_nl_cnt
    use marbl_namelist_mod    , only : marbl_nl_buffer_size
    use marbl_config_mod      , only : marbl_config_set_defaults
    use marbl_config_mod      , only : marbl_config_read_namelist
    use marbl_config_mod      , only : marbl_config_set_local_pointers
    use marbl_config_mod      , only : marbl_config_construct

    class(marbl_interface_class)   , intent(inout)        :: this
    character(marbl_nl_buffer_size), optional, intent(in) :: gcm_nl_buffer(:)

    character(*), parameter :: subname = 'marbl_interface:config'
    character(len=char_len) :: log_message

    !--------------------------------------------------------------------
    ! initialize status log
    !--------------------------------------------------------------------

    call this%StatusLog%construct()

    !---------------------------------------------------------------------------
    ! set default values for configuration
    !---------------------------------------------------------------------------

    call marbl_config_set_defaults()

    !---------------------------------------------------------------------------
    ! read configuration from namelist (if present)
    !---------------------------------------------------------------------------

    if (present(gcm_nl_buffer)) then
      call marbl_config_read_namelist(gcm_nl_buffer, this%StatusLog)
      if (this%StatusLog%labort_marbl) then
        call this%StatusLog%log_error_trace('marbl_config_read_namelist', subname)
        return
      end if
    else
      write(log_message, "(A)") 'No namelists were provided to config'
      call this%StatusLog%log_noerror(log_message, subname)
    end if

    !---------------------------------------------------------------------------
    ! Set up local pointers in marbl_config_mod
    !---------------------------------------------------------------------------

    call marbl_config_set_local_pointers()

    !---------------------------------------------------------------------------
    ! construct configuration_type
    !---------------------------------------------------------------------------

    call marbl_config_construct(this%configuration, this%StatusLog)
    if (this%StatusLog%labort_marbl) then
      call this%StatusLog%log_error_trace("marbl_config_construct()", subname)
      return
    end if

  end subroutine config

  !***********************************************************************
  
  subroutine init(this,                   &
       gcm_num_levels,                    &
       gcm_num_PAR_subcols,               &
       gcm_num_elements_interior_forcing, &
       gcm_num_elements_surface_forcing,  &
       gcm_dz,                            &
       gcm_zw,                            &
       gcm_zt,                            &
       gcm_nl_buffer,                     &
       marbl_tracer_cnt)

    use marbl_namelist_mod    , only : marbl_nl_cnt
    use marbl_namelist_mod    , only : marbl_nl_buffer_size
    use marbl_ciso_mod        , only : marbl_ciso_init_tracer_metadata
    use marbl_mod             , only : marbl_init_surface_forcing_fields
    use marbl_mod             , only : marbl_init_tracer_metadata
    use marbl_mod             , only : marbl_init_bury_coeff
    use marbl_mod             , only : marbl_update_tracer_file_metadata
    use marbl_diagnostics_mod , only : marbl_diagnostics_init
    use marbl_config_mod      , only : autotrophs_config
    use marbl_config_mod      , only : zooplankton_config
    use marbl_config_mod      , only : set_derived_config
    use marbl_parms           , only : tracer_init_ext
    use marbl_parms           , only : ciso_tracer_init_ext
    use marbl_parms           , only : marbl_parms_set_defaults
    use marbl_parms           , only : marbl_parms_read_namelist
    use marbl_parms           , only : marbl_parms_construct
    use marbl_saved_state_mod , only : marbl_saved_state_init
    
    implicit none

    class     (marbl_interface_class)      , intent(inout) :: this
    integer   (int_kind)                   , intent(in)    :: gcm_num_levels
    integer   (int_kind)                   , intent(in)    :: gcm_num_PAR_subcols
    integer   (int_kind)                   , intent(in)    :: gcm_num_elements_surface_forcing
    integer   (int_kind)                   , intent(in)    :: gcm_num_elements_interior_forcing
    real      (r8)                         , intent(in)    :: gcm_dz(gcm_num_levels) ! thickness of layer k
    real      (r8)                         , intent(in)    :: gcm_zw(gcm_num_levels) ! thickness of layer k
    real      (r8)                         , intent(in)    :: gcm_zt(gcm_num_levels) ! thickness of layer k
    character(marbl_nl_buffer_size), optional, intent(in)  :: gcm_nl_buffer(:)
    integer   (int_kind), optional         , intent(out)   :: marbl_tracer_cnt

<<<<<<< HEAD
    character(*), parameter :: subname = 'marbl_interface:marbl_init'
    character(len=char_len) :: log_message
=======
    character(*), parameter :: subname = 'marbl_interface:init'
>>>>>>> ec20fe2b
    integer :: i
    !--------------------------------------------------------------------

    associate(&
         num_levels           => gcm_num_levels,                               &
         num_PAR_subcols      => gcm_num_PAR_subcols,                          &
         num_surface_elements => gcm_num_elements_surface_forcing,             &
         num_interior_forcing => gcm_num_elements_interior_forcing,            &
         ecosys_base_ind_beg  => this%tracer_indices%ecosys_base_ind_beg,      &
         ecosys_base_ind_end  => this%tracer_indices%ecosys_base_ind_end       &
         )

    !-----------------------------------------------------------------------
    !  Lock and log this%configuration
    !-----------------------------------------------------------------------

    call set_derived_config(this%StatusLog)
    if (this%StatusLog%labort_marbl) then
      call this%StatusLog%log_error_trace('set_derived_config', subname)
      return
    end if

    call this%configuration%finalize_vars(this%StatusLog)
    if (this%StatusLog%labort_marbl) then
      call this%StatusLog%log_error_trace('configuration%finalize_vars', subname)
      return
    end if

    !-----------------------------------------------------------------------
    !  Set up tracer indices
    !-----------------------------------------------------------------------

    call this%tracer_indices%construct(ciso_on, autotrophs_config,            &
         zooplankton_config, this%StatusLog)
    if (this%StatusLog%labort_marbl) then
      call this%StatusLog%log_error_trace("tracer_indices%construct", subname)
      return
    end if
    if (present(marbl_tracer_cnt)) &
      marbl_tracer_cnt = marbl_total_tracer_cnt

    !---------------------------------------------------------------------------
    ! set default values for parameters
    !---------------------------------------------------------------------------

    call marbl_parms_set_defaults(gcm_num_levels)

    !---------------------------------------------------------------------------
    ! read parameters from namelist (if present)
    !---------------------------------------------------------------------------

    if (present(gcm_nl_buffer)) then
      call marbl_parms_read_namelist(gcm_nl_buffer, this%StatusLog)
      if (this%StatusLog%labort_marbl) then
        call this%StatusLog%log_error_trace('marbl_parms_read_namelist', subname)
        return
      end if
    else
      write(log_message, "(A)") 'No namelists were provided to init'
      call this%StatusLog%log_noerror(log_message, subname)
    end if

    !--------------------------------------------------------------------
    ! call constructors and allocate memory
    !--------------------------------------------------------------------

    call this%PAR%construct(num_levels, num_PAR_subcols)

    call this%particulate_share%construct(num_levels)

    call this%surface_forcing_share%construct(num_surface_elements)

    call this%surface_forcing_internal%construct(num_surface_elements)

    allocate (this%interior_share(num_levels))

    allocate (this%zooplankton_share(zooplankton_cnt, num_levels))

    allocate (this%autotroph_share(autotroph_cnt, num_levels))

    call this%domain%construct(                                &
         num_levels                    = num_levels,           &
         num_PAR_subcols               = num_PAR_subcols,      &
         num_elements_surface_forcing  = num_surface_elements,  &
         num_elements_interior_forcing = num_interior_forcing, &
         dz                            = gcm_dz,               &
         zw                            = gcm_zw,               &
         zt                            = gcm_zt)

         
    call this%interior_forcing_input%construct(num_levels, num_PAR_subcols)

    allocate(this%surface_vals(num_surface_elements, marbl_total_tracer_cnt))

    allocate(this%surface_tracer_fluxes(num_surface_elements, marbl_total_tracer_cnt))

    allocate(this%column_tracers(marbl_total_tracer_cnt, num_levels))

    allocate(this%column_dtracers(marbl_total_tracer_cnt, num_levels))

    allocate(this%column_restore(marbl_total_tracer_cnt, gcm_num_levels))

    call marbl_init_bury_coeff(this%particulate_share, this%StatusLog)
    if (this%StatusLog%labort_marbl) then
      call this%StatusLog%log_error_trace('marbl_init_bury_coeff', subname)
      return
    end if

    call this%glo_vars_init(num_surface_elements)

    !--------------------------------------------------------------------
    ! set up saved state variables
    !--------------------------------------------------------------------

    call marbl_saved_state_init(this%surface_saved_state,                     &
                                this%interior_saved_state,                    &
                                this%surf_state_ind,                          &
                                this%interior_state_ind,                      &
                                num_levels,                                   &
                                num_surface_elements,                         &
                                num_interior_forcing,                         &
                                this%StatusLog)

    if (this%StatusLog%labort_marbl) then
      call this%StatusLog%log_error_trace("marbl_saved_state_init()", subname)
      return
    end if

    !--------------------------------------------------------------------
    ! Initialize public data / general tracer metadata
    ! And then update tracer input info based on namelist
    !--------------------------------------------------------------------

    allocate(this%tracer_metadata(marbl_total_tracer_cnt))
    allocate(this%tracer_read(marbl_total_tracer_cnt))

    call marbl_init_tracer_metadata( &
         this%tracer_metadata,       &
         this%tracer_read,           &
         this%tracer_indices,        &
         this%StatusLog)

    if (this%StatusLog%labort_marbl) then
      call this%StatusLog%log_error_trace("marbl_init_tracer_metadata()", subname)
      return
    end if

    if (ciso_on) then
       call marbl_ciso_init_tracer_metadata(this%tracer_metadata,          &
            this%tracer_read, this%tracer_indices)
    end if

    call marbl_update_tracer_file_metadata(this%tracer_indices, this%tracer_read, &
         tracer_init_ext, this%StatusLog)
    if (this%StatusLog%labort_marbl) then
      call this%StatusLog%log_error_trace("marbl_update_tracer_file_metadata()", subname)
      return
    end if
    if (ciso_on) then
      call marbl_update_tracer_file_metadata(this%tracer_indices, this%tracer_read, &
           ciso_tracer_init_ext, this%StatusLog)
      if (this%StatusLog%labort_marbl) then
        call this%StatusLog%log_error_trace("marbl_update_tracer_file_metadata() [ciso]", subname)
        return
      end if
    end if

    !--------------------------------------------------------------------
    ! initialize marbl surface forcing fields
    !--------------------------------------------------------------------

    call marbl_init_surface_forcing_fields(                         &
         num_elements                 = num_surface_elements,       &
         num_surface_forcing_fields   = num_surface_forcing_fields, &  
         surface_forcing_indices      = this%surface_forcing_ind,   &
         surface_forcing_fields       = this%surface_forcing_fields,          &
         marbl_status_log             = this%StatusLog)
    if (this%StatusLog%labort_marbl) then
      call this%StatusLog%log_error_trace("marbl_init_surface_forcing_fields()", subname)
      return
    end if

    allocate(this%surface_input_forcings(num_surface_elements, num_surface_forcing_fields))

    !--------------------------------------------------------------------
    ! Initialize tracer restoring
    !--------------------------------------------------------------------

    call this%restoring%init(                                                   &
         nl_buffer       = gcm_nl_buffer,                                       &
         domain          = this%domain,                                         &
         tracer_metadata = this%tracer_metadata(ecosys_base_ind_beg:ecosys_base_ind_end), &
         status_log      = this%StatusLog)
    if (this%StatusLog%labort_marbl) then
      call this%StatusLog%log_error_trace("this%restoring%init()", subname)
      return
    end if

    !--------------------------------------------------------------------
    ! Initialize marbl diagnostics
    !--------------------------------------------------------------------

    call marbl_diagnostics_init(                                              &
         marbl_domain                 = this%domain,                          &
         marbl_tracer_metadata        = this%tracer_metadata,                 &
         marbl_tracer_indices         = this%tracer_indices,                  &
         marbl_interior_forcing_diags = this%interior_forcing_diags,          &
         marbl_interior_restore_diags = this%interior_restore_diags,          &
         marbl_surface_forcing_diags  = this%surface_forcing_diags,           &
         marbl_status_log             = this%StatusLog)
    if (this%StatusLog%labort_marbl) then
      call this%StatusLog%log_error_trace("marbl_diagnostics_init()", subname)
      return
    end if

    end associate

    !---------------------------------------------------------------------------
    ! construct parameters_type
    !---------------------------------------------------------------------------

    call marbl_parms_construct(this%parameters, this%StatusLog)
    if (this%StatusLog%labort_marbl) then
      call this%StatusLog%log_error_trace("marbl_parms_construct()", subname)
      return
    end if

  end subroutine init

  !***********************************************************************
  
<<<<<<< HEAD
  subroutine complete_config_and_init(this)

    use marbl_parms, only : set_derived_parms

    class(marbl_interface_class), intent(inout) :: this

    character(*), parameter :: subname = 'marbl_interface:complete_config_and_init'

    ! Update values of any parameters that depend on namelist / put statements
    call set_derived_parms(this%StatusLog)
    if (this%StatusLog%labort_marbl) then
      call this%StatusLog%log_error_trace('set_derived_parms', subname)
      return
    end if

    ! Lock this%parameters and write values to the log
    call this%parameters%finalize_vars(this%StatusLog)
    if (this%StatusLog%labort_marbl) then
      call this%StatusLog%log_error_trace('parmeters%finalize_list', &
           subname)
      return
    end if

  end subroutine complete_config_and_init
=======
  subroutine glo_vars_init(this, num_surface_elements)

    use marbl_mod, only : marbl_set_glo_vars_cnt
    use marbl_mod, only : marbl_set_rmean_init_vals

    class (marbl_interface_class), intent(inout) :: this
    integer (int_kind)           , intent(in)    :: num_surface_elements

    integer (int_kind) :: glo_avg_field_cnt_interior
    integer (int_kind) :: glo_avg_field_cnt_surface
    integer (int_kind) :: glo_scalar_cnt_interior
    integer (int_kind) :: glo_scalar_cnt_surface

    call marbl_set_glo_vars_cnt(glo_avg_field_cnt_interior, &
                                glo_avg_field_cnt_surface,  &
                                glo_scalar_cnt_interior,    &
                                glo_scalar_cnt_surface)

    allocate(this%glo_avg_fields_interior(glo_avg_field_cnt_interior))
    allocate(this%glo_avg_averages_interior(glo_avg_field_cnt_interior))

    allocate(this%glo_avg_fields_surface(num_surface_elements, glo_avg_field_cnt_surface))
    allocate(this%glo_avg_averages_surface(glo_avg_field_cnt_surface))

    allocate(this%glo_scalar_interior(glo_scalar_cnt_interior))

    allocate(this%glo_scalar_surface(glo_scalar_cnt_surface))

    allocate(this%glo_avg_rmean_interior(glo_avg_field_cnt_interior))
    allocate(this%glo_avg_rmean_surface(glo_avg_field_cnt_surface))
    allocate(this%glo_scalar_rmean_interior(glo_scalar_cnt_interior))
    allocate(this%glo_scalar_rmean_surface(glo_scalar_cnt_surface))

    call marbl_set_rmean_init_vals(this%glo_avg_rmean_interior,    &
                                   this%glo_avg_rmean_surface,     &
                                   this%glo_scalar_rmean_interior, &
                                   this%glo_scalar_rmean_surface)

  end subroutine glo_vars_init
>>>>>>> ec20fe2b

  !***********************************************************************
  
  subroutine set_interior_forcing(this)

    use marbl_mod, only : marbl_set_interior_forcing
    
    implicit none

    class(marbl_interface_class), intent(inout) :: this
    character(*), parameter :: subname = 'marbl_interface:set_interior_forcing'

    call this%restoring%restore_tracers( &
         this%column_tracers,            &
         this%domain%km,                 &
         marbl_total_tracer_cnt,         &
         this%column_restore)

    call marbl_set_interior_forcing(   &
         domain                  = this%domain,                  &
         interior_forcing_input  = this%interior_forcing_input,  &
         saved_state             = this%interior_saved_state,    &
         saved_state_ind         = this%interior_state_ind,      &
         interior_restore        = this%column_restore,          &
         tracers                 = this%column_tracers,          &
         dtracers                = this%column_dtracers,         &
         marbl_tracer_indices    = this%tracer_indices,          &
         marbl_PAR               = this%PAR,                     &
         marbl_interior_share    = this%interior_share,          &
         marbl_zooplankton_share = this%zooplankton_share,       &
         marbl_autotroph_share   = this%autotroph_share,         &
         marbl_particulate_share = this%particulate_share,       &
         interior_forcing_diags  = this%interior_forcing_diags,  &
         interior_restore_diags  = this%interior_restore_diags,  &
         glo_avg_fields_interior = this%glo_avg_fields_interior, &
         marbl_status_log        = this%StatusLog)

    if (this%StatusLog%labort_marbl) then
       call this%StatusLog%log_error_trace("marbl_set_interior_forcing()", subname)
       return
    end if
    
  end subroutine set_interior_forcing
  
  !***********************************************************************
  
  subroutine set_surface_forcing(this)

    use marbl_mod      , only : marbl_set_surface_forcing
    
    implicit none

    class(marbl_interface_class), intent(inout) :: this

    call marbl_set_surface_forcing(                                           &
         num_elements             = this%domain%num_elements_surface_forcing, &
         surface_forcing_ind      = this%surface_forcing_ind,                 &
         surface_input_forcings   = this%surface_input_forcings,              &
         surface_vals             = this%surface_vals,                        &
         surface_tracer_fluxes    = this%surface_tracer_fluxes,               &
         marbl_tracer_indices     = this%tracer_indices,                      &
         saved_state              = this%surface_saved_state,                 &
         saved_state_ind          = this%surf_state_ind,                      &
         surface_forcing_output   = this%surface_forcing_output,              &
         surface_forcing_internal = this%surface_forcing_internal,            &
         surface_forcing_share    = this%surface_forcing_share,               &
         surface_forcing_diags    = this%surface_forcing_diags,               &
         glo_avg_fields_surface   = this%glo_avg_fields_surface,              &
         marbl_status_log         = this%statuslog)

  end subroutine set_surface_forcing
  
  !***********************************************************************
  
  subroutine set_global_scalars(this, field_source)

    use marbl_mod, only : marbl_set_global_scalars_interior

    implicit none

    class(marbl_interface_class), intent(inout) :: this
    character (*)               , intent(in)    :: field_source ! 'interior' or 'surface'

    if (field_source == 'interior') then
       call marbl_set_global_scalars_interior(                          &
            marbl_particulate_share   = this%particulate_share,         &
            glo_avg_rmean_interior    = this%glo_avg_rmean_interior,    &
            glo_avg_rmean_surface     = this%glo_avg_rmean_surface,     &
            glo_scalar_rmean_interior = this%glo_scalar_rmean_interior, &
            glo_scalar_rmean_surface  = this%glo_scalar_rmean_surface,  &
            glo_scalar_interior       = this%glo_scalar_interior)
    end if

  end subroutine set_global_scalars

  !***********************************************************************

  subroutine shutdown(this)

    implicit none

    class(marbl_interface_class), intent(inout) :: this

    ! free dynamically allocated memory, etc
    
  end subroutine shutdown

  !***********************************************************************
  
  function get_tracer_index(this, tracer_name)

    class(marbl_interface_class), intent(inout) :: this
    character(*),                 intent(in)    :: tracer_name
    integer :: get_tracer_index

    integer :: n

    get_tracer_index = 0
    do n=1,marbl_total_tracer_cnt
      if (trim(tracer_name).eq.trim(this%tracer_metadata(n)%short_name) .or.  &
          trim(tracer_name).eq.trim(this%tracer_metadata(n)%long_name)) then
        get_tracer_index = n
        exit
      end if
    end do

  end function get_tracer_index

  !*****************************************************************************

end module marbl_interface<|MERGE_RESOLUTION|>--- conflicted
+++ resolved
@@ -129,23 +129,15 @@
 
    contains
 
-<<<<<<< HEAD
-     procedure, public :: config
-     procedure, public :: init
-     procedure, public :: complete_config_and_init
-     procedure, public :: get_tracer_index
-     procedure, public :: set_interior_forcing
-     procedure, public :: set_surface_forcing
-     procedure, public :: shutdown
-=======
-     procedure, public  :: init             
+     procedure, public  :: config
+     procedure, public  :: init
+     procedure, public  :: complete_config_and_init
      procedure, private :: glo_vars_init
      procedure, public  :: get_tracer_index
-     procedure, public  :: set_interior_forcing     
+     procedure, public  :: set_interior_forcing
      procedure, public  :: set_surface_forcing
      procedure, public  :: set_global_scalars
-     procedure, public  :: shutdown         
->>>>>>> ec20fe2b
+     procedure, public  :: shutdown
 
   end type marbl_interface_class
   
@@ -267,12 +259,8 @@
     character(marbl_nl_buffer_size), optional, intent(in)  :: gcm_nl_buffer(:)
     integer   (int_kind), optional         , intent(out)   :: marbl_tracer_cnt
 
-<<<<<<< HEAD
-    character(*), parameter :: subname = 'marbl_interface:marbl_init'
+    character(*), parameter :: subname = 'marbl_interface:init'
     character(len=char_len) :: log_message
-=======
-    character(*), parameter :: subname = 'marbl_interface:init'
->>>>>>> ec20fe2b
     integer :: i
     !--------------------------------------------------------------------
 
@@ -504,7 +492,6 @@
 
   !***********************************************************************
   
-<<<<<<< HEAD
   subroutine complete_config_and_init(this)
 
     use marbl_parms, only : set_derived_parms
@@ -529,7 +516,9 @@
     end if
 
   end subroutine complete_config_and_init
-=======
+
+  !***********************************************************************
+  
   subroutine glo_vars_init(this, num_surface_elements)
 
     use marbl_mod, only : marbl_set_glo_vars_cnt
@@ -569,7 +558,6 @@
                                    this%glo_scalar_rmean_surface)
 
   end subroutine glo_vars_init
->>>>>>> ec20fe2b
 
   !***********************************************************************
   
