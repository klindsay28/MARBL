--- conflicted
+++ resolved
@@ -186,31 +186,16 @@
     ! initialize marbl namelists
     !--------------------------------------------------------------------
 
-<<<<<<< HEAD
-    call marbl_init_nml(gcm_nl_buffer, this%statusLog)
-    if (this%statusLog%labort_marbl) then
-      call this%statusLog%log_error_trace("marbl_init_nml()", subname)
+    call marbl_init_nml(gcm_nl_buffer, this%StatusLog)
+    if (this%StatusLog%labort_marbl) then
+      call this%StatusLog%log_error_trace("marbl_init_nml()", subname)
       return
     end if
 
     if (gcm_ciso_on) then
-       call marbl_ciso_init_nml(gcm_nl_buffer, this%statusLog)
-       if (this%statusLog%labort_marbl) then
-          call this%statusLog%log_error_trace("marbl_ciso_init_nml()", subname)
-=======
-    call marbl_init_nml(gcm_nl_buffer, this%StatusLog)
-    if (this%StatusLog%labort_marbl) then
-       call this%StatusLog%log_error("error code returned from marbl_init_nml", &
-            "marbl_interface::marbl_init()")
-      return
-    end if
-
-    if (this%ciso_on) then
        call marbl_ciso_init_nml(gcm_nl_buffer, this%StatusLog)
        if (this%StatusLog%labort_marbl) then
-          call this%StatusLog%log_error("error code returned from marbl_ciso_init_nml", &
-               "marbl_interface::marbl_init()")
->>>>>>> 21a706ff
+          call this%StatusLog%log_error_trace("marbl_ciso_init_nml()", subname)
           return
        end if
     end if
@@ -222,8 +207,7 @@
     call this%tracer_indices%construct(gcm_ciso_on, autotrophs, zooplankton,  &
          gcm_tracer_cnt, this%StatusLog)
     if (this%StatusLog%labort_marbl) then
-      call this%StatusLog%log_error("error code returned from tracer_indices%construct", &
-                                    "marbl_interface::marbl_init()")
+      call this%StatusLog%log_error_trace("tracer_indices%construct", subname)
       return
     end if
 
@@ -279,28 +263,12 @@
          this%tracer_indices,        &
          this%StatusLog)
 
-<<<<<<< HEAD
-    if (this%statusLog%labort_marbl) then
-      call this%statusLog%log_error_trace("marbl_init_tracer_metadata()", subname)
-=======
-    if (this%StatusLog%labort_marbl) then
-      call this%StatusLog%log_error("error code returned from marbl_init_tracer_metadata", &
-                                    "marbl_interface::marbl_init()")
->>>>>>> 21a706ff
+    if (this%StatusLog%labort_marbl) then
+      call this%StatusLog%log_error_trace("marbl_init_tracer_metadata()", subname)
       return
     end if
 
     if (this%ciso_on) then
-<<<<<<< HEAD
-       call marbl_ciso_init_tracer_metadata(                               &
-            this%tracer_metadata(ecosys_ciso_ind_beg:ecosys_ciso_ind_end), &
-            this%statusLog)
-
-       if (this%statusLog%labort_marbl) then
-         call this%statusLog%log_error_trace("marbl_ciso_init_tracer_metadata()", subname)
-         return
-       end if
-=======
        call marbl_ciso_init_tracer_metadata(this%tracer_metadata,          &
             this%tracer_read, this%tracer_indices)
     end if
@@ -308,19 +276,16 @@
     call marbl_update_tracer_file_metadata(this%tracer_indices, this%tracer_read, &
          tracer_init_ext, this%StatusLog)
     if (this%StatusLog%labort_marbl) then
-       call this%StatusLog%log_error("error code returned from marbl_update_tracer_file_metadata", &
-            "marbl_interface::marbl_init()")
+      call this%StatusLog%log_error_trace("marbl_update_tracer_file_metadata()", subname)
       return
     end if
     if (this%ciso_on) then
       call marbl_update_tracer_file_metadata(this%tracer_indices, this%tracer_read, &
            ciso_tracer_init_ext, this%StatusLog)
       if (this%StatusLog%labort_marbl) then
-         call this%StatusLog%log_error("error code returned from marbl_update_tracer_file_metadata (ciso_on)", &
-              "marbl_interface::marbl_init()")
+        call this%StatusLog%log_error_trace("marbl_update_tracer_file_metadata() [ciso]", subname)
         return
       end if
->>>>>>> 21a706ff
     end if
 
     !--------------------------------------------------------------------
@@ -334,8 +299,8 @@
          surface_forcing_indices      = this%surface_forcing_ind,   &
          surface_forcing_fields       = this%surface_forcing_fields,          &
          marbl_status_log             = this%StatusLog)
-    if (this%statusLog%labort_marbl) then
-      call this%statusLog%log_error_trace("marbl_init_surface_forcing_fields()", subname)
+    if (this%StatusLog%labort_marbl) then
+      call this%StatusLog%log_error_trace("marbl_init_surface_forcing_fields()", subname)
       return
     end if
 
@@ -348,17 +313,12 @@
     call this%restoring%init(                                                   &
          nl_buffer       = gcm_nl_buffer,                                       &
          domain          = this%domain,                                         &
-<<<<<<< HEAD
-         tracer_metadata = this%tracer_metadata(ecosys_ind_beg:ecosys_ind_end), &
-         status_log      = this%statusLog)
-    if (this%statusLog%labort_marbl) then
-      call this%statusLog%log_error_trace("this%restoring%init()", subname)
-      return
-    end if
-=======
          tracer_metadata = this%tracer_metadata(ecosys_base_ind_beg:ecosys_base_ind_end), &
          status_log      = this%StatusLog)
->>>>>>> 21a706ff
+    if (this%StatusLog%labort_marbl) then
+      call this%StatusLog%log_error_trace("this%restoring%init()", subname)
+      return
+    end if
 
     !--------------------------------------------------------------------
     ! Initialize marbl diagnostics
@@ -367,23 +327,12 @@
     call marbl_diagnostics_init(                                              &
          ciso_on                      = this%ciso_on,                         &
          marbl_domain                 = this%domain,                          &
-<<<<<<< HEAD
-         marbl_tracer_metadata        = this%tracer_metadata(ecosys_ind_beg:ecosys_ind_end), &
+         marbl_tracer_metadata        = this%tracer_metadata,                 &
+         marbl_tracer_indices         = this%tracer_indices,                  &
          marbl_interior_forcing_diags = this%interior_forcing_diags,          &
          marbl_interior_restore_diags = this%interior_restore_diags,          &
          marbl_surface_forcing_diags  = this%surface_forcing_diags,           &
          marbl_status_log             = this%StatusLog)
-    if (this%statusLog%labort_marbl) then
-      call this%statusLog%log_error_trace("marbl_diagnostics_init()", subname)
-      return
-    end if
-=======
-         marbl_tracer_metadata        = this%tracer_metadata,                 &
-         marbl_tracer_indices         = this%tracer_indices,                  &
-         marbl_interior_forcing_diags = this%interior_forcing_diags,          &
-         marbl_interior_restore_diags = this%interior_restore_diags,          &
-         marbl_surface_forcing_diags  = this%surface_forcing_diags)
->>>>>>> 21a706ff
 
     end associate
 
@@ -424,14 +373,8 @@
          interior_restore_diags  = this%interior_restore_diags,  &
          marbl_status_log        = this%StatusLog)
 
-<<<<<<< HEAD
-    if (this%statusLog%labort_marbl) then
-       call this%statusLog%log_error_trace("marbl_set_interior_forcing()", subname)
-=======
-    if (this%StatusLog%labort_marbl) then
-       error_msg = "error code returned from marbl_set_interior_forcing"
-       call this%StatusLog%log_error(error_msg, "marbl_interface::set_interior_forcing")
->>>>>>> 21a706ff
+    if (this%StatusLog%labort_marbl) then
+       call this%StatusLog%log_error_trace("marbl_set_interior_forcing()", subname)
        return
     end if
     
