--- conflicted
+++ resolved
@@ -647,8 +647,6 @@
          this%domain%km,                 &
          this%column_restore)
 
-<<<<<<< HEAD
-     
     call marbl_set_interior_forcing(                                          &
          domain                   = this%domain,                              &
          interior_forcings        = this%interior_input_forcings,             &
@@ -660,7 +658,7 @@
          interior_forcing_indices = this%interior_forcing_ind,                &
          dtracers                 = this%column_dtracers,                     &
          marbl_tracer_indices     = this%tracer_indices,                      &
-         marbl_PAR                = this%PAR,                                 &
+         PAR                      = this%PAR,                                 &
          marbl_interior_share     = this%interior_share,                      &
          marbl_zooplankton_share  = this%zooplankton_share,                   &
          marbl_autotroph_share    = this%autotroph_share,                     &
@@ -669,27 +667,6 @@
          interior_restore_diags   = this%interior_restore_diags,              &
          glo_avg_fields_interior  = this%glo_avg_fields_interior,             &
          marbl_status_log         = this%StatusLog)
-=======
-    call marbl_set_interior_forcing(   &
-         domain                  = this%domain,                  &
-         interior_forcing_input  = this%interior_forcing_input,  &
-         saved_state             = this%interior_saved_state,    &
-         saved_state_ind         = this%interior_state_ind,      &
-         interior_restore        = this%column_restore,          &
-         tracers                 = this%column_tracers,          &
-         surface_forcing_indices = this%surface_forcing_ind,     &
-         dtracers                = this%column_dtracers,         &
-         marbl_tracer_indices    = this%tracer_indices,          &
-         PAR                     = this%PAR,                     &
-         marbl_interior_share    = this%interior_share,          &
-         marbl_zooplankton_share = this%zooplankton_share,       &
-         marbl_autotroph_share   = this%autotroph_share,         &
-         marbl_particulate_share = this%particulate_share,       &
-         interior_forcing_diags  = this%interior_forcing_diags,  &
-         interior_restore_diags  = this%interior_restore_diags,  &
-         glo_avg_fields_interior = this%glo_avg_fields_interior, &
-         marbl_status_log        = this%StatusLog)
->>>>>>> 4bb72532
 
     if (this%StatusLog%labort_marbl) then
        call this%StatusLog%log_error_trace("marbl_set_interior_forcing()", subname)
