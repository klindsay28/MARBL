--- conflicted
+++ resolved
@@ -62,15 +62,8 @@
   character (char_len) :: ndep_shr_stream_file         ! file containing domain and input data
   real      (r8)       :: ndep_shr_stream_scale_factor ! unit conversion factor
 
-<<<<<<< HEAD
-  integer   (int_kind) :: comp_surf_avg_flag           ! flag for computing average surface tracer values 
-  integer   (int_kind) :: comp_surf_avg_freq_iopt      ! choice for freq of comp_surf_avg
-  integer   (int_kind) :: comp_surf_avg_freq           ! choice for freq of comp_surf_avg
-
   character (char_len) :: dust_flux_source             ! option for atmospheric dust deposition
 
-=======
->>>>>>> 29dc48a3
   type(marbl_forcing_monthly_every_ts_type), pointer :: fice_file             ! ice fraction, if read from file
   type(marbl_forcing_monthly_every_ts_type), pointer :: xkw_file              ! a * wind-speed ** 2, if read from file
   type(marbl_forcing_monthly_every_ts_type), pointer :: ap_file               ! atmoshperic pressure, if read from file
