--- conflicted
+++ resolved
@@ -349,13 +349,10 @@
     lvariable_PtoC                = .true.          ! CESM USERS - DO NOT CHANGE HERE! POP calls put_setting() for this var, see CESM NOTE above
     init_bury_coeff_opt           = 'settings_file' ! CESM USERS - DO NOT CHANGE HERE! POP calls put_setting() for this var, see CESM NOTE above
     ladjust_bury_coeff            = .false.         ! CESM USERS - DO NOT CHANGE HERE! POP calls put_setting() for this var, see CESM NOTE above
-<<<<<<< HEAD
     lNK_shadow_tracers            = .false.         ! CESM USERS - DO NOT CHANGE HERE! POP calls put_setting() for this var, see CESM NOTE above
     lNK_ciso_shadow_tracers       = .false.         ! CESM USERS - DO NOT CHANGE HERE! POP calls put_setting() for this var, see CESM NOTE above
     parm_NK_nut_restore_invtau_peryear = 10.0_r8         ! CESM USERS - DO NOT CHANGE HERE! POP calls put_setting() for this var, see CESM NOTE above
-=======
     particulate_flux_ref_depth    = 100             ! CESM USERS - DO NOT CHANGE HERE! POP calls put_setting() for this var, see CESM NOTE above
->>>>>>> 539e2700
     parm_Fe_bioavail              = 1.0_r8          ! CESM USERS - DO NOT CHANGE HERE! POP calls put_setting() for this var, see CESM NOTE above
     parm_o2_min                   = 5.0_r8          ! CESM USERS - DO NOT CHANGE HERE! POP calls put_setting() for this var, see CESM NOTE above
     parm_o2_min_delta             = 5.0_r8          ! CESM USERS - DO NOT CHANGE HERE! POP calls put_setting() for this var, see CESM NOTE above
@@ -645,7 +642,6 @@
     category  = 'general parmeters'
     ! -----------------------------
 
-<<<<<<< HEAD
     sname     = 'parm_NK_nut_restore_invtau_peryear'
     lname     = 'restoring inverse timescale for NK nutrient tracers'
     units     = '1/year'
@@ -653,7 +649,8 @@
     rptr      => parm_NK_nut_restore_invtau_peryear
     call this%add_var(sname, lname, units, datatype, category,       &
                         marbl_status_log, rptr=rptr)
-=======
+    call check_and_log_add_var_error(marbl_status_log, sname, subname, labort_marbl_loc)
+
     sname     = 'particulate_flux_ref_depth'
     lname     = 'reference depth for particulate flux diagnostics'
     units     = 'm'
@@ -661,7 +658,6 @@
     iptr      => particulate_flux_ref_depth
     call this%add_var(sname, lname, units, datatype, category,       &
                         marbl_status_log, iptr=iptr)
->>>>>>> 539e2700
     call check_and_log_add_var_error(marbl_status_log, sname, subname, labort_marbl_loc)
 
     sname     = 'parm_Fe_bioavail'
