module marbl_settings_mod

  !-----------------------------------------------------------------------------
  !   This module manages BGC-specific parameters.
  !
  !   Most of the variables are not parameters in the Fortran sense. In the
  !   the Fortran sense, they are vanilla module variables that can be set
  !   by marbl_instance%put_setting() calls from the GCM.
  !
  !   In addition to containing all the parameters, this module also handles
  !   initializing the variables to default values and then applying any
  !   changes made via put_setting().
  !
  !   This module also writes parameter values to the status log.
  !-----------------------------------------------------------------------------

  use marbl_kinds_mod, only : r8
  use marbl_kinds_mod, only : int_kind
  use marbl_kinds_mod, only : log_kind
  use marbl_kinds_mod, only : char_len

  use marbl_constants_mod, only : c0
  use marbl_constants_mod, only : c1
  use marbl_constants_mod, only : c2
  use marbl_constants_mod, only : c1000
  use marbl_constants_mod, only : dps
  use marbl_constants_mod, only : molw_Fe

  use marbl_pft_mod, only : autotroph_type
  use marbl_pft_mod, only : zooplankton_type
  use marbl_pft_mod, only : grazing_type

  use marbl_logging, only: marbl_log_type

  implicit none

  !-----------------------------------------------------------------------------
  !   public/private declarations
  !   all module variables are public and should have their values preserved
  !-----------------------------------------------------------------------------

  public
  save

  !---------------------------------------------------------------------------
  !  Datatypes for marbl_instance%settings
  !---------------------------------------------------------------------------

  type, private :: marbl_single_setting_ll_type
    ! Metadata
    character(len=char_len) :: long_name
    character(len=char_len) :: short_name
    character(len=char_len) :: units
    character(len=char_len) :: datatype
    integer                 :: category_ind ! used for sorting output list
    character(len=char_len) :: comment      ! used to add comment in log
    type(marbl_single_setting_ll_type), pointer :: next => NULL()
    ! Actual parameter data
    real(r8),                pointer :: rptr => NULL()
    integer(int_kind),       pointer :: iptr => NULL()
    logical(log_kind),       pointer :: lptr => NULL()
    character(len=char_len), pointer :: sptr => NULL()
  end type marbl_single_setting_ll_type

  type, private :: marbl_setting_ptr
    type(marbl_single_setting_ll_type), pointer :: ptr => NULL()
  end type marbl_setting_ptr

  type, public :: marbl_settings_type
    logical, private :: init_called = .false.
    integer, private :: cnt = 0
    character(len=char_len), dimension(:), private, pointer :: categories
    type(marbl_single_setting_ll_type),    private, pointer :: vars => NULL()
    type(marbl_single_setting_ll_type),    private, pointer :: VarsFromPut => NULL()
    type(marbl_single_setting_ll_type),    private, pointer :: LastVarFromPut => NULL()
    type(marbl_setting_ptr), dimension(:), private, allocatable :: varArray
  contains
    procedure :: add_var
    procedure :: add_var_1d_r8
    procedure :: add_var_1d_int
    procedure :: add_var_1d_str
    procedure :: finalize_vars
    procedure :: inquire_id
    procedure :: inquire_metadata
    procedure :: get_cnt
    procedure :: put
    procedure :: get
    procedure :: destruct
  end type marbl_settings_type

  !---------------------------------------------------------------------
  !  BGC parameters that are currently hard-coded
  !---------------------------------------------------------------------

  ! Redfield Ratios, dissolved & particulate
  real(r8), parameter :: &
       Q_10      =   1.7_r8,                                 & ! factor for temperature dependence (non-dim)
       xkw_coeff =   6.97e-9_r8,                             & ! in s/cm, from a = 0.251 cm/hr s^2/m^2 in Wannikhof 2014
       parm_Red_D_C_P  = 117.0_r8,                           & ! carbon:phosphorus
       parm_Red_D_N_P  =  16.0_r8,                           & ! nitrogen:phosphorus
       parm_Red_D_O2_P = 170.0_r8,                           & ! oxygen:phosphorus
       parm_Remin_D_O2_P = 138.0_r8,                         & ! oxygen:phosphorus
       parm_Red_P_C_P  = parm_Red_D_C_P,                     & ! carbon:phosphorus
       parm_Red_D_C_N  = parm_Red_D_C_P/parm_Red_D_N_P,      & ! carbon:nitrogen
       parm_Red_P_C_N  = parm_Red_D_C_N,                     & ! carbon:nitrogen
       parm_Red_D_C_O2 = parm_Red_D_C_P/parm_Red_D_O2_P,     & ! carbon:oxygen
       parm_Remin_D_C_O2 = parm_Red_D_C_P/parm_Remin_D_O2_P, & ! carbon:oxygen
       parm_Red_P_C_O2 = parm_Red_D_C_O2,                    & ! carbon:oxygen
       parm_Red_Fe_C   = 3.0e-6_r8,                          & ! iron:carbon
       parm_Red_D_C_O2_diaz = parm_Red_D_C_P/150.0_r8          ! carbon:oxygen
                                                               ! for diazotrophs

  ! Misc. Rate constants
  real(r8), parameter :: &
       dust_Fe_scavenge_scale  = 1.0e9         !dust scavenging scale factor

  ! dust_to_Fe: conversion of dust to iron (nmol Fe/g Dust)
  ! dust remin gDust = 0.035 gFe       mol Fe     1e9 nmolFe
  !                    --------- *  ----------- * ----------
  !                      gDust      molw_Fe gFe      molFe
  real(r8), parameter :: dust_to_Fe = 0.035_r8 / molw_Fe * 1.0e9_r8

  ! parameters related to Iron binding ligands
  integer (int_kind), parameter :: Lig_cnt = 1 ! valid values are 1 or 2
  real(r8), parameter :: remin_to_Lig = 0.0001_r8

  ! Partitioning of phytoplankton growth, grazing and losses
  ! All f_* variables are fractions and are non-dimensional
  real(r8), parameter :: &
      caco3_poc_min         = 0.40_r8,  & ! minimum proportionality between
                                          !   QCaCO3 and grazing losses to POC
                                          !   (mmol C/mmol CaCO3)
      spc_poc_fac           = 0.13_r8,  & ! small phyto grazing factor (1/mmolC)
      f_graze_sp_poc_lim    = 0.36_r8,  &
      f_photosp_CaCO3       = 0.40_r8,  & ! proportionality between small phyto
                                          !    production and CaCO3 production
      f_graze_CaCO3_remin   = 0.33_r8,  & ! fraction of spCaCO3 grazing which is remin
      f_graze_si_remin      = 0.50_r8,  & ! fraction of diatom Si grazing which is remin
      f_toDON               = 0.70_r8,  & ! fraction DON relative to DOC
      f_toDOP               = 0.15_r8     ! fraction of remaining_P to DOP

  ! fixed ratios
  real(r8), parameter :: r_Nfix_photo=1.25_r8    ! N fix relative to C fix (non-dim)

  ! SET parmaeters and RATIOS for N/C, P/C, SiO3/C, Fe/C, etc...
  real(r8), parameter :: &
      Q             = 16.0_r8 / 117.0_r8, & !N/C ratio (mmol/mmol) of phyto & zoo
      Qfe_zoo       = 3.0e-6_r8,          & !zooplankton Fe/C ratio
      gQsi_0        = 0.137_r8,           & !initial Si/C ratio for growth
      gQsi_max      = 0.685_r8,           & !max Si/C ratio for growth
      gQsi_min      = 0.0457_r8,          & !min Si/C ratio for growth
      QCaCO3_max    = 0.4_r8,             & !max QCaCO3
      ! parameters in GalbraithMartiny Pquota Model^M
      PquotaSlope     = 7.0_r8,        &
      PquotaIntercept = 5.571_r8,      &
      PquotaMinNP     = 0.00854701_r8, &
      ! carbon:nitrogen ratio for denitrification
      denitrif_C_N  = parm_Red_D_C_P/136.0_r8

  ! loss term threshold parameters, chl:c ratios
  real(r8), parameter :: &
      thres_z1_auto     =  80.0e2_r8, & !autotroph threshold = C_loss_thres for z shallower than this (cm)
      thres_z2_auto     = 120.0e2_r8, & !autotroph threshold = 0 for z deeper than this (cm)
      thres_z1_zoo      = 110.0e2_r8, & !zooplankton threshold = C_loss_thres for z shallower than this (cm)
      thres_z2_zoo      = 150.0e2_r8, & !zooplankton threshold = 0 for z deeper than this (cm)
      CaCO3_temp_thres1 = 4.0_r8,   & !upper temp threshold for CaCO3 prod
      CaCO3_temp_thres2 = -2.0_r8,  & !lower temp threshold
      CaCO3_sp_thres    = 2.5_r8      ! bloom condition thres (mmolC/m3)

  ! fraction of incoming shortwave assumed to be PAR
  real(r8), parameter :: f_qsw_par = 0.45_r8   ! PAR fraction

  ! DOM parameters for refractory components and DOP uptake
  real(r8), parameter :: &
       DOC_remin_rate_light  = (c1/(365.0_r8*15.0_r8)) * dps, & ! remin rate for semi-labile DOC, 1/15yr
       DON_remin_rate_light  = (c1/(365.0_r8*15.0_r8)) * dps, & ! remin rate for semi-labile DON, 1/15yr
       DOP_remin_rate_light  = (c1/(365.0_r8*60.0_r8)) * dps, & ! remin rate for semi-labile DOP, 1/60yr
       DOC_remin_rate_dark   = (c1/(365.0_r8*6.0_r8)) * dps,  & ! remin rate in the dark, 1/6yr
       DON_remin_rate_dark   = (c1/(365.0_r8*5.5_r8)) * dps,  & ! remin rate in the dark, 1/5.5yr
       DOP_remin_rate_dark   = (c1/(365.0_r8*4.5_r8)) * dps     ! remin rate in the dark, 1/4.5yr

  real(r8), parameter :: &
       DOCr_remin_rate0      = (c1/(365.0_r8*16000.0_r8)) * dps, & ! remin rate for refractory DOC, 1/16000yr
       DONr_remin_rate0      = (c1/(365.0_r8*9500.0_r8)) * dps,  & ! remin rate for refractory DON, 1/9500yr
       DOPr_remin_rate0      = (c1/(365.0_r8*5500.0_r8)) * dps,  & ! remin rate for refractory DOP, 1/5500yr
       DOMr_remin_rate_photo = (c1/(365.0_r8*18.0_r8)) * dps       ! additional remin from photochemistry, 1/18yrs over top 10m

  real(r8), parameter :: &
       DOCprod_refract  = 0.01_r8,                   & ! fraction of DOCprod to refractory pool
       DONprod_refract  = 0.0115_r8,                 & ! fraction of DONprod to refractory pool
       DOPprod_refract  = 0.003_r8,                  & ! fraction of DOPprod to refractory pool
       POCremin_refract = DOCprod_refract * 0.06_r8, & ! fraction of POCremin to refractory pool
       PONremin_refract = DONprod_refract * 0.03_r8, & ! fraction of POCremin to refractory pool
       POPremin_refract = DOPprod_refract * 0.06_r8    ! fraction of POCremin to refractory pool

  !---------------------------------------------------------------------------------------------
  !  Variables defined in marbl_settings_define_general_parms, marbl_settings_define_PFT_counts,
  !  marbl_settings_define_PFT_derived_types, or marbl_settings_define_tracer_dependent
  !
  ! CESM NOTE: defaults values are set in the corresponding marbl_settings_set_defaults routines
  !            but may be overridden at run time through a put_setting() call (use user_nl_pop
  !            to change parameter value)
  !---------------------------------------------------------------------------------------------

  !  marbl_settings_mod_general_parms
  !    parameters with no dependencies on other parameter values
  !-------------------------------------------------------------

  character(len=char_len), target :: PFT_defaults             ! Set up PFT parameters based on known classes, e.g. 'CESM2'
                                                              ! (or set to 'user-specified' and use put_setting())
  logical(log_kind), target :: ciso_on                        ! control whether ciso tracer module is active
  logical(log_kind), target :: lsource_sink                   ! control which portion of code is executed, useful for debugging
  logical(log_kind), target :: ciso_lsource_sink              ! control which portion of carbon isotope code is executed, useful for debugging
  logical(log_kind), target :: lecovars_full_depth_tavg       ! should base ecosystem vars be written full depth
  logical(log_kind), target :: ciso_lecovars_full_depth_tavg  ! should carbon isotope vars be written full depth
  logical(log_kind), target :: lflux_gas_o2                   ! controls which portion of code are executed usefull for debugging
  logical(log_kind), target :: lflux_gas_co2                  ! controls which portion of code are executed usefull for debugging
  logical(log_kind), target :: lcompute_nhx_surface_emis      ! control if NHx emissions are computed
  logical(log_kind), target :: lvariable_PtoC                 ! control if PtoC ratios in autotrophs vary
  logical(log_kind), target :: ladjust_bury_coeff             ! control if bury coefficients are adjusted (rather than constant)
                                                              !   bury coefficients (POC_bury_coeff, POP_bury_coeff, bSi_bury_coeff)
                                                              !   reside in marbl_particulate_share_type; when ladjust_bury_coeff is
                                                              !   .true., bury coefficients are adjusted to preserve C, P, Si
                                                              !   inventories on timescales exceeding bury_coeff_rmean_timescale_years
                                                              !   (this is done primarily in spinup runs)
  logical(log_kind), target :: lNK_shadow_tracers             ! control whether Newton-Krylov (NK) shadow tracers are active
  logical(log_kind), target :: lNK_ciso_shadow_tracers        ! control whether Newton-Krylov (NK) CISO shadow tracers are active

  character(len=char_len), target :: init_bury_coeff_opt

  integer(int_kind), target :: &
       particulate_flux_ref_depth    ! reference depth for particulate flux diagnostics (m)

  real(r8), target :: &
<<<<<<< HEAD
       parm_NK_nut_restore_invtau_peryear,& ! restoring inverse timescale for NK nutrient tracers
=======
       Jint_Ctot_thres_molpm2pyr,  & ! MARBL will abort if abs(Jint_Ctot) exceeds this threshold
       Jint_Ctot_thres,            & ! MARBL will abort if abs(Jint_Ctot) exceeds this threshold (derived from Jint_Ctot_thres_molpm2pyr)
       Jint_Ntot_thres,            & ! MARBL will abort if abs(Jint_Ntot) exceeds this threshold (derived from Jint_Ctot_thres)
       Jint_Ptot_thres,            & ! MARBL will abort if abs(Jint_Ptot) exceeds this threshold (derived from Jint_Ctot_thres)
       Jint_Sitot_thres,           & ! MARBL will abort if abs(Jint_Sitot) exceeds this threshold (derived from Jint_Ctot_thres)
       Jint_Fetot_thres,           & ! MARBL will abort if abs(Jint_Fetot) exceeds this threshold (derived from Jint_Ctot_thres)
       CISO_Jint_13Ctot_thres,     & ! MARBL will abort if abs(CISO_Jint_13Ctot) exceeds this threshold (derived from Jint_Ctot_thres)
       CISO_Jint_14Ctot_thres,     & ! MARBL will abort if abs(CISO_Jint_14Ctot) exceeds this threshold (derived from Jint_Ctot_thres)
>>>>>>> a1a3e99f
       parm_Fe_bioavail,           & ! fraction of Fe flux that is bioavailable
       parm_o2_min,                & ! min O2 needed for prod & consump. (nmol/cm^3)
       parm_o2_min_delta,          & ! width of min O2 range (nmol/cm^3)
       parm_kappa_nitrif_per_day,  & ! nitrification inverse time constant (1/day)
       parm_kappa_nitrif,          & ! nitrification inverse time constant (1/sec) (derived from parm_kappa_nitrif_per_day)
       parm_nitrif_par_lim,        & ! PAR limit for nitrif. (W/m^2)
       parm_labile_ratio,          & ! fraction of loss to DOC that routed directly to DIC (non-dimensional)
       parm_init_POC_bury_coeff,   & ! initial scale factor for burial of POC, PON
       parm_init_POP_bury_coeff,   & ! initial scale factor for burial of POP
       parm_init_bSi_bury_coeff,   & ! initial scale factor burial of bSi
       parm_Fe_scavenge_rate0,     & ! scavenging base rate for Fe
       parm_Lig_scavenge_rate0,    & ! scavenging base rate for bound ligand
       parm_FeLig_scavenge_rate0,  & ! scavenging base rate for bound iron
       parm_Lig_degrade_rate0,     & ! Fe-binding ligand bacterial degradation base rate coefficient
       parm_Fe_desorption_rate0,   & ! desorption rate for scavenged Fe from particles
       parm_f_prod_sp_CaCO3,       & ! fraction of sp prod. as CaCO3 prod.
       parm_POC_diss,              & ! base POC diss len scale
       parm_SiO2_diss,             & ! base SiO2 diss len scale
       parm_CaCO3_diss,            & ! base CaCO3 diss len scale
       parm_sed_denitrif_coeff,    & ! global scaling factor for sed_denitrif
       bury_coeff_rmean_timescale_years

  real(r8), dimension(4), target :: &
       parm_scalelen_z,       & ! depths of prescribed scalelen values
       parm_scalelen_vals       ! prescribed scalelen values

  character(len=char_len), target :: caco3_bury_thres_opt         ! option of threshold of caco3 burial ['fixed_depth', 'omega_calc']
  real(r8),                target :: caco3_bury_thres_depth       ! threshold depth for caco3_bury_thres_opt='fixed_depth'
  ! -----------
  ! PON_sed_loss = PON_bury_coeff * Q * POC_sed_loss
  ! factor is used to avoid overburying PON like POC
  ! is when total C burial is matched to C riverine input
  ! -----------
  real(r8),                target :: PON_bury_coeff
  character(len=char_len), target :: ciso_fract_factors           ! option for which biological fractionation calculation to use

  !  marbl_settings_define_PFT_counts
  !    Parameters determining array size for PFT derived types
  !    (can not be set until PFT_defaults is set)
  !-------------------------------------------------------------

  integer(int_kind), target :: autotroph_cnt                  ! number of autotroph classes
  integer(int_kind), target :: zooplankton_cnt                ! number of zooplankton classes
  integer(int_kind), target :: max_grazer_prey_cnt            ! max number of biomass aggregates grazed by a zooplankton class

  !  marbl_settings_define_PFT_derived_types
  !    Parameters associated with the PFT classes
  !    (can not be set until autotroph_cnt, zooplankton_cnt
  !     are max_grazer_prey_cnt are known)
  !-------------------------------------------------------------

  type(autotroph_type),   allocatable, target :: autotrophs(:)
  type(zooplankton_type), allocatable, target :: zooplankton(:)
  type(grazing_type),     allocatable, target :: grazing(:,:)

  !  marbl_settings_define_tracer_dependent
  !    parameters that can not be set until MARBL knows what tracers
  !    have been enabled.
  !    Currently just tracer_restore_vars (which has dimension of
  !    tracer_cnt; also, only valid values are tracer short names)
  !-----------------------------------------------------------------

  ! FIXME #69: this array is allocated in marbl_init_mod:marbl_init_tracers()
  !            and that allocation is not ideal for threaded runs
  character(len=char_len), allocatable, target, dimension(:) :: tracer_restore_vars

  !---------------------------------------------------------------------
  !  Auxiliary variables (str -> int conversions, indices, etc)
  !---------------------------------------------------------------------

  integer (int_kind)            :: caco3_bury_thres_iopt
  integer (int_kind), parameter :: caco3_bury_thres_iopt_fixed_depth = 1
  integer (int_kind), parameter :: caco3_bury_thres_iopt_omega_calc  = 2

  !*****************************************************************************

  interface print_single_derived_parm
    module procedure print_single_derived_parm_r8
    module procedure print_single_derived_parm_int
  end interface print_single_derived_parm

  ! Functions only used in this module
  private :: add_var
  private :: add_var_1d_r8
  private :: add_var_1d_int
  private :: add_var_1d_str
  private :: finalize_vars
  private :: put
  private :: get
  private :: get_cnt
  private :: inquire_id
  private :: inquire_metadata
  private :: check_and_log_add_var_error
  private :: case_insensitive_eq
  private :: print_single_derived_parm
  private :: print_single_derived_parm_r8
  private :: print_single_derived_parm_int

contains

  !*****************************************************************************

  subroutine marbl_settings_set_defaults_general_parms()

    PFT_defaults                  = 'CESM2'         ! CESM USERS - DO NOT CHANGE HERE! POP calls put_setting() for this var, see CESM NOTE above
    ciso_on                       = .false.         ! CESM USERS - DO NOT CHANGE HERE! POP calls put_setting() for this var, see CESM NOTE above
    lsource_sink                  = .true.          ! CESM USERS - DO NOT CHANGE HERE! POP calls put_setting() for this var, see CESM NOTE above
    ciso_lsource_sink             = .true.          ! CESM USERS - DO NOT CHANGE HERE! POP calls put_setting() for this var, see CESM NOTE above
    lecovars_full_depth_tavg      = .false.         ! CESM USERS - DO NOT CHANGE HERE! POP calls put_setting() for this var, see CESM NOTE above
    ciso_lecovars_full_depth_tavg = .false.         ! CESM USERS - DO NOT CHANGE HERE! POP calls put_setting() for this var, see CESM NOTE above
    lflux_gas_o2                  = .true.          ! CESM USERS - DO NOT CHANGE HERE! POP calls put_setting() for this var, see CESM NOTE above
    lflux_gas_co2                 = .true.          ! CESM USERS - DO NOT CHANGE HERE! POP calls put_setting() for this var, see CESM NOTE above
    lcompute_nhx_surface_emis     = .true.          ! CESM USERS - DO NOT CHANGE HERE! POP calls put_setting() for this var, see CESM NOTE above
    lvariable_PtoC                = .true.          ! CESM USERS - DO NOT CHANGE HERE! POP calls put_setting() for this var, see CESM NOTE above
    init_bury_coeff_opt           = 'settings_file' ! CESM USERS - DO NOT CHANGE HERE! POP calls put_setting() for this var, see CESM NOTE above
    ladjust_bury_coeff            = .false.         ! CESM USERS - DO NOT CHANGE HERE! POP calls put_setting() for this var, see CESM NOTE above
    lNK_shadow_tracers            = .false.         ! CESM USERS - DO NOT CHANGE HERE! POP calls put_setting() for this var, see CESM NOTE above
    lNK_ciso_shadow_tracers       = .false.         ! CESM USERS - DO NOT CHANGE HERE! POP calls put_setting() for this var, see CESM NOTE above
    parm_NK_nut_restore_invtau_peryear = 10.0_r8         ! CESM USERS - DO NOT CHANGE HERE! POP calls put_setting() for this var, see CESM NOTE above
    particulate_flux_ref_depth    = 100             ! CESM USERS - DO NOT CHANGE HERE! POP calls put_setting() for this var, see CESM NOTE above
    Jint_Ctot_thres_molpm2pyr     = 1.0e-10_r8      ! CESM USERS - DO NOT CHANGE HERE! POP calls put_setting() for this var, see CESM NOTE above
    parm_Fe_bioavail              = 1.0_r8          ! CESM USERS - DO NOT CHANGE HERE! POP calls put_setting() for this var, see CESM NOTE above
    parm_o2_min                   = 5.0_r8          ! CESM USERS - DO NOT CHANGE HERE! POP calls put_setting() for this var, see CESM NOTE above
    parm_o2_min_delta             = 5.0_r8          ! CESM USERS - DO NOT CHANGE HERE! POP calls put_setting() for this var, see CESM NOTE above
    parm_kappa_nitrif_per_day     = 0.06_r8         ! CESM USERS - DO NOT CHANGE HERE! POP calls put_setting() for this var, see CESM NOTE above
    parm_nitrif_par_lim           = 1.0_r8          ! CESM USERS - DO NOT CHANGE HERE! POP calls put_setting() for this var, see CESM NOTE above
    parm_labile_ratio             = 0.94_r8         ! CESM USERS - DO NOT CHANGE HERE! POP calls put_setting() for this var, see CESM NOTE above
    parm_init_POC_bury_coeff      = 1.1_r8          ! CESM USERS - DO NOT CHANGE HERE! POP calls put_setting() for this var, see CESM NOTE above
    parm_init_POP_bury_coeff      = 1.1_r8          ! CESM USERS - DO NOT CHANGE HERE! POP calls put_setting() for this var, see CESM NOTE above
    parm_init_bSi_bury_coeff      = 1.0_r8          ! CESM USERS - DO NOT CHANGE HERE! POP calls put_setting() for this var, see CESM NOTE above
    parm_Fe_scavenge_rate0        = 18.0_r8         ! CESM USERS - DO NOT CHANGE HERE! POP calls put_setting() for this var, see CESM NOTE above
    parm_Lig_scavenge_rate0       = 0.015_r8        ! CESM USERS - DO NOT CHANGE HERE! POP calls put_setting() for this var, see CESM NOTE above
    parm_FeLig_scavenge_rate0     = 1.4_r8          ! CESM USERS - DO NOT CHANGE HERE! POP calls put_setting() for this var, see CESM NOTE above
    parm_Lig_degrade_rate0        = 0.000094_r8     ! CESM USERS - DO NOT CHANGE HERE! POP calls put_setting() for this var, see CESM NOTE above
    parm_Fe_desorption_rate0      = 1.0e-6_r8       ! CESM USERS - DO NOT CHANGE HERE! POP calls put_setting() for this var, see CESM NOTE above
    parm_f_prod_sp_CaCO3          = 0.070_r8        ! CESM USERS - DO NOT CHANGE HERE! POP calls put_setting() for this var, see CESM NOTE above
    parm_POC_diss                 = 100.0e2_r8      ! CESM USERS - DO NOT CHANGE HERE! POP calls put_setting() for this var, see CESM NOTE above
    parm_SiO2_diss                = 770.0e2_r8      ! CESM USERS - DO NOT CHANGE HERE! POP calls put_setting() for this var, see CESM NOTE above
    parm_CaCO3_diss               = 500.0e2_r8      ! CESM USERS - DO NOT CHANGE HERE! POP calls put_setting() for this var, see CESM NOTE above
    parm_sed_denitrif_coeff       = 1.0_r8          ! CESM USERS - DO NOT CHANGE HERE! POP calls put_setting() for this var, see CESM NOTE above
    bury_coeff_rmean_timescale_years = 10.0_r8      ! CESM USERS - DO NOT CHANGE HERE! POP calls put_setting() for this var, see CESM NOTE above
    parm_scalelen_z    = (/ 100.0e2_r8, 250.0e2_r8, 500.0e2_r8, 1000.0e2_r8 /)  ! CESM USERS - DO NOT CHANGE HERE! POP calls put_setting() for this var, see CESM NOTE above
    parm_scalelen_vals = (/     1.0_r8,     3.0_r8,     4.5_r8,      5.5_r8 /)  ! CESM USERS - DO NOT CHANGE HERE! POP calls put_setting() for this var, see CESM NOTE above

    caco3_bury_thres_opt   = 'omega_calc'           ! CESM USERS - DO NOT CHANGE HERE! POP calls put_setting() for this var, see CESM NOTE above
    caco3_bury_thres_depth = 3000.0e2               ! CESM USERS - DO NOT CHANGE HERE! POP calls put_setting() for this var, see CESM NOTE above
    PON_bury_coeff         = 0.5_r8                 ! CESM USERS - DO NOT CHANGE HERE! POP calls put_setting() for this var, see CESM NOTE above
    ciso_fract_factors     = 'Laws'                 ! CESM USERS - DO NOT CHANGE HERE! POP calls put_setting() for this var, see CESM NOTE above

  end subroutine marbl_settings_set_defaults_general_parms

  !*****************************************************************************

  subroutine marbl_settings_set_defaults_PFT_counts(marbl_status_log)

    type(marbl_log_type),       intent(inout) :: marbl_status_log

    character(len=*), parameter :: subname = 'marbl_settings_mod:marbl_settings_set_defaults_PFT_counts'
    character(len=char_len)     :: log_message

    select case (trim(PFT_defaults))
      case ('CESM2')
        autotroph_cnt                 = 3
        zooplankton_cnt               = 1
        max_grazer_prey_cnt           = 3
      case ('user-specified')
        ! User must change these with put_setting()
        autotroph_cnt                 = -1       ! CESM USERS - DO NOT CHANGE HERE! POP calls put_setting() for this var, see CESM NOTE above
        zooplankton_cnt               = -1       ! CESM USERS - DO NOT CHANGE HERE! POP calls put_setting() for this var, see CESM NOTE above
        max_grazer_prey_cnt           = -1       ! CESM USERS - DO NOT CHANGE HERE! POP calls put_setting() for this var, see CESM NOTE above
      case DEFAULT
        write(log_message, "(3A)") "'", trim(PFT_defaults), "'' is not a valid value for PFT_defaults"
    end select

  end subroutine marbl_settings_set_defaults_PFT_counts

  !*****************************************************************************

  subroutine marbl_settings_set_defaults_PFT_derived_types(marbl_status_log)

    type(marbl_log_type),       intent(inout) :: marbl_status_log

    character(len=*), parameter :: subname = 'marbl_settings_mod:marbl_settings_set_defaults_PFT_derived_types'
    character(len=char_len)     :: log_message
    integer                     :: m, n

    if (.not. all((/allocated(autotrophs), allocated(zooplankton), allocated(grazing)/))) then
      write(log_message, '(A)') 'autotrophs, zooplankton, and grazing have not been allocated!'
      call marbl_status_log%log_error(log_message, subname)
      return
    end if

    select case (trim(PFT_defaults))
      case ('CESM2')
        call autotrophs(1)%set_to_default('sp', marbl_status_log)
        call autotrophs(2)%set_to_default('diat', marbl_status_log)
        call autotrophs(3)%set_to_default('diaz', marbl_status_log)
        call zooplankton(1)%set_to_default('zoo', marbl_status_log)
        call grazing(1,1)%set_to_default('sp_zoo', marbl_status_log)
        call grazing(2,1)%set_to_default('diat_zoo', marbl_status_log)
        call grazing(3,1)%set_to_default('diaz_zoo', marbl_status_log)
      case ('user-specified')
        do m=1,autotroph_cnt
          call autotrophs(m)%set_to_default('unset', marbl_status_log)
        end do
        do n=1,zooplankton_cnt
          call zooplankton(n)%set_to_default('unset', marbl_status_log)
        end do
        do n=1,zooplankton_cnt
          do m=1,max_grazer_prey_cnt
            call grazing(m,n)%set_to_default('unset', marbl_status_log)
          end do
        end do
      case DEFAULT
        write(log_message, "(3A)") "'", trim(PFT_defaults), "' is not a valid value for PFT_defaults"
        call marbl_status_log%log_error(log_message, subname)
        return
    end select
    if (marbl_status_log%labort_marbl) then
      call marbl_status_log%log_error_trace('PFT set_to_default()', subname)
      return
    end if

  end subroutine marbl_settings_set_defaults_PFT_derived_types

  !*****************************************************************************

  subroutine marbl_settings_set_defaults_tracer_dependent(marbl_status_log)

    type(marbl_log_type), intent(inout) :: marbl_status_log

    character(len=*), parameter :: subname = 'marbl_settings_mod:marbl_settings_set_defaults_tracer_dependent'

    if (.not. allocated(tracer_restore_vars)) then
      call marbl_status_log%log_error('tracer_restore_vars has not been allocated!', subname)
      return
    end if

    ! initialize namelist variables to default values
    tracer_restore_vars = ''                     ! CESM USERS - DO NOT CHANGE HERE! POP calls put_setting() for this var, see CESM NOTE above

  end subroutine marbl_settings_set_defaults_tracer_dependent

  !*****************************************************************************

  subroutine marbl_settings_define_general_parms(this, marbl_status_log)

    class(marbl_settings_type), intent(inout) :: this
    type(marbl_log_type),       intent(inout) :: marbl_status_log

    character(len=*), parameter :: subname = 'marbl_settings_mod:marbl_settings_define_general_parms'
    character(len=char_len)     :: log_message

    character(len=char_len)          :: sname, lname, units, datatype, category
    real(r8),                pointer :: rptr => NULL()
    integer(int_kind),       pointer :: iptr => NULL()
    logical(log_kind),       pointer :: lptr => NULL()
    character(len=char_len), pointer :: sptr => NULL()
    logical                          :: labort_marbl_loc

    if (associated(this%vars)) then
      write(log_message, "(A)") "this%settings has been constructed already"
      call marbl_status_log%log_error(log_message, subname)
      return
    end if
    allocate(this%categories(0))
    labort_marbl_loc = .false.

    ! ----------------------
    category = 'config PFTs'
    ! ----------------------

    sname     = 'PFT_defaults'
    lname     = 'Define how PFTs are initialized'
    units     = 'unitless'
    datatype  = 'string'
    sptr      => PFT_defaults
    call this%add_var(sname, lname, units, datatype, category,       &
                        marbl_status_log, sptr=sptr)
    call check_and_log_add_var_error(marbl_status_log, sname, subname, labort_marbl_loc)

    ! -----------------------
    category = 'config flags'
    ! -----------------------

    sname     = 'ciso_on'
    lname     = 'Control whether CISO tracer module is active'
    units     = 'unitless'
    datatype  = 'logical'
    lptr      => ciso_on
    call this%add_var(sname, lname, units, datatype, category,       &
                        marbl_status_log, lptr=lptr)
    call check_and_log_add_var_error(marbl_status_log, sname, subname, labort_marbl_loc)

    sname     = 'lsource_sink'
    lname     = 'Control which portions of code are executed (useful for debugging)'
    units     = 'unitless'
    datatype  = 'logical'
    lptr      => lsource_sink
    call this%add_var(sname, lname, units, datatype, category,       &
                        marbl_status_log, lptr=lptr)
    call check_and_log_add_var_error(marbl_status_log, sname, subname, labort_marbl_loc)

    sname     = 'lecovars_full_depth_tavg'
    lname     = 'Are base ecosystem tracers full depth?'
    units     = 'unitless'
    datatype  = 'logical'
    lptr      => lecovars_full_depth_tavg
    call this%add_var(sname, lname, units, datatype, category,       &
                        marbl_status_log, lptr=lptr)
    call check_and_log_add_var_error(marbl_status_log, sname, subname, labort_marbl_loc)

    sname     = 'ciso_lsource_sink'
    lname     = 'Control which portions of carbon isotope code are executed (useful for debugging)'
    units     = 'unitless'
    datatype  = 'logical'
    lptr      => ciso_lsource_sink
    call this%add_var(sname, lname, units, datatype, category,       &
                      marbl_status_log, lptr=lptr)
    call check_and_log_add_var_error(marbl_status_log, sname, subname, labort_marbl_loc)

    sname     = 'ciso_lecovars_full_depth_tavg'
    lname     = 'Are carbon isotope tracers full depth?'
    units     = 'unitless'
    datatype  = 'logical'
    lptr      => ciso_lecovars_full_depth_tavg
    call this%add_var(sname, lname, units, datatype, category,       &
                      marbl_status_log, lptr=lptr)
    call check_and_log_add_var_error(marbl_status_log, sname, subname, labort_marbl_loc)

    sname     = 'lflux_gas_o2'
    lname     = 'Run O2 gas flux portion of the code'
    units     = 'unitless'
    datatype  = 'logical'
    lptr      => lflux_gas_o2
    call this%add_var(sname, lname, units, datatype, category,       &
                        marbl_status_log, lptr=lptr)
    call check_and_log_add_var_error(marbl_status_log, sname, subname, labort_marbl_loc)

    sname     = 'lflux_gas_co2'
    lname     = 'Run CO2 gas flux portion of the code'
    units     = 'unitless'
    datatype  = 'logical'
    lptr      => lflux_gas_co2
    call this%add_var(sname, lname, units, datatype, category,       &
                        marbl_status_log, lptr=lptr)
    call check_and_log_add_var_error(marbl_status_log, sname, subname, labort_marbl_loc)

    sname     = 'lcompute_nhx_surface_emis'
    lname     = 'control if NHx emissions are computed'
    units     = 'unitless'
    datatype  = 'logical'
    lptr      => lcompute_nhx_surface_emis
    call this%add_var(sname, lname, units, datatype, category,       &
                        marbl_status_log, lptr=lptr)
    call check_and_log_add_var_error(marbl_status_log, sname, subname, labort_marbl_loc)

    sname     = 'lvariable_PtoC'
    lname     = 'control if PtoC ratios in autotrophs vary'
    units     = 'unitless'
    datatype  = 'logical'
    lptr      => lvariable_PtoC
    call this%add_var(sname, lname, units, datatype, category,       &
                        marbl_status_log, lptr=lptr)
    call check_and_log_add_var_error(marbl_status_log, sname, subname, labort_marbl_loc)

    sname     = 'ladjust_bury_coeff'
    lname     = 'Adjust the bury coefficient to maintain equilibrium'
    units     = 'unitless'
    datatype  = 'logical'
    lptr      => ladjust_bury_coeff
    call this%add_var(sname, lname, units, datatype, category,       &
                        marbl_status_log, lptr=lptr)
    call check_and_log_add_var_error(marbl_status_log, sname, subname, labort_marbl_loc)

    sname     = 'lNK_shadow_tracers'
    lname     = 'Control whether Newton-Krylov (NK) shadow tracers are active'
    units     = 'unitless'
    datatype  = 'logical'
    lptr      => lNK_shadow_tracers
    call this%add_var(sname, lname, units, datatype, category,       &
                        marbl_status_log, lptr=lptr)
    call check_and_log_add_var_error(marbl_status_log, sname, subname, labort_marbl_loc)

    sname     = 'lNK_ciso_shadow_tracers'
    lname     = 'Control whether Newton-Krylov (NK) CISO shadow tracers are active'
    units     = 'unitless'
    datatype  = 'logical'
    lptr      => lNK_ciso_shadow_tracers
    call this%add_var(sname, lname, units, datatype, category,       &
                        marbl_status_log, lptr=lptr)
    call check_and_log_add_var_error(marbl_status_log, sname, subname, labort_marbl_loc)

    ! --------------------------
    category  = 'config strings'
    ! --------------------------

    sname     = 'init_bury_coeff_opt'
    lname     = 'How to set initial bury coefficients'
    units     = 'unitless'
    datatype  = 'string'
    sptr      => init_bury_coeff_opt
    call this%add_var(sname, lname, units, datatype, category,       &
                        marbl_status_log, sptr=sptr)
    call check_and_log_add_var_error(marbl_status_log, sname, subname, labort_marbl_loc)

    ! -----------------------------
    category  = 'general parmeters'
    ! -----------------------------

    sname     = 'parm_NK_nut_restore_invtau_peryear'
    lname     = 'restoring inverse timescale for NK nutrient tracers'
    units     = '1/year'
    datatype  = 'real'
    rptr      => parm_NK_nut_restore_invtau_peryear
    call this%add_var(sname, lname, units, datatype, category,       &
                        marbl_status_log, rptr=rptr)
    call check_and_log_add_var_error(marbl_status_log, sname, subname, labort_marbl_loc)

    sname     = 'particulate_flux_ref_depth'
    lname     = 'reference depth for particulate flux diagnostics'
    units     = 'm'
    datatype  = 'integer'
    iptr      => particulate_flux_ref_depth
    call this%add_var(sname, lname, units, datatype, category,       &
                        marbl_status_log, iptr=iptr)
    call check_and_log_add_var_error(marbl_status_log, sname, subname, labort_marbl_loc)

    sname     = 'Jint_Ctot_thres_molpm2pyr'
    lname     = 'MARBL will abort if abs(Jint_Ctot) exceeds this threshold'
    units     = 'mol m-2 yr-1'
    datatype  = 'real'
    rptr      => Jint_Ctot_thres_molpm2pyr
    call this%add_var(sname, lname, units, datatype, category,       &
                        marbl_status_log, rptr=rptr)
    call check_and_log_add_var_error(marbl_status_log, sname, subname, labort_marbl_loc)

    sname     = 'parm_Fe_bioavail'
    lname     = 'Fraction of Fe flux that is bioavailable'
    units     = 'unitless'
    datatype  = 'real'
    rptr      => parm_Fe_bioavail
    call this%add_var(sname, lname, units, datatype, category,       &
                        marbl_status_log, rptr=rptr)
    call check_and_log_add_var_error(marbl_status_log, sname, subname, labort_marbl_loc)

    sname     = 'parm_o2_min'
    lname     = 'Minimum O2 needed for production and consumption'
    units     = 'nmol/cm^3'
    datatype  = 'real'
    rptr      => parm_o2_min
    call this%add_var(sname, lname, units, datatype, category,       &
                        marbl_status_log, rptr=rptr)
    call check_and_log_add_var_error(marbl_status_log, sname, subname, labort_marbl_loc)

    sname     = 'parm_o2_min_delta'
    lname     = 'Width of minimum O2 range'
    units     = 'nmol/cm^3'
    datatype  = 'real'
    rptr      => parm_o2_min_delta
    call this%add_var(sname, lname, units, datatype, category,       &
                        marbl_status_log, rptr=rptr)
    call check_and_log_add_var_error(marbl_status_log, sname, subname, labort_marbl_loc)

    sname     = 'parm_kappa_nitrif_per_day'
    lname     = 'Nitrification inverse time constant'
    units     = '1/day'
    datatype  = 'real'
    rptr      => parm_kappa_nitrif_per_day
    call this%add_var(sname, lname, units, datatype, category,       &
                        marbl_status_log, rptr=rptr)
    call check_and_log_add_var_error(marbl_status_log, sname, subname, labort_marbl_loc)

    sname     = 'parm_nitrif_par_lim'
    lname     = 'PAR limit for nitrification'
    units     = 'W/m^2'
    datatype  = 'real'
    rptr      => parm_nitrif_par_lim
    call this%add_var(sname, lname, units, datatype, category,       &
                        marbl_status_log, rptr=rptr)
    call check_and_log_add_var_error(marbl_status_log, sname, subname, labort_marbl_loc)

    sname     = 'parm_labile_ratio'
    lname     = 'Fraction of loss to DOC that is routed directly to DIC'
    units     = 'unitless'
    datatype  = 'real'
    rptr      => parm_labile_ratio
    call this%add_var(sname, lname, units, datatype, category,       &
                        marbl_status_log, rptr=rptr)
    call check_and_log_add_var_error(marbl_status_log, sname, subname, labort_marbl_loc)

    sname     = 'parm_init_POC_bury_coeff'
    lname     = 'initial scale factor for burial of POC, PON'
    units     = 'unitless'
    datatype  = 'real'
    rptr      => parm_init_POC_bury_coeff
    call this%add_var(sname, lname, units, datatype, category,       &
                        marbl_status_log, rptr=rptr)
    call check_and_log_add_var_error(marbl_status_log, sname, subname, labort_marbl_loc)

    sname     = 'parm_init_POP_bury_coeff'
    lname     = 'initial scale factor for burial of POP'
    units     = 'unitless'
    datatype  = 'real'
    rptr      => parm_init_POP_bury_coeff
    call this%add_var(sname, lname, units, datatype, category,       &
                        marbl_status_log, rptr=rptr)
    call check_and_log_add_var_error(marbl_status_log, sname, subname, labort_marbl_loc)

    sname     = 'parm_init_bSi_bury_coeff'
    lname     = 'initial scale factor for burial of bSi'
    units     = 'unitless'
    datatype  = 'real'
    rptr      => parm_init_bSi_bury_coeff
    call this%add_var(sname, lname, units, datatype, category,       &
                        marbl_status_log, rptr=rptr)
    call check_and_log_add_var_error(marbl_status_log, sname, subname, labort_marbl_loc)

    sname     = 'parm_Fe_scavenge_rate0'
    lname     = 'scavenging base rate for Fe'
    units     = '1/yr'
    datatype  = 'real'
    rptr      => parm_Fe_scavenge_rate0
    call this%add_var(sname, lname, units, datatype, category,       &
                        marbl_status_log, rptr=rptr)
    call check_and_log_add_var_error(marbl_status_log, sname, subname, labort_marbl_loc)

    sname     = 'parm_Lig_scavenge_rate0'
    lname     = 'scavenging base rate for bound ligand'
    units     = '1/yr'
    datatype  = 'real'
    rptr      => parm_Lig_scavenge_rate0
    call this%add_var(sname, lname, units, datatype, category,       &
                        marbl_status_log, rptr=rptr)
    call check_and_log_add_var_error(marbl_status_log, sname, subname, labort_marbl_loc)

    sname     = 'parm_FeLig_scavenge_rate0'
    lname     = 'scavenging base rate for bound iron'
    units     = '1/yr'
    datatype  = 'real'
    rptr      => parm_FeLig_scavenge_rate0
    call this%add_var(sname, lname, units, datatype, category,       &
                        marbl_status_log, rptr=rptr)
    call check_and_log_add_var_error(marbl_status_log, sname, subname, labort_marbl_loc)

    sname     = 'parm_Lig_degrade_rate0'
    lname     = 'Fe-binding ligand bacterial degradation rate coefficient'
    units     = '1'
    datatype  = 'real'
    rptr      => parm_Lig_degrade_rate0
    call this%add_var(sname, lname, units, datatype, category,       &
                        marbl_status_log, rptr=rptr)
    call check_and_log_add_var_error(marbl_status_log, sname, subname, labort_marbl_loc)

    sname     = 'parm_Fe_desorption_rate0'
    lname     = 'desorption rate for scavenged Fe from particles'
    units     = '1/cm'
    datatype  = 'real'
    rptr      => parm_Fe_desorption_rate0
    call this%add_var(sname, lname, units, datatype, category,       &
                        marbl_status_log, rptr=rptr)
    call check_and_log_add_var_error(marbl_status_log, sname, subname, labort_marbl_loc)

    sname     = 'parm_f_prod_sp_CaCO3'
    lname     = 'Fraction of sp production as CaCO3 production'
    units     = 'unitless'
    datatype  = 'real'
    rptr      => parm_f_prod_sp_CaCO3
    call this%add_var(sname, lname, units, datatype, category,       &
                        marbl_status_log, rptr=rptr)
    call check_and_log_add_var_error(marbl_status_log, sname, subname, labort_marbl_loc)

    sname     = 'parm_POC_diss'
    lname     = 'base POC dissolution length scale'
    units     = 'cm'
    datatype  = 'real'
    rptr      => parm_POC_diss
    call this%add_var(sname, lname, units, datatype, category,       &
                        marbl_status_log, rptr=rptr)
    call check_and_log_add_var_error(marbl_status_log, sname, subname, labort_marbl_loc)

    sname     = 'parm_SiO2_diss'
    lname     = 'base SiO2 dissolution length scale'
    units     = 'cm'
    datatype  = 'real'
    rptr      => parm_SiO2_diss
    call this%add_var(sname, lname, units, datatype, category,       &
                        marbl_status_log, rptr=rptr)
    call check_and_log_add_var_error(marbl_status_log, sname, subname, labort_marbl_loc)

    sname     = 'parm_CaCO3_diss'
    lname     = 'base CaCO3 dissolution length scale'
    units     = 'cm'
    datatype  = 'real'
    rptr      => parm_CaCO3_diss
    call this%add_var(sname, lname, units, datatype, category,       &
                        marbl_status_log, rptr=rptr)
    call check_and_log_add_var_error(marbl_status_log, sname, subname, labort_marbl_loc)

    sname     = 'parm_sed_denitrif_coeff'
    lname     = 'global scaling factor for sed_denitrif'
    units     = '1'
    datatype  = 'real'
    rptr      => parm_sed_denitrif_coeff
    call this%add_var(sname, lname, units, datatype, category,       &
                        marbl_status_log, rptr=rptr)
    call check_and_log_add_var_error(marbl_status_log, sname, subname, labort_marbl_loc)

    sname     = 'bury_coeff_rmean_timescale_years'
    lname     = 'Timescale for bury coefficient running means'
    units     = 'yr'
    datatype  = 'real'
    rptr      => bury_coeff_rmean_timescale_years
    call this%add_var(sname, lname, units, datatype, category,       &
                        marbl_status_log, rptr=rptr)
    call check_and_log_add_var_error(marbl_status_log, sname, subname, labort_marbl_loc)

    ! -------------------------
    category  = 'Scale lengths'
    ! -------------------------

    sname     = 'parm_scalelen_z'
    lname     = 'Depths of prescribed scale length values'
    units     = 'cm'
    call this%add_var_1d_r8(sname, lname, units, category,             &
                              parm_scalelen_z, marbl_status_log)
    call check_and_log_add_var_error(marbl_status_log, sname, subname, labort_marbl_loc)

    sname     = 'parm_scalelen_vals'
    lname     = 'Prescribed scale length values'
    units     = 'cm'
    call this%add_var_1d_r8(sname, lname, units, category,             &
                              parm_scalelen_vals, marbl_status_log)
    call check_and_log_add_var_error(marbl_status_log, sname, subname, labort_marbl_loc)

    ! -----------------------------
    category  = 'general parmeters'
    ! -----------------------------

    sname     = 'caco3_bury_thres_opt'
    lname     = 'Option for CaCO3 burial threshold'
    units     = 'unitless'
    datatype  = 'string'
    sptr      => caco3_bury_thres_opt
    call this%add_var(sname, lname, units, datatype, category,       &
                        marbl_status_log, sptr=sptr)
    call check_and_log_add_var_error(marbl_status_log, sname, subname, labort_marbl_loc)

    sname     = 'caco3_bury_thres_depth'
    lname     = 'Threshold depth for CaCO3 burial (if using fixed_depth option)'
    units     = 'cm'
    datatype  = 'real'
    rptr      => caco3_bury_thres_depth
    call this%add_var(sname, lname, units, datatype, category,       &
                        marbl_status_log, rptr=rptr)
    call check_and_log_add_var_error(marbl_status_log, sname, subname, labort_marbl_loc)

    sname     = 'PON_bury_coeff'
    lname     = 'scale factor for burial of PON'
    units     = 'unitless'
    datatype  = 'real'
    rptr      => PON_bury_coeff
    call this%add_var(sname, lname, units, datatype, category,       &
                        marbl_status_log, rptr=rptr)
    call check_and_log_add_var_error(marbl_status_log, sname, subname, labort_marbl_loc)

    sname     = 'ciso_fract_factors'
    lname     = 'Option for which biological fractionation calculation to use'
    units     = 'unitless'
    datatype  = 'string'
    sptr      => ciso_fract_factors
    call this%add_var(sname, lname, units, datatype, category,       &
                      marbl_status_log, sptr=sptr)
    call check_and_log_add_var_error(marbl_status_log, sname, subname, labort_marbl_loc)

    marbl_status_log%labort_marbl = labort_marbl_loc
    if (marbl_status_log%labort_marbl) return

  end subroutine marbl_settings_define_general_parms

  !*****************************************************************************

  subroutine marbl_settings_define_PFT_counts(this, marbl_status_log)

    class(marbl_settings_type), intent(inout) :: this
    type(marbl_log_type),       intent(inout) :: marbl_status_log

    character(len=*), parameter :: subname = 'marbl_settings_mod:marbl_settings_define_PFT_counts'
    character(len=char_len)     :: log_message

    character(len=char_len)    :: sname, lname, units, datatype, category
    integer(int_kind), pointer :: iptr => NULL()
    integer                    :: m,n
    logical                    :: labort_marbl_loc

    labort_marbl_loc = .false.

    ! ----------------------
    category = 'config PFTs'
    ! ----------------------

    sname     = 'autotroph_cnt'
    lname     = 'Number of autotroph classes'
    units     = 'unitless'
    datatype  = 'integer'
    iptr      => autotroph_cnt
    call this%add_var(sname, lname, units, datatype, category,                   &
                        marbl_status_log, iptr=iptr,                             &
                        nondefault_allowed=(PFT_defaults .eq. "user-specified"), &
                        nondefault_required=(PFT_defaults .eq. "user-specified"))
    call check_and_log_add_var_error(marbl_status_log, sname, subname, labort_marbl_loc)

    sname     = 'zooplankton_cnt'
    lname     = 'Number of zooplankton classes'
    units     = 'unitless'
    datatype  = 'integer'
    iptr      => zooplankton_cnt
    call this%add_var(sname, lname, units, datatype, category,                   &
                        marbl_status_log, iptr=iptr,                             &
                        nondefault_allowed=(PFT_defaults .eq. "user-specified"), &
                        nondefault_required=(PFT_defaults .eq. "user-specified"))

    call check_and_log_add_var_error(marbl_status_log, sname, subname, labort_marbl_loc)

    sname     = 'max_grazer_prey_cnt'
    lname     = 'Number of grazer prey classes'
    units     = 'unitless'
    datatype  = 'integer'
    iptr      => max_grazer_prey_cnt
    call this%add_var(sname, lname, units, datatype, category,                   &
                        marbl_status_log, iptr=iptr,                             &
                        nondefault_allowed=(PFT_defaults .eq. "user-specified"), &
                        nondefault_required=(PFT_defaults .eq. "user-specified"))
    call check_and_log_add_var_error(marbl_status_log, sname, subname, labort_marbl_loc)

    marbl_status_log%labort_marbl = labort_marbl_loc
    if (marbl_status_log%labort_marbl) return

    ! FIXME #69: this is not ideal for threaded runs
    if (.not. allocated(autotrophs)) &
      allocate(autotrophs(autotroph_cnt))
    if (.not. allocated(zooplankton)) &
      allocate(zooplankton(zooplankton_cnt))
    if (.not. allocated(grazing)) then
      allocate(grazing(max_grazer_prey_cnt, zooplankton_cnt))
      do n=1,zooplankton_cnt
        do m=1,max_grazer_prey_cnt
          call grazing(m,n)%construct(autotroph_cnt, zooplankton_cnt, marbl_status_log)
          if (marbl_status_log%labort_marbl) then
            write(log_message,"(A,I0,A,I0,A)") 'grazing(', m, ',', n, ')%construct'
            call marbl_status_log%log_error_trace(log_message, subname)
            return
          end if
        end do
      end do
    end if

  end subroutine marbl_settings_define_PFT_counts

  !*****************************************************************************

  subroutine marbl_settings_define_PFT_derived_types(this, marbl_status_log)

    class(marbl_settings_type), intent(inout) :: this
    type(marbl_log_type),       intent(inout) :: marbl_status_log

    character(len=*), parameter :: subname = 'marbl_settings_mod:marbl_settings_define_PFT_derived_types'
    character(len=char_len)     :: log_message

    character(len=char_len)          :: sname, lname, units, datatype, category
    real(r8),                pointer :: rptr => NULL()
    integer(int_kind),       pointer :: iptr => NULL()
    logical(log_kind),       pointer :: lptr => NULL()
    character(len=char_len), pointer :: sptr => NULL()

    logical :: labort_marbl_loc
    integer :: m, n, cnt
    character(len=char_len) :: prefix

    labort_marbl_loc = .false.
    do n=1,autotroph_cnt
      write(prefix, "(A,I0,A)") 'autotrophs(', n, ')%'
      write(category, "(A,1X,I0)") 'autotroph', n

      write(sname, "(2A)") trim(prefix), 'sname'
      lname    = 'Short name of autotroph'
      units    = 'unitless'
      datatype = 'string'
      sptr     => autotrophs(n)%sname
      call this%add_var(sname, lname, units, datatype, category,     &
                        marbl_status_log, sptr=sptr,                 &
                        nondefault_required=(PFT_defaults .eq. 'user-specified'))
      call check_and_log_add_var_error(marbl_status_log, sname, subname, labort_marbl_loc)

      write(sname, "(2A)") trim(prefix), 'lname'
      lname    = 'Long name of autotroph'
      units    = 'unitless'
      datatype = 'string'
      sptr     => autotrophs(n)%lname
      call this%add_var(sname, lname, units, datatype, category,     &
                        marbl_status_log, sptr=sptr,                 &
                        nondefault_required=(PFT_defaults .eq. 'user-specified'))
      call check_and_log_add_var_error(marbl_status_log, sname, subname, labort_marbl_loc)

      write(sname, "(2A)") trim(prefix), 'Nfixer'
      lname    = 'Flag is true if this autotroph fixes N2'
      units    = 'unitless'
      datatype = 'logical'
      lptr     => autotrophs(n)%Nfixer
      call this%add_var(sname, lname, units, datatype, category,     &
                        marbl_status_log, lptr=lptr,                 &
                        nondefault_required=(PFT_defaults .eq. 'user-specified'))
      call check_and_log_add_var_error(marbl_status_log, sname, subname, labort_marbl_loc)

      write(sname, "(2A)") trim(prefix), 'imp_calcifier'
      lname    = 'Flag is true if this autotroph implicitly handles calcification'
      units    = 'unitless'
      datatype = 'logical'
      lptr     => autotrophs(n)%imp_calcifier
      call this%add_var(sname, lname, units, datatype, category,     &
                        marbl_status_log, lptr=lptr,                 &
                        nondefault_required=(PFT_defaults .eq. 'user-specified'))
      call check_and_log_add_var_error(marbl_status_log, sname, subname, labort_marbl_loc)

      write(sname, "(2A)") trim(prefix), 'exp_calcifier'
      lname    = 'Flag is true if this autotroph explicitly handles calcification'
      units    = 'unitless'
      datatype = 'logical'
      lptr     => autotrophs(n)%exp_calcifier
      call this%add_var(sname, lname, units, datatype, category,     &
                        marbl_status_log, lptr=lptr,                 &
                        nondefault_required=(PFT_defaults .eq. 'user-specified'))
      call check_and_log_add_var_error(marbl_status_log, sname, subname, labort_marbl_loc)

      write(sname, "(2A)") trim(prefix), 'silicifier'
      lname    = 'Flag is true if this autotroph is a silicifier'
      units    = 'unitless'
      datatype = 'logical'
      lptr     => autotrophs(n)%silicifier
      call this%add_var(sname, lname, units, datatype, category,     &
                        marbl_status_log, lptr=lptr,                 &
                        nondefault_required=(PFT_defaults .eq. 'user-specified'))
      call check_and_log_add_var_error(marbl_status_log, sname, subname, labort_marbl_loc)

      write(sname, "(2A)") trim(prefix), 'kFe'
      lname    = 'nutrient uptake half-sat constants'
      units    = 'nmol/cm^3'
      datatype = 'real'
      rptr     => autotrophs(n)%kFe
      call this%add_var(sname, lname, units, datatype, category,     &
                        marbl_status_log, rptr=rptr,                 &
                        nondefault_required=(PFT_defaults .eq. 'user-specified'))
      call check_and_log_add_var_error(marbl_status_log, sname, subname, labort_marbl_loc)

      write(sname, "(2A)") trim(prefix), 'kPO4'
      lname    = 'nutrient uptake half-sat constants'
      units    = 'nmol/cm^3'
      datatype = 'real'
      rptr     => autotrophs(n)%kPO4
      call this%add_var(sname, lname, units, datatype, category,     &
                        marbl_status_log, rptr=rptr,                 &
                        nondefault_required=(PFT_defaults .eq. 'user-specified'))
      call check_and_log_add_var_error(marbl_status_log, sname, subname, labort_marbl_loc)

      write(sname, "(2A)") trim(prefix), 'kDOP'
      lname    = 'nutrient uptake half-sat constants'
      units    = 'nmol/cm^3'
      datatype = 'real'
      rptr     => autotrophs(n)%kDOP
      call this%add_var(sname, lname, units, datatype, category,     &
                        marbl_status_log, rptr=rptr,                 &
                        nondefault_required=(PFT_defaults .eq. 'user-specified'))
      call check_and_log_add_var_error(marbl_status_log, sname, subname, labort_marbl_loc)

      write(sname, "(2A)") trim(prefix), 'kNO3'
      lname    = 'nutrient uptake half-sat constants'
      units    = 'nmol/cm^3'
      datatype = 'real'
      rptr     => autotrophs(n)%kNO3
      call this%add_var(sname, lname, units, datatype, category,     &
                        marbl_status_log, rptr=rptr,                 &
                        nondefault_required=(PFT_defaults .eq. 'user-specified'))
      call check_and_log_add_var_error(marbl_status_log, sname, subname, labort_marbl_loc)

      write(sname, "(2A)") trim(prefix), 'kNH4'
      lname    = 'nutrient uptake half-sat constants'
      units    = 'nmol/cm^3'
      datatype = 'real'
      rptr     => autotrophs(n)%kNH4
      call this%add_var(sname, lname, units, datatype, category,     &
                        marbl_status_log, rptr=rptr,                 &
                        nondefault_required=(PFT_defaults .eq. 'user-specified'))
      call check_and_log_add_var_error(marbl_status_log, sname, subname, labort_marbl_loc)

      write(sname, "(2A)") trim(prefix), 'kSiO3'
      lname    = 'nutrient uptake half-sat constants'
      units    = 'nmol/cm^3'
      datatype = 'real'
      rptr     => autotrophs(n)%kSiO3
      call this%add_var(sname, lname, units, datatype, category,     &
                        marbl_status_log, rptr=rptr,                 &
                        nondefault_required=(PFT_defaults .eq. 'user-specified'))
      call check_and_log_add_var_error(marbl_status_log, sname, subname, labort_marbl_loc)

      write(sname, "(2A)") trim(prefix), 'Qp_fixed'
      lname    = 'P/C ratio when using fixed P/C ratios'
      units    = 'unitless'
      datatype = 'real'
      rptr     => autotrophs(n)%Qp_fixed
      call this%add_var(sname, lname, units, datatype, category,     &
                        marbl_status_log, rptr=rptr,                 &
                        nondefault_required=(PFT_defaults .eq. 'user-specified'))
      call check_and_log_add_var_error(marbl_status_log, sname, subname, labort_marbl_loc)

      write(sname, "(2A)") trim(prefix), 'gQfe_0'
      lname    = 'initial Fe/C ratio for growth'
      units    = 'unitless'
      datatype = 'real'
      rptr     => autotrophs(n)%gQFe_0
      call this%add_var(sname, lname, units, datatype, category,     &
                        marbl_status_log, rptr=rptr,                 &
                        nondefault_required=(PFT_defaults .eq. 'user-specified'))
      call check_and_log_add_var_error(marbl_status_log, sname, subname, labort_marbl_loc)

      write(sname, "(2A)") trim(prefix), 'gQfe_min'
      lname    = 'minimum Fe/C ratio for growth'
      units    = 'unitless'
      datatype = 'real'
      rptr     => autotrophs(n)%gQFe_min
      call this%add_var(sname, lname, units, datatype, category,     &
                        marbl_status_log, rptr=rptr,                 &
                        nondefault_required=(PFT_defaults .eq. 'user-specified'))
      call check_and_log_add_var_error(marbl_status_log, sname, subname, labort_marbl_loc)

      write(sname, "(2A)") trim(prefix), 'alphaPi_per_day'
      lname    = 'Initial slope of P_I curve (GD98)'
      units    = 'mmol m^2 / (mg Chl W day)'
      datatype = 'real'
      rptr     => autotrophs(n)%alphaPi_per_day
      call this%add_var(sname, lname, units, datatype, category,     &
                        marbl_status_log, rptr=rptr,                 &
                        nondefault_required=(PFT_defaults .eq. 'user-specified'))
      call check_and_log_add_var_error(marbl_status_log, sname, subname, labort_marbl_loc)

      write(sname, "(2A)") trim(prefix), 'PCref_per_day'
      lname    = 'max C-spec growth rate at Tref'
      units    = '1/day'
      datatype = 'real'
      rptr     => autotrophs(n)%PCref_per_day
      call this%add_var(sname, lname, units, datatype, category,     &
                        marbl_status_log, rptr=rptr,                 &
                        nondefault_required=(PFT_defaults .eq. 'user-specified'))
      call check_and_log_add_var_error(marbl_status_log, sname, subname, labort_marbl_loc)

      write(sname, "(2A)") trim(prefix), 'thetaN_max'
      lname    = 'max thetaN (Chl/N)'
      units    = 'mg Chl / mmol'
      datatype = 'real'
      rptr     => autotrophs(n)%thetaN_max
      call this%add_var(sname, lname, units, datatype, category,     &
                        marbl_status_log, rptr=rptr,                 &
                        nondefault_required=(PFT_defaults .eq. 'user-specified'))
      call check_and_log_add_var_error(marbl_status_log, sname, subname, labort_marbl_loc)

      write(sname, "(2A)") trim(prefix), 'loss_thres'
      lname    = 'concentration where losses go to zero'
      units    = 'nmol/cm^3'
      datatype = 'real'
      rptr     => autotrophs(n)%loss_thres
      call this%add_var(sname, lname, units, datatype, category,     &
                        marbl_status_log, rptr=rptr,                 &
                        nondefault_required=(PFT_defaults .eq. 'user-specified'))
      call check_and_log_add_var_error(marbl_status_log, sname, subname, labort_marbl_loc)

      write(sname, "(2A)") trim(prefix), 'loss_thres2'
      lname    = 'concentration where losses go to zero'
      units    = 'nmol/cm^3'
      datatype = 'real'
      rptr     => autotrophs(n)%loss_thres2
      call this%add_var(sname, lname, units, datatype, category,     &
                        marbl_status_log, rptr=rptr,                 &
                        nondefault_required=(PFT_defaults .eq. 'user-specified'))
      call check_and_log_add_var_error(marbl_status_log, sname, subname, labort_marbl_loc)

      write(sname, "(2A)") trim(prefix), 'temp_thres'
      lname    = 'Temperature where concentration threshold and photosynthesis rate drop'
      units    = 'degC'
      datatype = 'real'
      rptr     => autotrophs(n)%temp_thres
      call this%add_var(sname, lname, units, datatype, category,     &
                        marbl_status_log, rptr=rptr,                 &
                        nondefault_required=(PFT_defaults .eq. 'user-specified'))
      call check_and_log_add_var_error(marbl_status_log, sname, subname, labort_marbl_loc)

      write(sname, "(2A)") trim(prefix), 'mort_per_day'
      lname    = 'linear mortality rate'
      units    = '1/day'
      datatype = 'real'
      rptr     => autotrophs(n)%mort_per_day
      call this%add_var(sname, lname, units, datatype, category,     &
                        marbl_status_log, rptr=rptr,                 &
                        nondefault_required=(PFT_defaults .eq. 'user-specified'))
      call check_and_log_add_var_error(marbl_status_log, sname, subname, labort_marbl_loc)

      write(sname, "(2A)") trim(prefix), 'mort2_per_day'
      lname    = 'quadratic mortality rate'
      units    = '1/day/(mmol/m^3)'
      datatype = 'real'
      rptr     => autotrophs(n)%mort2_per_day
      call this%add_var(sname, lname, units, datatype, category,     &
                        marbl_status_log, rptr=rptr,                 &
                        nondefault_required=(PFT_defaults .eq. 'user-specified'))
      call check_and_log_add_var_error(marbl_status_log, sname, subname, labort_marbl_loc)

      write(sname, "(2A)") trim(prefix), 'agg_rate_max'
      lname    = 'Maximum agg rate'
      units    = '1/d'
      datatype = 'real'
      rptr     => autotrophs(n)%agg_rate_max
      call this%add_var(sname, lname, units, datatype, category,     &
                        marbl_status_log, rptr=rptr,                 &
                        nondefault_required=(PFT_defaults .eq. 'user-specified'))
      call check_and_log_add_var_error(marbl_status_log, sname, subname, labort_marbl_loc)

      write(sname, "(2A)") trim(prefix), 'agg_rate_min'
      lname    = 'Minimum agg rate'
      units    = '1/d'
      datatype = 'real'
      rptr     => autotrophs(n)%agg_rate_min
      call this%add_var(sname, lname, units, datatype, category,     &
                        marbl_status_log, rptr=rptr,                 &
                        nondefault_required=(PFT_defaults .eq. 'user-specified'))
      call check_and_log_add_var_error(marbl_status_log, sname, subname, labort_marbl_loc)

      write(sname, "(2A)") trim(prefix), 'loss_poc'
      lname    = 'routing of loss term'
      units    = 'unitless'
      datatype = 'real'
      rptr     => autotrophs(n)%loss_poc
      call this%add_var(sname, lname, units, datatype, category,     &
                        marbl_status_log, rptr=rptr,                 &
                        nondefault_required=(PFT_defaults .eq. 'user-specified'))
      call check_and_log_add_var_error(marbl_status_log, sname, subname, labort_marbl_loc)

    end do

    do n=1, zooplankton_cnt
      write(prefix, "(A,I0,A)") 'zooplankton(', n, ')%'
      write(category, "(A,1X,I0)") 'zooplankton', n

      write(sname, "(2A)") trim(prefix), 'sname'
      lname    = 'Short name of zooplankton'
      units    = 'unitless'
      datatype = 'string'
      sptr     => zooplankton(n)%sname
      call this%add_var(sname, lname, units, datatype, category,     &
                        marbl_status_log, sptr=sptr,                 &
                        nondefault_required=(PFT_defaults .eq. 'user-specified'))
      call check_and_log_add_var_error(marbl_status_log, sname, subname, labort_marbl_loc)

      write(sname, "(2A)") trim(prefix), 'lname'
      lname    = 'Long name of zooplankton'
      units    = 'unitless'
      datatype = 'string'
      sptr     => zooplankton(n)%lname
      call this%add_var(sname, lname, units, datatype, category,     &
                        marbl_status_log, sptr=sptr,                 &
                        nondefault_required=(PFT_defaults .eq. 'user-specified'))
      call check_and_log_add_var_error(marbl_status_log, sname, subname, labort_marbl_loc)

      write(sname, "(2A)") trim(prefix), 'z_mort_0_per_day'
      lname    = 'Linear mortality rate'
      units    = '1/day'
      datatype = 'real'
      rptr     => zooplankton(n)%z_mort_0_per_day
      call this%add_var(sname, lname, units, datatype, category,     &
                        marbl_status_log, rptr=rptr,                 &
                        nondefault_required=(PFT_defaults .eq. 'user-specified'))
      call check_and_log_add_var_error(marbl_status_log, sname, subname, labort_marbl_loc)

      write(sname, "(2A)") trim(prefix), 'loss_thres'
      lname    = 'Concentration where losses go to zero'
      units    = 'nmol/cm^3'
      datatype = 'real'
      rptr     => zooplankton(n)%loss_thres
      call this%add_var(sname, lname, units, datatype, category,     &
                        marbl_status_log, rptr=rptr,                 &
                        nondefault_required=(PFT_defaults .eq. 'user-specified'))
      call check_and_log_add_var_error(marbl_status_log, sname, subname, labort_marbl_loc)

      write(sname, "(2A)") trim(prefix), 'z_mort2_0_per_day'
      lname    = 'Quadratic mortality rate'
      units    = '1/day/(mmol/m^3)'
      datatype = 'real'
      rptr     => zooplankton(n)%z_mort2_0_per_day
      call this%add_var(sname, lname, units, datatype, category,       &
                        marbl_status_log, rptr=rptr,                 &
                        nondefault_required=(PFT_defaults .eq. 'user-specified'))
      call check_and_log_add_var_error(marbl_status_log, sname, subname, labort_marbl_loc)

    end do

    do n=1,zooplankton_cnt
      do m=1,max_grazer_prey_cnt
        write(prefix, "(A,I0,A,I0,A)") 'grazing(', m, ',', n, ')%'
        write(category, "(A,1X,I0,1X,I0)") 'grazing', m, n

        write(sname, "(2A)") trim(prefix), 'sname'
        lname    = 'Short name of grazer'
        units    = 'unitless'
        datatype = 'string'
        sptr     => grazing(m,n)%sname
        call this%add_var(sname, lname, units, datatype, category,     &
                          marbl_status_log, sptr=sptr,                 &
                          nondefault_required=(PFT_defaults .eq. 'user-specified'))
        call check_and_log_add_var_error(marbl_status_log, sname, subname, labort_marbl_loc)

        write(sname, "(2A)") trim(prefix), 'lname'
        lname    = 'Long name of grazer'
        units    = 'unitless'
        datatype = 'string'
        sptr     => grazing(m,n)%lname
        call this%add_var(sname, lname, units, datatype, category,     &
                          marbl_status_log, sptr=sptr,                 &
                          nondefault_required=(PFT_defaults .eq. 'user-specified'))
        call check_and_log_add_var_error(marbl_status_log, sname, subname, labort_marbl_loc)

        write(sname, "(2A)") trim(prefix), 'auto_ind_cnt'
        lname    = 'number of autotrophs in prey-clase auto_ind'
        units    = 'unitless'
        datatype = 'integer'
        iptr     => grazing(m,n)%auto_ind_cnt
        call this%add_var(sname, lname, units, datatype, category,     &
                          marbl_status_log, iptr=iptr,                 &
                          nondefault_required=(PFT_defaults .eq. 'user-specified'))
        call check_and_log_add_var_error(marbl_status_log, sname, subname, labort_marbl_loc)

        write(sname, "(2A)") trim(prefix), 'zoo_ind_cnt'
        lname    = 'number of zooplankton in prey-clase auto_ind'
        units    = 'unitless'
        datatype = 'integer'
        iptr     => grazing(m,n)%zoo_ind_cnt
        call this%add_var(sname, lname, units, datatype, category,     &
                          marbl_status_log, iptr=iptr,                 &
                          nondefault_required=(PFT_defaults .eq. 'user-specified'))
        call check_and_log_add_var_error(marbl_status_log, sname, subname, labort_marbl_loc)

        write(sname, "(2A)") trim(prefix), 'grazing_function'
        lname    = 'functional form of grazing parmaeterization'
        units    = 'unitless'
        datatype = 'integer'
        iptr     => grazing(m,n)%grazing_function
        call this%add_var(sname, lname, units, datatype, category,     &
                          marbl_status_log, iptr=iptr,                 &
                          nondefault_required=(PFT_defaults .eq. 'user-specified'))
        call check_and_log_add_var_error(marbl_status_log, sname, subname, labort_marbl_loc)

        write(sname, "(2A)") trim(prefix), 'z_umax_0_per_day'
        lname    = 'max zoo growth rate at Tref'
        units    = '1/day'
        datatype = 'real'
        rptr     => grazing(m,n)%z_umax_0_per_day
        call this%add_var(sname, lname, units, datatype, category,     &
                          marbl_status_log, rptr=rptr,                 &
                          nondefault_required=(PFT_defaults .eq. 'user-specified'))
        call check_and_log_add_var_error(marbl_status_log, sname, subname, labort_marbl_loc)

        write(sname, "(2A)") trim(prefix), 'z_grz'
        lname    = 'Grazing coefficient'
        units    = '(mmol/m^3)^2'
        datatype = 'real'
        rptr     => grazing(m,n)%z_grz
        call this%add_var(sname, lname, units, datatype, category,     &
                          marbl_status_log, rptr=rptr,                 &
                          nondefault_required=(PFT_defaults .eq. 'user-specified'))
        call check_and_log_add_var_error(marbl_status_log, sname, subname, labort_marbl_loc)

        write(sname, "(2A)") trim(prefix), 'graze_zoo'
        lname    = 'routing of grazed term (remainder goes to DIC)'
        units    = 'unitless'
        datatype = 'real'
        rptr     => grazing(m,n)%graze_zoo
        call this%add_var(sname, lname, units, datatype, category,     &
                          marbl_status_log, rptr=rptr,                 &
                          nondefault_required=(PFT_defaults .eq. 'user-specified'))
        call check_and_log_add_var_error(marbl_status_log, sname, subname, labort_marbl_loc)

        write(sname, "(2A)") trim(prefix), 'graze_poc'
        lname    = 'routing of grazed term (remainder goes to DIC)'
        units    = 'unitless'
        datatype = 'real'
        rptr     => grazing(m,n)%graze_poc
        call this%add_var(sname, lname, units, datatype, category,     &
                          marbl_status_log, rptr=rptr,                 &
                          nondefault_required=(PFT_defaults .eq. 'user-specified'))
        call check_and_log_add_var_error(marbl_status_log, sname, subname, labort_marbl_loc)

        write(sname, "(2A)") trim(prefix), 'graze_doc'
        lname    = 'routing of grazed term (remainder goes to DIC)'
        units    = 'unitless'
        datatype = 'real'
        rptr     => grazing(m,n)%graze_doc
        call this%add_var(sname, lname, units, datatype, category,     &
                          marbl_status_log, rptr=rptr,                 &
                          nondefault_required=(PFT_defaults .eq. 'user-specified'))
        call check_and_log_add_var_error(marbl_status_log, sname, subname, labort_marbl_loc)

        write(sname, "(2A)") trim(prefix), 'f_zoo_detr'
        lname    = 'Fraction of zoo losses to detrital'
        units    = 'unitless'
        datatype = 'real'
        rptr     => grazing(m,n)%f_zoo_detr
        call this%add_var(sname, lname, units, datatype, category,     &
                          marbl_status_log, rptr=rptr,                 &
                          nondefault_required=(PFT_defaults .eq. 'user-specified'))
        call check_and_log_add_var_error(marbl_status_log, sname, subname, labort_marbl_loc)

        cnt = grazing(m,n)%auto_ind_cnt
        if (cnt .gt. 0) then
          write(sname, "(2A)") trim(prefix), 'auto_ind'
          lname     = 'Indices of autotrophs in class'
          units     = 'unitless'
          call this%add_var_1d_int(sname, lname, units, category,      &
                            grazing(m,n)%auto_ind(1:cnt),              &
                            marbl_status_log,                          &
                            nondefault_required=(PFT_defaults .eq. 'user-specified'))
          call check_and_log_add_var_error(marbl_status_log, sname, subname, labort_marbl_loc)
        end if

        cnt = grazing(m,n)%zoo_ind_cnt
        if (cnt .gt. 0) then
          write(sname, "(2A)") trim(prefix), 'zoo_ind'
          lname     = 'Indices of autotrophs in class'
          units     = 'unitless'
          call this%add_var_1d_int(sname, lname, units, category,      &
                                   grazing(m,n)%zoo_ind(1:cnt),        &
                                   marbl_status_log,                   &
                                   nondefault_required=(PFT_defaults .eq. 'user-specified'))
          call check_and_log_add_var_error(marbl_status_log, sname, subname, labort_marbl_loc)
        end if

      end do
    end do

    marbl_status_log%labort_marbl = labort_marbl_loc
    if (marbl_status_log%labort_marbl) return

  end subroutine marbl_settings_define_PFT_derived_types

  !*****************************************************************************

  subroutine marbl_settings_define_tracer_dependent(this, marbl_status_log)

    class(marbl_settings_type), intent(inout) :: this
    type(marbl_log_type),       intent(inout) :: marbl_status_log

    character(len=*), parameter :: subname = 'marbl_settings_mod:marbl_settings_define_tracer_dependent'
    character(len=char_len) :: sname, lname, units, category
    logical                 :: labort_marbl_loc

    labort_marbl_loc = .false.
    ! ----------------------------
    category  = 'tracer restoring'
    ! ----------------------------

    sname     = 'tracer_restore_vars'
    lname     = 'Tracer names for tracers that are restored'
    units     = 'unitless'
    call this%add_var_1d_str(sname, lname, units, category,            &
                               tracer_restore_vars, marbl_status_log)
    call check_and_log_add_var_error(marbl_status_log, sname, subname, labort_marbl_loc)

    marbl_status_log%labort_marbl = labort_marbl_loc
    if (marbl_status_log%labort_marbl) return

  end subroutine marbl_settings_define_tracer_dependent

  !*****************************************************************************

  subroutine marbl_settings_set_all_derived(marbl_status_log)

    use marbl_constants_mod, only : mpercm, yps
    use marbl_constants_mod, only : R13C_std, R14C_std

    type(marbl_log_type), intent(inout) :: marbl_status_log

    !---------------------------------------------------------------------------
    !   local variables
    !---------------------------------------------------------------------------
    character(len=*), parameter :: subname = 'marbl_settings_mod:marbl_settings_set_all_derived'
    character(len=char_len) :: log_message

    character(len=char_len) :: sname_in, sname_out
    integer :: m, n

    call marbl_status_log%log_header('Setting derived parms', subname)

    select case (caco3_bury_thres_opt)
    case ('fixed_depth')
       caco3_bury_thres_iopt = caco3_bury_thres_iopt_fixed_depth
    case ('omega_calc')
       caco3_bury_thres_iopt = caco3_bury_thres_iopt_omega_calc
    case default
       write(log_message, "(2A)") "unknown caco3_bury_thres_opt: ", trim(caco3_bury_thres_opt)
       call marbl_status_log%log_error(log_message, subname)
       return
    end select
    call print_single_derived_parm('caco3_bury_thres_opt', 'caco3_bury_thres_iopt', &
         caco3_bury_thres_iopt, subname, marbl_status_log)

    parm_kappa_nitrif = dps * parm_kappa_nitrif_per_day
    call print_single_derived_parm('parm_kappa_nitrif_per_day', 'parm_kappa_nitrif', &
         parm_kappa_nitrif, subname, marbl_status_log)

    Jint_Ctot_thres = 1.0e9_r8 * mpercm**2 * yps * Jint_Ctot_thres_molpm2pyr
    call print_single_derived_parm('Jint_Ctot_thres_molpm2pyr', 'Jint_Ctot_thres', &
         Jint_Ctot_thres, subname, marbl_status_log)

    Jint_Ntot_thres = Q * Jint_Ctot_thres
    call print_single_derived_parm('Jint_Ctot_thres', 'Jint_Ntot_thres', &
         Jint_Ntot_thres, subname, marbl_status_log)

    Jint_Ptot_thres = (c1/parm_Red_D_C_P) * Jint_Ctot_thres
    call print_single_derived_parm('Jint_Ctot_thres', 'Jint_Ptot_thres', &
         Jint_Ptot_thres, subname, marbl_status_log)

    Jint_Sitot_thres = gQsi_0 * Jint_Ctot_thres
    call print_single_derived_parm('Jint_Ctot_thres', 'Jint_Sitot_thres', &
         Jint_Sitot_thres, subname, marbl_status_log)

    Jint_Fetot_thres = parm_Red_Fe_C * Jint_Ctot_thres
    call print_single_derived_parm('Jint_Ctot_thres', 'Jint_Fetot_thres', &
         Jint_Fetot_thres, subname, marbl_status_log)

    CISO_Jint_13Ctot_thres = R13C_std * Jint_Ctot_thres
    call print_single_derived_parm('Jint_Ctot_thres', 'CISO_Jint_13Ctot_thres', &
         CISO_Jint_13Ctot_thres, subname, marbl_status_log)

    CISO_Jint_14Ctot_thres = R14C_std * Jint_Ctot_thres
    call print_single_derived_parm('Jint_Ctot_thres', 'CISO_Jint_14Ctot_thres', &
         CISO_Jint_14Ctot_thres, subname, marbl_status_log)

    call marbl_status_log%log_noerror('', subname)

    do n = 1, autotroph_cnt
       autotrophs(n)%alphaPI = dps * autotrophs(n)%alphaPI_per_day
       write(sname_in,  "(A,I0,A)") 'autotrophs(', n, ')%alphaPI_per_day'
       write(sname_out, "(A,I0,A)") 'autotrophs(', n, ')%alphaPI'
       call print_single_derived_parm(sname_in, sname_out, &
            autotrophs(n)%alphaPI, subname, marbl_status_log)

       autotrophs(n)%PCref = dps * autotrophs(n)%PCref_per_day
       write(sname_in,  "(A,I0,A)") 'autotrophs(', n, ')%PCref_per_day'
       write(sname_out, "(A,I0,A)") 'autotrophs(', n, ')%PCref'
       call print_single_derived_parm(sname_in, sname_out, &
            autotrophs(n)%PCref, subname, marbl_status_log)

       autotrophs(n)%mort = dps * autotrophs(n)%mort_per_day
       write(sname_in,  "(A,I0,A)") 'autotrophs(', n, ')%mort_per_day'
       write(sname_out, "(A,I0,A)") 'autotrophs(', n, ')%mort'
       call print_single_derived_parm(sname_in, sname_out, &
            autotrophs(n)%mort, subname, marbl_status_log)

       autotrophs(n)%mort2 = dps * autotrophs(n)%mort2_per_day
       write(sname_in,  "(A,I0,A)") 'autotrophs(', n, ')%mort2_per_day'
       write(sname_out, "(A,I0,A)") 'autotrophs(', n, ')%mort2'
       call print_single_derived_parm(sname_in, sname_out, &
            autotrophs(n)%mort2, subname, marbl_status_log)
    end do

    call marbl_status_log%log_noerror('', subname)

    do n = 1, zooplankton_cnt
       zooplankton(n)%z_mort_0 = dps * zooplankton(n)%z_mort_0_per_day
       write(sname_in,  "(A,I0,A)") 'zooplankton(', n, ')%z_mort_0_per_day'
       write(sname_out, "(A,I0,A)") 'zooplankton(', n, ')%z_mort_0'
       call print_single_derived_parm(sname_in, sname_out, &
            zooplankton(n)%z_mort_0, subname, marbl_status_log)

       zooplankton(n)%z_mort2_0 = dps * zooplankton(n)%z_mort2_0_per_day
       write(sname_in,  "(A,I0,A)") 'zooplankton(', n, ')%z_mort2_0_per_day'
       write(sname_out, "(A,I0,A)") 'zooplankton(', n, ')%z_mort2_0'
       call print_single_derived_parm(sname_in, sname_out, &
            zooplankton(n)%z_mort2_0, subname, marbl_status_log)
    end do

    call marbl_status_log%log_noerror('', subname)

    do n = 1, zooplankton_cnt
       do m = 1, max_grazer_prey_cnt
          grazing(m,n)%z_umax_0 = dps * grazing(m,n)%z_umax_0_per_day
          write(sname_in,  "(A,I0,A,I0,A)") 'grazing(', m, ',', n, ')%z_umax_0_per_day'
          write(sname_out, "(A,I0,A,I0,A)") 'grazing(', m, ',', n, ')%z_umax_0'
          call print_single_derived_parm(sname_in, sname_out, &
               grazing(m,n)%z_umax_0, subname, marbl_status_log)
       end do
    end do

  end subroutine marbl_settings_set_all_derived

  !*****************************************************************************

  subroutine marbl_settings_string_to_var(value, marbl_status_log, rval, ival, lval, sval)

    character(len=*),            intent(in)    :: value
    type(marbl_log_type),        intent(inout) :: marbl_status_log
    real(r8),          optional, intent(out)   :: rval
    integer(int_kind), optional, intent(out)   :: ival
    logical(log_kind), optional, intent(out)   :: lval
    character(len=*),  optional, intent(out)   :: sval

    character(len=*), parameter :: subname = 'marbl_settings_mod:marbl_settings_string_to_var'
    character(len_trim(value))  :: val_loc
    character(len=char_len)     :: log_message
    integer :: ioerr, last_char

    val_loc = adjustl(trim(value))

    ! Real value requested?
    if (present(rval)) then
      read(value, *, iostat=ioerr) rval
      if (ioerr .ne. 0) then
        write(log_message, "(2A)") trim(value), ' is not a valid real value'
        call marbl_status_log%log_error(log_message, subname)
        return
      end if
    end if

    ! Integer value requested?
    if (present(ival)) then
      read(value, *, iostat=ioerr) ival
      if (ioerr .ne. 0) then
        write(log_message, "(2A)") trim(value), ' is not a valid integer value'
        call marbl_status_log%log_error(log_message, subname)
        return
      end if
    end if

    ! Logical value requested?
    if (present(lval)) then
      read(value, *, iostat=ioerr) lval
      if (ioerr .ne. 0) then
        write(log_message, "(2A)") trim(value), ' is not a valid logical value'
        call marbl_status_log%log_error(log_message, subname)
        return
      end if
    end if

    ! String value requested?
    if (present(sval)) then
      ! Error checking:
      ! (a) empty string not allowed
      ! (b) first character must be ' or "
      ! (c) first and last character must match
      last_char = len_trim(val_loc)
      if (last_char .eq. 0) then
        log_message = "Empty string is not acceptable"
        call marbl_status_log%log_error(log_message, subname)
        return
      end if

      if ((val_loc(1:1) .ne. '"') .and. (val_loc(1:1) .ne. "'")) then
        write(log_message,"(3A)") "String value must be in quotes ", &
              trim(val_loc), " is not acceptable"
        call marbl_status_log%log_error(log_message, subname)
        return
      end if

      if (val_loc(1:1) .ne. val_loc(last_char:last_char)) then
        write(log_message,"(3A)") "String value must be in quotes ", &
              trim(val_loc), " is not acceptable"
        call marbl_status_log%log_error(log_message, subname)
        return
      end if
      sval = val_loc(2:last_char-1)

    end if

  end subroutine marbl_settings_string_to_var

!*****************************************************************************

  subroutine marbl_settings_consistency_check(lallow_glo_ops, marbl_status_log)

    logical,              intent(in)    :: lallow_glo_ops
    type(marbl_log_type), intent(inout) :: marbl_status_log

    character(len=*), parameter :: subname = 'marbl_settings_mod:marbl_settings_consistency_check'
    character(len=char_len) :: log_message

    !  Abort if GCM doesn't support global ops but configuration requires them
    if (ladjust_bury_coeff .and. (.not.lallow_glo_ops)) then
      write(log_message,'(2A)') 'Can not run with ladjust_bury_coeff = ',     &
             '.true. unless GCM can perform global operations'
      call marbl_status_log%log_error(log_message, subname)
      return
    end if

  end subroutine marbl_settings_consistency_check

!*****************************************************************************

  subroutine add_var(this, sname, lname, units, datatype, category,    &
                     marbl_status_log, rptr, iptr, lptr, sptr,         &
                     nondefault_allowed, nondefault_required, comment)

    class(marbl_settings_type),                 intent(inout) :: this
    character(len=*),                           intent(in)    :: sname
    character(len=*),                           intent(in)    :: lname
    character(len=*),                           intent(in)    :: units
    character(len=*),                           intent(in)    :: datatype
    character(len=*),                           intent(in)    :: category
    type(marbl_log_type),                       intent(inout) :: marbl_status_log
    real(r8),                optional, pointer, intent(in)    :: rptr
    integer,                 optional, pointer, intent(in)    :: iptr
    logical,                 optional, pointer, intent(in)    :: lptr
    character(len=char_len), optional, pointer, intent(in)    :: sptr
    logical,                 optional,          intent(in)    :: nondefault_allowed
    logical,                 optional,          intent(in)    :: nondefault_required
    character(len=char_len), optional,          intent(in)    :: comment

    character(len=*), parameter :: subname = 'marbl_settings_mod:add_var'

    type(marbl_single_setting_ll_type), pointer :: new_entry, ll_ptr, ll_prev
    character(len=char_len), dimension(:), pointer :: new_categories
    integer :: cat_ind, n
    character(len=char_len) :: log_message, alternate_sname, tmp_sval
    logical :: put_success, datatype_match, nondefault_val
    logical :: allow_nondefault, require_nondefault, put_called

    if (present(nondefault_allowed)) then
      allow_nondefault = nondefault_allowed
    else
      allow_nondefault = .true.
    end if

    if (present(nondefault_required)) then
      require_nondefault = nondefault_required
    else
      require_nondefault = .false.
    end if

    if (require_nondefault .and. (.not. allow_nondefault)) then
      write(log_message, "(A)") "Variable ", trim(sname), &
            " requires user to set a value but does not allow value to change"
      call marbl_status_log%log_error(log_message, subname)
      return
    end if

    ! 1) Determine category ID
    do cat_ind = 1, size(this%categories)
      if (trim(category) .eq. trim(this%categories(cat_ind))) then
        exit
      end if
    end do
    if (cat_ind .gt. size(this%categories)) then
      allocate(new_categories(cat_ind))
      new_categories(1:size(this%categories)) = this%categories
      new_categories(cat_ind) = category
      deallocate(this%categories)
      this%categories => new_categories
    end if

    ! 2) Error checking
    ll_ptr => this%vars
    do while (associated(ll_ptr))
      if (case_insensitive_eq(trim(sname), trim(ll_ptr%short_name))) then
        write(log_message, "(A,1X,A)") trim(sname), "has been added twice"
        call marbl_status_log%log_error(log_message, subname)
      end if

      ! (b) Ensure pointers do not point to same target as other variables
      if (present(rptr)) then
        if (associated(rptr, ll_ptr%rptr)) then
          write(log_message, "(4A)") trim(sname), " and ", trim(ll_ptr%short_name), &
                                     " both point to same variable in memory."
          call marbl_status_log%log_error(log_message, subname)
        end if
      end if
      if (present(iptr)) then
        if (associated(iptr, ll_ptr%iptr)) then
          write(log_message, "(4A)") trim(sname), " and ", trim(ll_ptr%short_name), &
                                     " both point to same variable in memory."
          call marbl_status_log%log_error(log_message, subname)
        end if
      end if
      if (present(lptr)) then
        if (associated(lptr, ll_ptr%lptr)) then
          write(log_message, "(4A)") trim(sname), " and ", trim(ll_ptr%short_name), &
                                     " both point to same variable in memory."
          call marbl_status_log%log_error(log_message, subname)
        end if
      end if
      if (present(sptr)) then
        if (associated(sptr, ll_ptr%sptr)) then
          write(log_message, "(4A)") trim(sname), " and ", trim(ll_ptr%short_name), &
                                     " both point to same variable in memory."
          call marbl_status_log%log_error(log_message, subname)
        end if
      end if

      if (marbl_status_log%labort_marbl) return
      ll_prev => ll_ptr
      ll_ptr => ll_ptr%next
    end do

    ! 3) Create new entry
    !    All pointer components of new_entry are nullified in the type definition
    !    via => NULL() statements
    allocate(new_entry)
    select case (trim(datatype))
      case ('real')
        if (present(rptr)) then
          new_entry%rptr => rptr
        else
          write(log_message, "(A)")                                           &
               "Defining real parameter but rptr not present!"
          call marbl_status_log%log_error(log_message, subname)
          return
        end if
      case ('integer')
        if (present(iptr)) then
          new_entry%iptr => iptr
        else
          write(log_message, "(A)")                                           &
               "Defining integer parameter but iptr not present!"
          call marbl_status_log%log_error(log_message, subname)
          return
        end if
      case ('logical')
        if (present(lptr)) then
          new_entry%lptr => lptr
        else
          write(log_message, "(A)")                                           &
               "Defining logical parameter but lptr not present!"
          call marbl_status_log%log_error(log_message, subname)
          return
        end if
      case ('string')
        if (present(sptr)) then
          new_entry%sptr => sptr
        else
          write(log_message, "(A)")                                           &
               "Defining string parameter but aptr not present!"
          call marbl_status_log%log_error(log_message, subname)
          return
        end if
      case DEFAULT
        write(log_message, "(2A)") "Unknown datatype: ", trim(datatype)
        call marbl_status_log%log_error(log_message, subname)
        return
    end select
    new_entry%short_name   = trim(sname)
    new_entry%long_name    = trim(lname)
    new_entry%units        = trim(units)
    new_entry%datatype     = trim(datatype)
    new_entry%category_ind = cat_ind
    if (present(comment)) then
      new_entry%comment = comment
    else
      new_entry%comment = ''
    end if

    ! 4) Append new entry to list
    if (.not.associated(this%vars)) then
      this%vars => new_entry
    else
      ll_prev%next => new_entry
    end if

    ! 5) Was there a put_setting() call to change this variable?
    nullify(ll_prev)
    ll_ptr => this%VarsFromPut
    ! If new_entry%short_name = 'varname(1)' then it should match either 'varname(1)' or 'varname'
    ! Use alternate_sname to hold potential alternate match
    alternate_sname = ''
    if (len_trim(new_entry%short_name) .ge. 3) then
      if (new_entry%short_name(len_trim(new_entry%short_name)-2:len_trim(new_entry%short_name)) .eq. '(1)') then
        alternate_sname = new_entry%short_name(1:len_trim(new_entry%short_name)-3)
      end if
    end if
    put_called = .false.
    do while (associated(ll_ptr))
      if (case_insensitive_eq(ll_ptr%short_name, new_entry%short_name) .or. &
          case_insensitive_eq(ll_ptr%short_name, alternate_sname)) then
        put_called = .true.
        ! 5a) Look to see if put_setting used the inputline interface
        if (trim(ll_ptr%datatype) .eq. "unknown") then
          select case (new_entry%datatype)
            case ("real")
              allocate(ll_ptr%rptr)
              call marbl_settings_string_to_var(ll_ptr%sptr, marbl_status_log, rval = ll_ptr%rptr)
            case ("integer")
              allocate(ll_ptr%iptr)
              call marbl_settings_string_to_var(ll_ptr%sptr, marbl_status_log, ival = ll_ptr%iptr)
            case ("string")
              call marbl_settings_string_to_var(ll_ptr%sptr, marbl_status_log, sval = tmp_sval)
              ll_ptr%sptr = tmp_sval
            case ("logical")
              allocate(ll_ptr%lptr)
              call marbl_settings_string_to_var(ll_ptr%sptr, marbl_status_log, lval = ll_ptr%lptr)
          end select
          if (marbl_status_log%labort_marbl) then
            call marbl_status_log%log_error_trace('marbl_settings_string_to_var', subname)
            return
          end if
          ll_ptr%datatype = new_entry%datatype
        end if
        ! 5b) Look to see if an integer value was explicitly put for a real variable
        if (associated(ll_ptr%iptr).and.associated(new_entry%rptr)) then
          allocate(ll_ptr%rptr)
          ll_ptr%rptr = real(ll_ptr%iptr,r8)
        end if
        ! 5c) Actually update the new entry in the linked list
        nondefault_val = .false.
        ! Allow update if the datatypes match and either the values are the same
        ! or a non-default value is allowed
        select case (new_entry%datatype)
          case ("real")
            datatype_match = associated(ll_ptr%rptr)
            if (datatype_match) &
              nondefault_val = .not. (ll_ptr%rptr .eq. new_entry%rptr)
            put_success = (datatype_match .and. (allow_nondefault .or. (.not. nondefault_val)))
            if (put_success) new_entry%rptr = ll_ptr%rptr
          case ("integer")
            datatype_match = associated(ll_ptr%iptr)
            if (datatype_match) &
              nondefault_val = .not. (ll_ptr%iptr .eq. new_entry%iptr)
            put_success = (datatype_match .and. (allow_nondefault .or. (.not. nondefault_val)))
            if (put_success) new_entry%iptr = ll_ptr%iptr
          case ("string")
            datatype_match = associated(ll_ptr%sptr)
            if (datatype_match) &
              nondefault_val = .not. (ll_ptr%sptr .eq. new_entry%sptr)
            put_success = (datatype_match .and. (allow_nondefault .or. (.not. nondefault_val)))
            if (put_success) new_entry%sptr = ll_ptr%sptr
          case ("logical")
            datatype_match = associated(ll_ptr%lptr)
            if (datatype_match) &
              nondefault_val = .not. (ll_ptr%lptr .eqv. new_entry%lptr)
            put_success = (datatype_match .and. (allow_nondefault .or. (.not. nondefault_val)))
            if (put_success) new_entry%lptr = ll_ptr%lptr
        end select
        ! Abort if the put() failed
        if (.not. put_success) then
            write(log_message, "(3A)") "put_setting(", trim(ll_ptr%short_name), ") failed..."
            call marbl_status_log%log_error(log_message, subname)
          if (.not. datatype_match) then
            write(log_message, "(4A)") "...the datatype was incorrect; expecting ", &
                                       trim(new_entry%datatype), " but user provided ", &
                                       trim(ll_ptr%datatype)
            call marbl_status_log%log_error(log_message, subname)
          end if
          if (nondefault_val .and. (.not. allow_nondefault)) then
            write(log_message, "(3A)") "... ", trim(ll_ptr%short_name), &
                                       " can not be changed in the current configuration"
            call marbl_status_log%log_error(log_message, subname)
          end if
          return
        end if

        ! 5b) Remove entry from VarsFromPut list
        !     Different procedure if ll_ptr is first entry in list
        if (associated(ll_ptr,this%VarsFromPut)) then
          this%VarsFromPut => ll_ptr%next
          deallocate(ll_ptr)
          ll_ptr => this%VarsFromPut
        else
          ll_prev%next => ll_ptr%next
          deallocate(ll_ptr)
          ll_ptr => ll_prev%next
        end if
      else
        ! 5c) Once we are past first entry, ll_prev%next => ll_ptr
        ll_prev => ll_ptr
        ll_ptr => ll_ptr%next
      end if
    end do
    ! 5d) Error checking: was put_setting() called if variable requires it?
    if (require_nondefault .and. (.not. put_called)) then
      write(log_message, "(3A)") "User must provide value for ", trim(sname), " via put_setting()"
      call marbl_status_log%log_error(log_message, subname)
      return
    end if

    ! 6) Increment count
    this%cnt = this%cnt + 1

  end subroutine add_var

  !*****************************************************************************

  subroutine add_var_1d_r8(this, sname, lname, units, category, r8array,      &
                           marbl_status_log, nondefault_allowed, nondefault_required)

    class(marbl_settings_type),          intent(inout) :: this
    character(len=char_len),             intent(in)    :: sname
    character(len=char_len),             intent(in)    :: lname
    character(len=char_len),             intent(in)    :: units
    character(len=char_len),             intent(in)    :: category
    real(kind=r8), dimension(:), target, intent(in)    :: r8array
    type(marbl_log_type),                intent(inout) :: marbl_status_log
    logical, optional,                   intent(in)    :: nondefault_allowed
    logical, optional,                   intent(in)    :: nondefault_required

    character(len=*), parameter :: subname = 'marbl_settings_mod:add_var_1d_r8'

    character(len=char_len) :: sname_loc
    real(r8), pointer       :: rptr => NULL()
    integer                 :: n
    logical                 :: labort_marbl_loc

    labort_marbl_loc = .false.
    do n=1,size(r8array)
      write(sname_loc, "(2A,I0,A)") trim(sname), '(', n, ')'
      rptr => r8array(n)
      call this%add_var(sname_loc, lname, units, 'real', category, marbl_status_log, &
                          rptr=rptr, nondefault_allowed=nondefault_allowed,          &
                          nondefault_required=nondefault_required)
      call check_and_log_add_var_error(marbl_status_log, sname, subname, labort_marbl_loc)
    end do

    marbl_status_log%labort_marbl = labort_marbl_loc
    if (marbl_status_log%labort_marbl) return

  end subroutine add_var_1d_r8

  !*****************************************************************************

  subroutine add_var_1d_int(this, sname, lname, units, category, intarray,     &
                            marbl_status_log, nondefault_allowed, nondefault_required)

    class(marbl_settings_type),          intent(inout) :: this
    character(len=char_len),             intent(in)    :: sname
    character(len=char_len),             intent(in)    :: lname
    character(len=char_len),             intent(in)    :: units
    character(len=char_len),             intent(in)    :: category
    integer, dimension(:), target,       intent(in)    :: intarray
    type(marbl_log_type),                intent(inout) :: marbl_status_log
    logical, optional,                   intent(in)    :: nondefault_allowed
    logical, optional,                   intent(in)    :: nondefault_required

    character(len=*), parameter :: subname = 'marbl_settings_mod:add_var_1d_int'

    character(len=char_len) :: sname_loc
    integer, pointer        :: iptr => NULL()
    integer                 :: n
    logical                 :: labort_marbl_loc

    labort_marbl_loc = .false.
    do n=1,size(intarray)
      write(sname_loc, "(2A,I0,A)") trim(sname), '(', n, ')'
      iptr => intarray(n)
      call this%add_var(sname_loc, lname, units, 'integer', category, marbl_status_log, &
                          iptr=iptr, nondefault_allowed=nondefault_allowed,             &
                          nondefault_required=nondefault_required)
      call check_and_log_add_var_error(marbl_status_log, sname, subname, labort_marbl_loc)
    end do

    marbl_status_log%labort_marbl = labort_marbl_loc
    if (marbl_status_log%labort_marbl) return

  end subroutine add_var_1d_int

  !*****************************************************************************

  subroutine add_var_1d_str(this, sname, lname, units, category, strarray,     &
                            marbl_status_log, nondefault_allowed, nondefault_required)

    class(marbl_settings_type),          intent(inout) :: this
    character(len=char_len),             intent(in)    :: sname
    character(len=char_len),             intent(in)    :: lname
    character(len=char_len),             intent(in)    :: units
    character(len=char_len),             intent(in)    :: category
    character(len=char_len),     target, intent(in)    :: strarray(:)
    type(marbl_log_type),                intent(inout) :: marbl_status_log
    logical, optional,                   intent(in)    :: nondefault_allowed
    logical, optional,                   intent(in)    :: nondefault_required

    character(len=*), parameter :: subname = 'marbl_settings_mod:add_var_1d_str'

    character(len=char_len)          :: sname_loc
    character(len=char_len), pointer :: sptr => NULL()
    integer                          :: n
    logical                          :: labort_marbl_loc

    labort_marbl_loc = .false.
    do n=1,size(strarray)
      write(sname_loc, "(2A,I0,A)") trim(sname), '(', n, ')'
      sptr => strarray(n)
      call this%add_var(sname_loc, lname, units, 'string', category, marbl_status_log, &
                          sptr=sptr, nondefault_allowed=nondefault_allowed,            &
                          nondefault_required=nondefault_required)
      call check_and_log_add_var_error(marbl_status_log, sname, subname, labort_marbl_loc)
    end do

    marbl_status_log%labort_marbl = labort_marbl_loc
    if (marbl_status_log%labort_marbl) return

  end subroutine add_var_1d_str

  !*****************************************************************************

  subroutine finalize_vars(this, marbl_status_log)

    class(marbl_settings_type), intent(inout) :: this
    type(marbl_log_type),       intent(inout) :: marbl_status_log

    character(len=*), parameter :: subname = 'marbl_settings_mod:finalize_vars'
    character(len=char_len)     :: log_message

    character(len=7)        :: logic
    integer                 :: i, cat_ind
    type(marbl_single_setting_ll_type), pointer :: ll_ptr

    ! (1) Lock data type (put calls will now cause MARBL to abort)
    this%init_called = .true.

    ! (2) Abort if anything is left in this%VarsFromPut
    if (associated(this%VarsFromPut)) then
      ll_ptr => this%VarsFromPut
      do while (associated(ll_ptr))
        write(log_message, "(2A)") "Unrecognized varname from put_setting(): ", &
                                   trim(ll_ptr%short_name)
        call marbl_status_log%log_error(log_message, subname)
        ll_ptr => ll_ptr%next
      end do
      return
    end if

    call marbl_status_log%log_header("Tunable Parameters", subname)

    do cat_ind = 1,size(this%categories)
      ll_ptr => this%vars
      do while (associated(ll_ptr))
        if (ll_ptr%category_ind .eq. cat_ind) then
        ! (3) write parameter to log_message (format depends on datatype)
          select case(trim(ll_ptr%datatype))
            case ('string')
              write(log_message, "(4A)") trim(ll_ptr%short_name), " = '",  &
                                         trim(ll_ptr%sptr), "'"
            case ('real')
              write(log_message, "(2A,E25.17)") trim(ll_ptr%short_name),   &
                                                " = ", ll_ptr%rptr
            case ('integer')
              write(log_message, "(2A,I0)") trim(ll_ptr%short_name), " = ", &
                                            ll_ptr%iptr
            case ('logical')
              if (ll_ptr%lptr) then
                logic = '.true.'
              else
                logic = '.false.'
              end if
              write(log_message, "(3A)") trim(ll_ptr%short_name), " = ",   &
                                         trim(logic)
            case DEFAULT
              write(log_message, "(2A)") trim(ll_ptr%datatype),            &
                                         ' is not a valid datatype for parameter'
              call marbl_status_log%log_error(log_message, subname)
              return
          end select

          ! (4) Write log_message to the log
          if (ll_ptr%comment.ne.'') then
            if (len_trim(log_message) + 3 + len_trim(ll_ptr%comment) .le. len(log_message)) then
              write(log_message, "(3A)") trim(log_message), ' ! ',                  &
                                         trim(ll_ptr%comment)
            else
              call marbl_status_log%log_noerror(&
                   '! WARNING: omitting comment on line below because including it exceeds max length for log message', &
                   subname)
            end if
          endif
          call marbl_status_log%log_noerror(log_message, subname)
        end if
        ll_ptr => ll_ptr%next
      end do  ! ll_ptr
      if (cat_ind .ne. size(this%categories)) then
        call marbl_status_log%log_noerror('', subname)
      end if
    end do  ! cat_ind

    ! (5) Set up array of pointers
    if (allocated(this%varArray)) then
      write(log_message, "(A)") "Already allocated memory for varArray!"
      call marbl_status_log%log_error(log_message, subname)
      return
    end if
    allocate(this%varArray(this%cnt))
    ll_ptr => this%vars
    do i = 1,this%cnt
      this%varArray(i)%ptr => ll_ptr
      ll_ptr => ll_ptr%next
    end do

  end subroutine finalize_vars

  !*****************************************************************************

  subroutine put(this, var, marbl_status_log, rval, ival, lval, sval, uval)

    class(marbl_settings_type), intent(inout) :: this
    character(len=*),           intent(in)    :: var
    type(marbl_log_type),       intent(inout) :: marbl_status_log
    real(r8),         optional, intent(in)    :: rval
    integer,          optional, intent(in)    :: ival
    logical,          optional, intent(in)    :: lval
    character(len=*), optional, intent(in)    :: sval
    character(len=*), optional, intent(in)    :: uval

    type(marbl_single_setting_ll_type), pointer :: new_entry, ll_ptr
    character(len=*), parameter :: subname = 'marbl_settings_mod:put'
    character(len=char_len) :: log_message

    call marbl_status_log%construct()
    if (this%init_called) then
      write(log_message, "(3A)") "Can not put ", trim(adjustl(var)), ", init has already been called"
      call marbl_status_log%log_error(log_message, subname)
      return
    end if

    allocate(new_entry)
    new_entry%short_name = adjustl(var)

    if (present(rval)) then
      allocate(new_entry%rptr)
      new_entry%rptr = rval
      new_entry%datatype = 'real'
    end if
    if (present(ival)) then
      allocate(new_entry%iptr)
      new_entry%iptr = ival
      new_entry%datatype = 'integer'
    end if
    if (present(lval)) then
      allocate(new_entry%lptr)
      new_entry%lptr = lval
      new_entry%datatype = 'logical'
    end if
    if (present(sval)) then
      allocate(new_entry%sptr)
      new_entry%sptr = sval
      new_entry%datatype = 'string'
    end if
    if (present(uval)) then
      allocate(new_entry%sptr)
      new_entry%sptr = uval
      new_entry%datatype = 'unknown'
    end if

    if (.not.associated(this%VarsFromPut)) then
      this%VarsFromPut => new_entry
    else
      this%LastVarFromPut%next => new_entry
    end if
    this%LastVarFromPut => new_entry

  end subroutine put

  !*****************************************************************************

  subroutine get(this, var, marbl_status_log, rval, ival, lval, sval)

    class(marbl_settings_type), intent(in)    :: this
    character(len=*),           intent(in)    :: var
    real(r8),         optional, intent(out)   :: rval
    integer,          optional, intent(out)   :: ival
    logical,          optional, intent(out)   :: lval
    character(len=*), optional, intent(out)   :: sval
    type(marbl_log_type),       intent(inout) :: marbl_status_log

    character(len=*), parameter :: subname = 'marbl_settings_mod:get'
    character(len=char_len)     :: log_message

    type(marbl_single_setting_ll_type), pointer :: ll_ptr
    integer :: cnt

    call marbl_status_log%construct()
    cnt = 0
    if (present(rval)) cnt = cnt + 1
    if (present(ival)) cnt = cnt + 1
    if (present(lval)) cnt = cnt + 1
    if (present(sval)) cnt = cnt + 1

    if (cnt.gt.1) then
      write(log_message, "(A)") 'Must provide just one of rval, ival, lval, or sval to get()'
      call marbl_status_log%log_error(log_message, subname)
      return
    end if

    ll_ptr => this%vars
    do while (associated(ll_ptr))
      if (case_insensitive_eq((ll_ptr%short_name), trim(var))) exit
      ll_ptr => ll_ptr%next
    end do
    if (.not.associated(ll_ptr)) then
      write(log_message, "(2A)") trim(var), 'not found!'
      call marbl_status_log%log_error(log_message, subname)
      return
    end if

    select case(trim(ll_ptr%datatype))
      case ('real')
        if (present(rval)) then
          rval = ll_ptr%rptr
        else
          write(log_message, "(2A)") trim(var), ' requires real value'
          call marbl_status_log%log_error(log_message, subname)
        end if
      case ('integer')
        if (present(ival)) then
          ival = ll_ptr%iptr
        else
          write(log_message, "(2A)") trim(var), ' requires integer value'
          call marbl_status_log%log_error(log_message, subname)
        end if
      case ('logical')
        if (present(lval)) then
          lval = ll_ptr%lptr
        else
          write(log_message, "(2A)") trim(var), ' requires logical value'
          call marbl_status_log%log_error(log_message, subname)
        end if
      case ('string')
        if (present(sval)) then
          if (len(sval).lt.len(trim(ll_ptr%sptr))) then
            write(log_message, "(2A,I0,A,I0,A)") trim(var), ' requires ',     &
              len(trim(ll_ptr%sptr)), ' bytes to store, but only ',           &
              len(sval), ' are provided.'
            call marbl_status_log%log_error(log_message, subname)
            return
          end if
          sval = trim(ll_ptr%sptr)
        else
          write(log_message, "(2A)") trim(var), ' requires string value'
          call marbl_status_log%log_error(log_message, subname)
        end if
    end select

  end subroutine get

  !*****************************************************************************

  subroutine destruct(this)

    class(marbl_settings_type), intent(inout) :: this

    type(marbl_single_setting_ll_type), pointer :: ll_next

    ! Empty vars linked list
    do while (associated(this%vars))
      ll_next => this%vars%next
      deallocate(this%vars)
      this%vars => ll_next
    end do

    ! Empty VarsFromPut linked list (should already be empty)
    do while (associated(this%VarsFromPut))
      ll_next => this%VarsFromPut
      deallocate(this%VarsFromPut)
      this%VarsFromPut => ll_next
    end do

    ! Nullify LastVarFromPut
    nullify(this%LastVarFromPut)

    ! Deallocate varArray
    if (allocated(this%varArray)) deallocate(this%varArray)
    this%cnt=0
    this%init_called = .false.

  end subroutine destruct

  !*****************************************************************************

  function get_cnt(this) result(cnt)
    class(marbl_settings_type), intent(in) :: this
    integer(int_kind) :: cnt

    cnt = this%cnt

  end function get_cnt

  !*****************************************************************************

  function inquire_id(this, var, marbl_status_log) result(id)

    class(marbl_settings_type), intent(in)    :: this
    character(len=*),           intent(in)    :: var
    type(marbl_log_type),       intent(inout) :: marbl_status_log
    integer(int_kind) :: id

    character(len=*), parameter :: subname = 'marbl_settings_mod:inquire_id'
    character(len=char_len)     :: log_message
    integer(int_kind) :: n

    id = -1
    do n=1,this%cnt
      if (case_insensitive_eq(trim(var), trim(this%varArray(n)%ptr%short_name))) then
        id = n
        return
      end if
    end do

    write(log_message, "(2A)") "No match for variable named ", trim(var)
    call marbl_status_log%log_error(log_message, subname)

  end function inquire_id

  !*****************************************************************************

  subroutine inquire_metadata(this, id, marbl_status_log, sname, lname, units, &
                              datatype)

    class(marbl_settings_type), intent(in)    :: this
    integer(int_kind),          intent(in)    :: id
    type(marbl_log_type),       intent(inout) :: marbl_status_log
    character(len=*), optional, intent(out)   :: sname, lname, units
    character(len=*), optional, intent(out)   :: datatype

    character(len=*), parameter :: subname = 'marbl_settings_mod:inquire_metadata'
    character(len=char_len)     :: log_message

    if (present(sname)) then
      sname = this%varArray(id)%ptr%short_name
    end if

    if (present(lname)) then
      lname = this%varArray(id)%ptr%long_name
    end if

    if (present(units)) then
      units = this%varArray(id)%ptr%units
    end if

    if (present(datatype)) then
      datatype = this%varArray(id)%ptr%datatype
    end if

  end subroutine inquire_metadata

  !***********************************************************************

  subroutine check_and_log_add_var_error(marbl_status_log, sname, subname, labort_marbl_loc)

    type(marbl_log_type), intent(inout) :: marbl_status_log
    character(len=*),     intent(in)    :: sname
    character(len=*),     intent(in)    :: subname
    logical,              intent(inout) :: labort_marbl_loc
    character(len=char_len) :: routine_name

    if (marbl_status_log%labort_marbl) then
      labort_marbl_loc = marbl_status_log%labort_marbl
      write(routine_name,"(3A)") "this%add_var(", trim(sname), ")"
      call marbl_status_log%log_error_trace(routine_name, subname)
      marbl_status_log%labort_marbl = .false.
    end if

  end subroutine check_and_log_add_var_error

  !***********************************************************************

  function case_insensitive_eq(str1, str2) result(same_str)

    ! This routine is necessary to allow put statements to use different case
    ! than the add_var() routine. For example, MARBL calls add_var with the
    ! string 'parm_Fe_bioavail' but it's okay for the GCM to call put with the
    ! string 'parm_fe_bioavail'

    character(len=*), intent(in) :: str1, str2
    logical :: same_str

    integer :: int_char(2)
    integer :: i, j

    ! Assume strings are not the same
    same_str = .false.

    ! If strings are not the same length, they can't be equal!
    if (len_trim(str1).ne.len_trim(str2)) then
      return
    end if


    do i=1,len_trim(str1)
      ! character by character compare, convert letters to lower-case
      int_char(1) = iachar(str1(i:i))
      int_char(2) = iachar(str2(i:i))
      do j=1,2
        if ((int_char(j) .ge. iachar('A')) .and. (int_char(j) .le. iachar('Z'))) &
          int_char(j) = int_char(j) + iachar('a') - iachar('A')
      end do
      ! return if characters are not the same
      if (int_char(1).ne.int_char(2)) return
    end do

    ! If test made it this far, strings match
    same_str = .true.

  end function case_insensitive_eq

  !*****************************************************************************

  subroutine print_single_derived_parm_r8(sname_in, sname_out, val_out, subname, marbl_status_log)

    character(len=*), intent(in) :: sname_in
    character(len=*), intent(in) :: sname_out
    real(r8),         intent(in) :: val_out
    character(len=*), intent(in) :: subname
    type(marbl_log_type), intent(inout) :: marbl_status_log

    !---------------------------------------------------------------------------
    !   local variables
    !---------------------------------------------------------------------------
    character(len=char_len) :: log_message

    write(log_message, "(2A,E25.17,3A)") &
         trim(sname_out), ' = ', val_out, ' (value computed from ', trim(sname_in), ')'
    call marbl_status_log%log_noerror(log_message, subname)

  end subroutine print_single_derived_parm_r8

  !*****************************************************************************

  subroutine print_single_derived_parm_int(sname_in, sname_out, val_out, subname, marbl_status_log)

    character(len=*),  intent(in) :: sname_in
    character(len=*),  intent(in) :: sname_out
    integer(int_kind), intent(in) :: val_out
    character(len=*),  intent(in) :: subname
    type(marbl_log_type), intent(inout) :: marbl_status_log

    !---------------------------------------------------------------------------
    !   local variables
    !---------------------------------------------------------------------------
    character(len=char_len) :: log_message

    write(log_message, "(2A,I0,3A)") &
         trim(sname_out), ' = ', val_out, ' (value computed from ', trim(sname_in), ')'
    call marbl_status_log%log_noerror(log_message, subname)

  end subroutine print_single_derived_parm_int

  !*****************************************************************************

end module marbl_settings_mod<|MERGE_RESOLUTION|>--- conflicted
+++ resolved
@@ -232,9 +232,7 @@
        particulate_flux_ref_depth    ! reference depth for particulate flux diagnostics (m)
 
   real(r8), target :: &
-<<<<<<< HEAD
        parm_NK_nut_restore_invtau_peryear,& ! restoring inverse timescale for NK nutrient tracers
-=======
        Jint_Ctot_thres_molpm2pyr,  & ! MARBL will abort if abs(Jint_Ctot) exceeds this threshold
        Jint_Ctot_thres,            & ! MARBL will abort if abs(Jint_Ctot) exceeds this threshold (derived from Jint_Ctot_thres_molpm2pyr)
        Jint_Ntot_thres,            & ! MARBL will abort if abs(Jint_Ntot) exceeds this threshold (derived from Jint_Ctot_thres)
@@ -243,7 +241,6 @@
        Jint_Fetot_thres,           & ! MARBL will abort if abs(Jint_Fetot) exceeds this threshold (derived from Jint_Ctot_thres)
        CISO_Jint_13Ctot_thres,     & ! MARBL will abort if abs(CISO_Jint_13Ctot) exceeds this threshold (derived from Jint_Ctot_thres)
        CISO_Jint_14Ctot_thres,     & ! MARBL will abort if abs(CISO_Jint_14Ctot) exceeds this threshold (derived from Jint_Ctot_thres)
->>>>>>> a1a3e99f
        parm_Fe_bioavail,           & ! fraction of Fe flux that is bioavailable
        parm_o2_min,                & ! min O2 needed for prod & consump. (nmol/cm^3)
        parm_o2_min_delta,          & ! width of min O2 range (nmol/cm^3)
